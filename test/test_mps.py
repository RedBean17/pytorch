--- conflicted
+++ resolved
@@ -61,8 +61,6 @@
 
 def mps_ops_grad_modifier(ops):
     XFAILLIST_GRAD = {
-<<<<<<< HEAD
-=======
 
         # precision issues
         'digamma': [torch.float32],
@@ -72,7 +70,6 @@
         # CPU Error: RuntimeError: "addmv_impl_cpu" not implemented for 'Half'
         'addr': [torch.float16],
 
->>>>>>> 7e6ad8ed
         # Unimplemented ops
         '__getitem__': [torch.float16],
         'sgn': [torch.float16, torch.float32],
