--- conflicted
+++ resolved
@@ -7201,11 +7201,7 @@
                     return out
 
             mode = LiveTensors()
-<<<<<<< HEAD
             from torch._inductor.fx_passes.joint_graph import UniformValueConstantFolder
-=======
-            from torch._inductor.constant_folding import ConstantFolder
->>>>>>> 7a217522
 
             with mode:
                 UniformValueConstantFolder(mod).run()
