--- conflicted
+++ resolved
@@ -3870,7 +3870,6 @@
             with self.assertRaisesRegex(RuntimeError, 'unsupported operation'):
                 getattr(x, op)(*args)
 
-<<<<<<< HEAD
     # FIXME: move to an elementwise ternary test suite and make this an OpInfo test
     @dtypes(torch.double)
     def test_ternary_op_mem_overlap(self, device, dtype):
@@ -3881,28 +3880,6 @@
             ("addcdiv", True, True, 'cuda'),
             ("lerp", True, True, 'cpu'),
             ("lerp", True, True, 'cuda')
-=======
-    @dtypes(*(get_all_fp_dtypes(include_bfloat16=False, include_half=False) +
-              get_all_complex_dtypes()))
-    @dtypesIfCPU(*get_all_dtypes())
-    @dtypesIfCUDA(*get_all_dtypes())
-    def test_scatter_reduce_operations_to_large_input(self, device, dtype):
-        index = torch.tensor([[1], [2]], device=device, dtype=torch.long)
-        test_data = [
-            (torch.zeros(4, 4, device=device, dtype=dtype),
-             torch.ones(2, 2, device=device, dtype=dtype),
-             torch.tensor([[0, 0, 0, 0],
-                           [1, 0, 0, 0],
-                           [1, 0, 0, 0],
-                           [0, 0, 0, 0]],
-                          device=device, dtype=dtype), "add"),
-            (torch.tensor([2], device=device, dtype=dtype).repeat(4, 4),
-             torch.tensor([6], device=device, dtype=dtype).repeat(2, 2),
-             torch.tensor([[2, 2, 2, 2],
-                           [12, 2, 2, 2],
-                           [12, 2, 2, 2],
-                           [2, 2, 2, 2]], device=device, dtype=dtype), "multiply"),
->>>>>>> Disable torch.complex32 dtype
         ]
 
         for (fn, has_input_output_mem_overlap_check,
@@ -3917,7 +3894,6 @@
             self.ternary_check_input_output_mem_overlap(out_op, dev,
                                                         expected_failure=not has_input_output_mem_overlap_check)
 
-<<<<<<< HEAD
     @expectedFailureMeta  # RuntimeError not raised
     @dtypes(torch.double)
     @onlyNativeDeviceTypes
@@ -3928,27 +3904,6 @@
         doubles = torch.randn(2 * sz, dtype=dtype, device=device)
         self.unary_check_input_output_mem_overlap(
             doubles, sz, lambda input, out: out.copy_(input))
-=======
-    @dtypes(*(get_all_fp_dtypes(include_bfloat16=False, include_half=False) +
-              get_all_complex_dtypes()))
-    @dtypesIfCPU(*get_all_dtypes())
-    @dtypesIfCUDA(*get_all_dtypes())
-    def test_scatter_reduce_scalar(self, device, dtype):
-        index = torch.tensor([[1], [2]], device=device, dtype=torch.long)
-        test_data = [
-            (torch.zeros(4, 4, device=device, dtype=dtype), 1,
-             torch.tensor([[0, 0, 0, 0],
-                           [1, 0, 0, 0],
-                           [1, 0, 0, 0],
-                           [0, 0, 0, 0]],
-                          device=device, dtype=dtype), "add"),
-            (torch.tensor([2], device=device, dtype=dtype).repeat(4, 4), 2,
-             torch.tensor([[2, 2, 2, 2],
-                           [4, 2, 2, 2],
-                           [4, 2, 2, 2],
-                           [2, 2, 2, 2]], device=device, dtype=dtype), "multiply"),
-        ]
->>>>>>> Disable torch.complex32 dtype
 
     # FIXME: convert to ErrorInputs
     @onlyNativeDeviceTypes
@@ -3982,7 +3937,6 @@
         with self.assertRaisesRegex(RuntimeError, 'unsupported operation'):
             ind.index_copy_(0, ind.clone(), ind)
 
-<<<<<<< HEAD
     # FIXME: convert to ErrorInputs
     @expectedFailureMeta  # Warning not triggered
     @onlyNativeDeviceTypes
@@ -3991,32 +3945,12 @@
         y = torch.rand((6,), device=device)
         ind = torch.tensor([2, 1, 0], device=device)
         value = torch.rand((3,), device=device)
-=======
-    @dtypes(*(get_all_fp_dtypes(include_bfloat16=False, include_half=False) +
-              get_all_complex_dtypes()))
-    @dtypesIfCPU(*get_all_dtypes())
-    @dtypesIfCUDA(*get_all_dtypes())
-    def test_scatter_reduce_non_unique_index(self, device, dtype):
-        height = 2
-        width = 2
-        index = torch.zeros(height, width, dtype=torch.long, device=device)
-        test_data = [
-            (torch.ones(height, width, device=device, dtype=dtype),
-             torch.ones(height, width, device=device, dtype=dtype),
-             torch.tensor([[3], [1]], device=device, dtype=dtype).repeat(1, width), "add"),
-            (torch.tensor([2], device=device, dtype=dtype).repeat(height, width),
-             torch.tensor([2], device=device, dtype=dtype).repeat(height, width),
-             torch.tensor([[8], [2]], device=device,
-                          dtype=dtype).repeat(1, width), "multiply"),
-        ]
->>>>>>> Disable torch.complex32 dtype
 
         with self.assertWarnsRegex(UserWarning, "index_fill_ on expanded tensors"):
             x.index_fill_(0, ind, 1.0)
         with self.assertRaisesRegex(RuntimeError, 'unsupported operation'):
             ind.index_fill_(0, ind, 0)
 
-<<<<<<< HEAD
     # FIXME: convert to ErrorInputs
     @expectedFailureMeta  # RuntimeError not raised
     @onlyNativeDeviceTypes
@@ -4026,19 +3960,6 @@
             x[:-1] <<= x[1:]
         with self.assertRaisesRegex(RuntimeError, 'unsupported operation'):
             x[:-1] >>= x[1:]
-=======
-    @onlyCUDA
-    @dtypes(*(get_all_complex_dtypes() +
-              get_all_int_dtypes()))
-    def test_scatter_reduce_multiply_unsupported_dtypes(self, device, dtype):
-        height = 2
-        width = 2
-        index = torch.zeros(height, width, dtype=torch.long, device=device)
-        input = torch.ones(height, width, device=device, dtype=dtype)
-        src = torch.ones(height, width, device=device, dtype=dtype)
-        with self.assertRaises(RuntimeError):
-            input.scatter_(0, index, src, reduce="multiply")
->>>>>>> Disable torch.complex32 dtype
 
     # FIXME: convert to ErrorInputs
     @expectedFailureMeta  # RuntimeError not raised
