--- conflicted
+++ resolved
@@ -32,11 +32,7 @@
     TEST_WITH_TORCHINDUCTOR, TestCase, TEST_WITH_ROCM, run_tests, IS_JETSON,
     IS_WINDOWS, IS_FILESYSTEM_UTF8_ENCODING, NO_MULTIPROCESSING_SPAWN,
     IS_SANDCASTLE, IS_FBCODE, IS_REMOTE_GPU, skipIfTorchInductor, load_tests, slowTest, slowTestIf,
-<<<<<<< HEAD
-    TEST_WITH_CROSSREF, skipIfTorchDynamo, skipRocmIfTorchInductor,
-=======
-    TEST_WITH_CROSSREF, skipIfTorchDynamo, set_default_dtype,
->>>>>>> 39ff8012
+    TEST_WITH_CROSSREF, skipIfTorchDynamo, skipRocmIfTorchInductor, set_default_dtype,
     skipCUDAMemoryLeakCheckIf, BytesIOContext,
     skipIfRocm, skipIfNoSciPy, TemporaryFileName, TemporaryDirectoryName,
     wrapDeterministicFlagAPITest, DeterministicGuard, CudaSyncGuard,
