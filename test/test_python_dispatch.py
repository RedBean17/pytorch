--- conflicted
+++ resolved
@@ -1057,18 +1057,13 @@
             with PoliteMode() as mode2:
                 a.abs()
 
-<<<<<<< HEAD
+        self.assertEqual(mode1.pre_count, 1)
+        self.assertEqual(mode2.pre_count, 1)
+        self.assertEqual(sub_count, 1)
+
     def test_nesting_across_instances(self):
         # If the pushed mode is a different instance from current mode, we raise
         modeA = LoggingTensorMode()
-=======
-        self.assertEqual(mode1.pre_count, 1)
-        self.assertEqual(mode2.pre_count, 1)
-        self.assertEqual(sub_count, 1)
-
-    def test_nesting_same_mode(self):
-        # If the pushed mode is the same instance as the current mode, we allow pushing an already active mode.
->>>>>>> c12e72ac
 
         def foo():
             with modeA, modeA:
