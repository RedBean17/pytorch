--- conflicted
+++ resolved
@@ -1146,16 +1146,6 @@
         x = np.random.randn(2, 2)
         return x - x
 
-<<<<<<< HEAD
-    def test_manual_seed(self):
-        @torch.compile
-        def foo():
-            torch.manual_seed(3)
-            return torch.randint(0, 5, (5,))
-
-        self.assertEqual(foo(), foo())
-        self.assertEqual(foo(), foo())
-=======
     @make_test
     def test_partials_torch_op_kwarg(x):
         par_mul = functools.partial(torch.mul, other=torch.ones(10, 10))
@@ -1297,6 +1287,15 @@
             cnts.frame_count, 4
         )  # Recompile! input is no longer a functools partial
 
+    def test_manual_seed(self):
+        @torch.compile
+        def foo():
+            torch.manual_seed(3)
+            return torch.randint(0, 5, (5,))
+
+        self.assertEqual(foo(), foo())
+        self.assertEqual(foo(), foo())
+
 
 def udf_mul(x, y):
     return x * y
@@ -1312,7 +1311,6 @@
 
 def udf_module(mod, x, y):
     return mod(x, y)
->>>>>>> 716f6fc9
 
 
 def global_func_with_default_tensor_args(
