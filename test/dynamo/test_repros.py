--- conflicted
+++ resolved
@@ -942,15 +942,9 @@
     # NB: When you remove the expectedFailure, don't forget to
     # uncomment/adjust the assertEqual below
     @unittest.expectedFailure
-<<<<<<< HEAD
     @torch._dynamo.config.patch(
-        {"fake_tensor_propagation": True, "capture_scalar_outputs": True}
+        fake_tensor_propagation=True, capture_scalar_outputs=True, dynamic_shapes=True
     )
-=======
-    @patch.object(torch._dynamo.config, "fake_tensor_propagation", True)
-    @patch.object(torch._dynamo.config, "dynamic_shapes", True)
-    @patch.object(torch._dynamo.config, "capture_scalar_outputs", True)
->>>>>>> bf2e2fea
     def test_maml_item_capture(self):
         a = torch.randn(5, 1, 28, 28)
         b = torch.zeros(5, dtype=torch.int64)
@@ -968,12 +962,7 @@
         self.assertIn(cnt.op_count, (36, 35, 34, 29, 28, 27))
 
     # see: https://github.com/pytorch/pytorch/issues/80067
-<<<<<<< HEAD
-    @torch._dynamo.config.patch("capture_scalar_outputs", False)
-=======
-    @patch.object(torch._dynamo.config, "dynamic_shapes", True)
-    @patch.object(torch._dynamo.config, "capture_scalar_outputs", False)
->>>>>>> bf2e2fea
+    @torch._dynamo.config.patch(capture_scalar_outputs=False, dynamic_shapes=True)
     def test_maml_no_item_capture(self):
         a = torch.randn(5, 1, 28, 28)
         b = torch.zeros(5, dtype=torch.int64)
@@ -2172,11 +2161,7 @@
         self.assertEqual(cnt.op_count, 2)
 
     @skip_if_pytest
-<<<<<<< HEAD
     @torch._dynamo.config.patch("rewrite_assert_with_torch_assert", True)
-=======
-    @patch.object(torch._dynamo.config, "rewrite_assert_with_torch_assert", True)
->>>>>>> bf2e2fea
     def test_rewrite_assert_with_msg(self):
         def f(x):
             b = x.sin()
@@ -2223,11 +2208,7 @@
             exported, _ = torch._dynamo.export(f, torch.Tensor([3, 4, 5]))
 
     @skip_if_pytest
-<<<<<<< HEAD
     @torch._dynamo.config.patch("rewrite_assert_with_torch_assert", True)
-=======
-    @patch.object(torch._dynamo.config, "rewrite_assert_with_torch_assert", True)
->>>>>>> bf2e2fea
     def test_rewrite_assert_without_msg(self):
         def f(x):
             b = x.sin()
