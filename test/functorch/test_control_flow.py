# Owner(s): ["module: functorch"]
import functools
import unittest

import torch
import torch.utils._pytree as pytree
from torch._functorch.aot_autograd import from_fun, to_fun
from functorch.experimental import control_flow
from functorch.experimental.control_flow import UnsupportedAliasMutationException, cond
from torch.fx.experimental.proxy_tensor import make_fx
from torch.testing._internal.common_utils import run_tests, TestCase
from torch._dynamo.exc import CondOpArgsMismatchError
from torch.testing._internal.common_quantization import skipIfNoDynamoSupport

def _fake_map(f, x, *args):
    from functorch.experimental._map import _stack_pytree, _unstack_pytree
    x_pytrees = _unstack_pytree(x)
    zs = []
    for xp in x_pytrees:
        zs.append(f(xp, *args))
    return _stack_pytree(zs)

def collect_meta_for_filtered_nodes(gm: torch.fx.GraphModule, node_names, meta_field_name):
    ret = []
    for mod in gm.modules():
        for node in mod.graph.nodes:
            if node.name in node_names:
                for field_name in meta_field_name:
                    ret.append(node.meta.get(field_name))
    return ret


@skipIfNoDynamoSupport
class TestControlFlow(TestCase):
    def setUp(self):
        torch._dynamo.reset()
        super().setUp()

    def test_cond_no_trace(self):
        def true_fn(x):
            return x.sin()

        def false_fn(x):
            return x.cos()

        x = torch.randn(4)
        result = cond(False, true_fn, false_fn, [x])
        self.assertEqual(result, torch.cos(x))

    @unittest.skipIf(not torch.cuda.is_available(), "Test requires CUDA.")
    def test_cond_gpu(self):
        def true_fn(x):
            return x.sin()

        def false_fn(x):
            return x.cos()

        x = torch.randn(4, device="cuda")
        pred = torch.tensor(False, device="cuda")
        result = cond(pred, true_fn, false_fn, [x])
        self.assertEqual(result, torch.cos(x))

    @unittest.skipIf(not torch.cuda.is_available(), "Test requires CUDA.")
    def test_map_gpu(self):
        def f(x, y):
            return x + y

        xs = torch.ones(3, 2, 2, device="cuda")
        y = torch.ones(2, device="cuda")
        res = control_flow.map(f, xs, y)
        expected = _fake_map(f, xs, y)
        self.assertEqual(expected, res)

    def test_map_illegal_inputs(self):
        def f(x, y):
            return x[0] + x[1] + y

        with self.assertRaisesRegex(RuntimeError,
                                    r"Mapped xs can only consist of tensors\. Got xs \[3, tensor\(\[1\., 1\.\]\)\]\."):
            _ = control_flow.map(f, (3, torch.ones(2)), torch.ones(2))

        with self.assertRaisesRegex(RuntimeError,
                                    r"Leading dimensions of mapped xs cannot be 0\."):
            _ = control_flow.map(f, (torch.ones(0, 1, 2), torch.ones(0, 1, 2)), torch.ones(2))

        with self.assertRaisesRegex(RuntimeError,
                                    r"Leading dimensions of mapped xs must be consistent\. "
                                    r"Got shapes \[torch\.Size\(\[3, 4, 5\]\), torch\.Size\(\[4, 4, 5\]\)\]\."):
            _ = control_flow.map(f, (torch.ones(3, 4, 5), torch.ones(4, 4, 5)), torch.ones(5))

    def test_map_illegal_outputs(self):
        def f(x, y):
            return x.item()

        def f1(x, y):
            return y.size()

        def f2(x, y):
            return None

        x = torch.ones([3])
        y = torch.ones([1, 2, 3])
        with self.assertRaisesRegex(RuntimeError, r"Expect outputs of map only contains tensors or None\."):
            _ = control_flow.map(f, x, y)

        with self.assertRaisesRegex(RuntimeError, r"Expect outputs of map only contains tensors or None\."):
            out = control_flow.map(f1, x, y)

        # return None is OK
        _ = control_flow.map(f2, x, y)


    def test_map_list_in_out(self):
        def f(x, y):
            return [[x[0][0] + y]]

        xs = [[torch.ones(3, 2, 2)]]
        y = torch.ones(2)
        res = control_flow.map(f, xs, y)
        expected = _fake_map(f, xs, y)
        self.assertEqual(len(res), 1)
        self.assertEqual(len(res[0]), 1)
        self.assertEqual(expected, res)

    def test_map_dict_in_out(self):
        def f(x, y):
            return {"c": x["a"]["b"] + y}

        xs = {"a": {"b": torch.ones(3, 2, 2)}}
        y = torch.ones(2)
        res = control_flow.map(f, xs, y)
        expected = _fake_map(f, xs, y)
        self.assertEqual(len(res), 1)
        self.assertTrue("c" in res)
        self.assertEqual(expected, res)

    def test_map_autograd_simple(self):
        def f(x, y):
            return x.sin().cos() * y.cos().sin()

        xs = torch.ones(3, 2, 2, requires_grad=True)
        y = torch.ones(2, requires_grad=True)
        res = control_flow.map(f, xs, y)
        expected_res = _fake_map(f, xs, y)
        grad_out = torch.ones_like(res)
        grads = torch.autograd.grad(res, (xs, y), grad_out)
        expected_grads = torch.autograd.grad(expected_res, (xs, y), grad_out)
        self.assertEqual(expected_res, res)
        self.assertEqual(expected_grads, grads)

    def test_map_autograd_simple_partial_grad(self):
        def f(x, y):
            return x.sin().cos() * y.cos().sin()

        xs = torch.ones(3, 2, 2, requires_grad=True)
        # Disable the gradient computation for y
        y = torch.ones(2, requires_grad=False)
        res = control_flow.map(f, xs, y)
        expected_res = _fake_map(f, xs, y)
        grad_out = torch.ones_like(res)
        grads = torch.autograd.grad(res, (xs,), grad_out)
        expected_grads = torch.autograd.grad(expected_res, (xs,), grad_out)
        self.assertEqual(expected_res, res)
        self.assertEqual(expected_grads, grads)

    def test_map_autograd_no_grad_output(self):
        def f(x, y):
            return x[0].sin().cos() + y, y.cos().sin()

        xs = [torch.ones(3, 2, 2, requires_grad=True), torch.ones(3, 3)]
        # Disable the gradient computation for y
        y = torch.ones(2, requires_grad=False)
        res = control_flow.map(f, xs, y)
        expected_res = _fake_map(f, xs, y)
        grad_out = torch.ones_like(res[0])
        grads = torch.autograd.grad(res[0], (xs[0],), grad_out)
        expected_grads = torch.autograd.grad(expected_res[0], (xs[0],), grad_out)
        self.assertEqual(expected_res, res)
        self.assertEqual(expected_grads, grads)


    def test_map_autograd_nested_list(self):
        import torch.utils._pytree as pytree

        def f(x, y):
            a, b = x
            c, d = a
            return [[b.sin() * c.cos()], d.sin() * y.cos()]

        def fwbw(map_op, f, x, y):
            z = map_op(f, x, y)
            flat_x, _ = pytree.tree_flatten(x)
            flat_z, _ = pytree.tree_flatten(z)
            grads = torch.autograd.grad(flat_z, flat_x, [torch.ones_like(z) for z in flat_z])
            return z, grads

        x = [[torch.randn(3, 2, 2, requires_grad=True), torch.randn(3, 2, 1, requires_grad=True)],
             torch.ones(3, 1, 2, requires_grad=True)]
        y = torch.ones(1, requires_grad=True)
        true_outs = fwbw(control_flow.map, f, x, y)
        fake_outs = fwbw(_fake_map, f, x, y)
        self.assertEqual(true_outs, fake_outs)


@skipIfNoDynamoSupport
class TestControlFlowTraced(TestCase):
    def setUp(self):
        torch._dynamo.reset()
        super().setUp()

    def test_cond_traced_not_nested(self):
        def true_fn(x):
            return x.sin()

        def false_fn(x):
            return x.cos()

        def f(x, y):
            return cond(y, true_fn, false_fn, [x])

        x = torch.randn(4)
        graph = make_fx(f)(x, torch.tensor(False))
        result_true = graph.forward(x, torch.tensor(True))
        result_false = graph.forward(x, torch.tensor(False))
        self.assertFalse(torch.allclose(result_true, result_false))
        self.assertEqual(result_true, torch.sin(x))
        self.assertEqual(result_false, torch.cos(x))

        graph = make_fx(f, tracing_mode="symbolic")(x, torch.tensor(False))
        self.assertEqual(graph(x, torch.tensor(True)), f(x, torch.tensor(True)))

    def test_cond_nested_traced(self):
        def true_nested(y):
            return y * y

        def false_nested(y):
            return y + y

        def true_fn(x, pred2):
            z = cond(pred2, true_nested, false_nested, [x])
            return x + z

        def false_fn(x, _):
            return x.cos()

        def f(x, pred, pred2):
            return cond(pred, true_fn, false_fn, [x, pred2])

        x = torch.randn(4)
        graph = make_fx(f)(x, torch.tensor(False), torch.tensor(False))

        result_true_true = graph.forward(x, torch.tensor(True), torch.tensor(True))  # True + True -> x * x
        result_true_false = graph.forward(x, torch.tensor(True), torch.tensor(False))  # True + True -> x + x
        result_false_true = graph.forward(x, torch.tensor(False), torch.tensor(True))  # False + either -> cos
        result_false_false = graph.forward(x, torch.tensor(False), torch.tensor(False))  # False + either -> cos

        self.assertNotEqual(result_true_true, result_true_false)
        self.assertFalse(torch.allclose(result_false_true, result_true_true))

        self.assertEqual(result_false_true, result_false_false)

        self.assertEqual(result_true_true, (x * x) + x)
        self.assertEqual(result_true_false, x + x + x)

        self.assertEqual(result_false_true, torch.cos(x))

        graph = make_fx(f, tracing_mode="symbolic")(x, torch.tensor(False), torch.tensor(False))
        self.assertEqual(graph(x, torch.tensor(True), torch.tensor(True)), f(x, torch.tensor(True), torch.tensor(True)))

    @unittest.expectedFailure
    def test_cond_functionalized(self):
        def true_fn(x):
            y = x.sin()
            y.add_(4)
            return x.sin().max() + y.sum()

        def false_fn(x):
            return x.cos().min()

        def f(x):
            pred = x.shape[0] == 1
            return cond(pred, true_fn, false_fn, [x])

        example_inputs = (torch.ones(4, 5),)
        functional_f = torch.func.functionalize(f)
        self.assertEqual(functional_f(*example_inputs), f(*example_inputs))

        graph_module = make_fx(torch.func.functionalize(f))(*example_inputs)
        self.assertEqual(graph_module(*example_inputs), f(*example_inputs))

        all_ops_in_true_branch = []
        for node in graph_module.true_graph_0.graph.nodes:
            if node.op == "call_function":
                all_ops_in_true_branch.append(node.target)

        self.assertFalse(any(op._schema.is_mutable for op in all_ops_in_true_branch))

        graph_module = make_fx(torch.func.functionalize(f), tracing_mode="symbolic")(*example_inputs)
        self.assertEqual(graph_module(*example_inputs), f(*example_inputs))

    def test_cond_retrace_functionalized(self):
        def true_fn(x):
            return x.sin()

        def false_fn(x):
            return x.cos()

        def f(x):
            return cond(x.all(), true_fn, false_fn, (x,))

        inp = torch.ones(1, 2)
        gm_non_functional = make_fx(f, tracing_mode="real")(inp)
        gm_functional = make_fx(torch.func.functionalize(gm_non_functional), tracing_mode="real")(inp)
        self.assertEqual(gm_functional(torch.zeros(1, 2)), f(torch.zeros(1, 2)))

    @unittest.expectedFailure
    def test_cond_functionalized_nested(self):
        def true_true_fn(x):
            y = x.cos()
            y.add_(4)
            return x.sin().max() + y.sin().max()

        def true_false_fn(x):
            return x.cos().min()

        def true_fn(x):
            pred = x.shape[0] == 1
            return cond(pred, true_true_fn, true_false_fn, [x])

        def false_fn(x):
            return x.sum()

        def f(x):
            pred = x.shape[0] == 1
            return cond(pred, true_fn, false_fn, [x])

        example_inputs = (torch.ones(4, 5),)
        functional_f = torch.func.functionalize(f)
        self.assertEqual(functional_f(*example_inputs), f(*example_inputs))

        graph_module = make_fx(torch.func.functionalize(f))(*example_inputs)
        self.assertEqual(graph_module(*example_inputs), f(*example_inputs))

        gm_true_true_branch = graph_module.true_graph_0.true_graph_0

        graph_module1 = make_fx(torch.func.functionalize(f), tracing_mode="symbolic")(*example_inputs)
        self.assertEqual(graph_module1(*example_inputs), f(*example_inputs))

        all_ops = []
        for node in gm_true_true_branch.graph.nodes:
            if node.op == "call_function":
                all_ops.append(node.target)

        self.assertFalse(any(op._schema.is_mutable for op in all_ops))

    def test_cond_functionalized_data_dependent_pred(self):
        def true_fn(x):
            return x.sin().sum()

        def false_fn(x):
            return x.cos().sum()

        def f(x):
            pred = x.nonzero().shape[0] == 1
            return cond(pred, true_fn, false_fn, [x])

        example_inputs = (torch.ones(4, 5),)
        functional_f = torch.func.functionalize(f)
        self.assertEqual(functional_f(*example_inputs), f(*example_inputs))

        graph_module = make_fx(torch.func.functionalize(f))(*example_inputs)
        self.assertEqual(graph_module(*example_inputs), f(*example_inputs))

    def test_cond_functionalized_input_mutation_on_true_branch(self):
        def true_fn(x):
            view_x = x.view(x.shape)
            view_x.add_(1)
            return view_x.sin().sum()

        def false_fn(x):
            return x.cos().sum()

        def f(x):
            pred = x.shape[0] == 4
            return cond(pred, true_fn, false_fn, [x])

        example_inputs = (torch.ones(4, 5),)
        functional_f = torch.func.functionalize(f)
        with self.assertRaisesRegex(UnsupportedAliasMutationException, "One of torch.cond branch"):
            functional_f(*example_inputs)

        with self.assertRaisesRegex(UnsupportedAliasMutationException, "One of torch.cond branch"):
            make_fx(torch.func.functionalize(f))(*example_inputs)

    def test_cond_functionalized_input_mutation_on_false_branch(self):
        def true_fn(x):
            return x.sin().sum()

        def false_fn(x):
            view_x = x.view(x.shape)
            view_x.add_(1)
            return view_x.cos().sum()

        def f(x):
            pred = x.shape[0] == 4
            return cond(pred, true_fn, false_fn, [x])

        example_inputs = (torch.ones(5, 5),)
        functional_f = torch.func.functionalize(f)
        with self.assertRaisesRegex(UnsupportedAliasMutationException, "One of torch.cond branch"):
            functional_f(*example_inputs)

        with self.assertRaisesRegex(UnsupportedAliasMutationException, "One of torch.cond branch"):
            make_fx(torch.func.functionalize(f))(*example_inputs)

    def test_cond_functionalized_output_alias_input(self):
        def true_fn(x):
            return x

        def false_fn(x):
            view_x = x.view(x.shape)
            return view_x

        def f(x):
            pred = x.shape[0] == 4
            return cond(pred, true_fn, false_fn, [x])

        example_inputs = (torch.ones(5, 5),)
        functional_f = torch.func.functionalize(f)

        with self.assertRaisesRegex(UnsupportedAliasMutationException, "One of torch.cond branch might be aliasing"):
            functional_f(*example_inputs)

        with self.assertRaisesRegex(UnsupportedAliasMutationException, "One of torch.cond branch might be aliasing"):
            make_fx(torch.func.functionalize(f))(*example_inputs)

    def test_cond_functionalized_nested_input_mutation(self):
        def true_true_fn(x):
            x.add_(4)
            return x.sin().max()

        def true_false_fn(x):
            return x.cos().min()

        def true_fn(x):
            pred = x.shape[0] == 1
            return cond(pred, true_true_fn, true_false_fn, [x])

        def false_fn(x):
            return x.sum()

        def f(x):
            pred = x.shape[0] == 1
            return cond(pred, true_fn, false_fn, [x])

        example_inputs = (torch.ones(4, 5),)
        functional_f = torch.func.functionalize(f)
        with self.assertRaisesRegex(UnsupportedAliasMutationException, "One of torch.cond branch"):
            functional_f(*example_inputs)

        with self.assertRaisesRegex(UnsupportedAliasMutationException, "One of torch.cond branch"):
            make_fx(torch.func.functionalize(f))(*example_inputs)

    def test_cond_functionalized_nested_input_mutation_with_aot_func(self):
        def true_true_fn(x):
            x.add_(4)
            return x.sin().max()

        def true_false_fn(x):
            return x.cos().min()

        def true_fn(x):
            pred = x.shape[0] == 1
            return cond(pred, true_true_fn, true_false_fn, [x])

        def false_fn(x):
            return x.sum()

        def f(x):
            pred = x.shape[0] == 1
            return cond(pred, true_fn, false_fn, [x])

        example_input = torch.ones(4, 5)
        try:
            example_input_func = to_fun(example_input)
            torch._enable_functionalization(reapply_views=False)
            with self.assertRaisesRegex(UnsupportedAliasMutationException, "One of torch.cond branch"):
                f(example_input_func)

            with self.assertRaisesRegex(UnsupportedAliasMutationException, "One of torch.cond branch"):
                make_fx(f)(example_input_func)
        finally:
            torch._disable_functionalization()

        def f_wrapper(func):
            @functools.wraps(func)
            def wrapper(*args, **kwargs):
                torch._enable_functionalization(reapply_views=False)
                try:
                    return func(*args, **kwargs)
                finally:
                    torch._disable_functionalization()
            return wrapper

        with self.assertRaisesRegex(UnsupportedAliasMutationException, "One of torch.cond branch"):
            make_fx(f_wrapper(f))(example_input_func)


    def test_cond_functionalized_input_aliasing_with_aot_func(self):
        def true_fn(x):
            return x

        def false_fn(x):
            view_x = x.view(x.shape)
            return view_x

        def f(x):
            pred = x.shape[0] == 4
            return cond(pred, true_fn, false_fn, [x])

        example_input = torch.ones(5, 5)
        try:
            example_input_func = to_fun(example_input)
            torch._enable_functionalization(reapply_views=False)
            with self.assertRaisesRegex(UnsupportedAliasMutationException, "One of torch.cond branch might be aliasing"):
                f(example_input_func)
        finally:
            torch._disable_functionalization()

        def f_wrapper(func):
            @functools.wraps(func)
            def wrapper(*args, **kwargs):
                torch._enable_functionalization(reapply_views=False)
                try:
                    func_args = pytree.tree_map(to_fun, args)
                    func_kwargs = pytree.tree_map(to_fun, kwargs)
                    return func(*func_args, **func_kwargs)
                finally:
                    torch._disable_functionalization()
            return wrapper

        with self.assertRaisesRegex(UnsupportedAliasMutationException, "One of torch.cond branch might be aliasing"):
            make_fx(f_wrapper(f))(example_input)

    def test_cond_functionalized_aot_func_check_functional(self):
        def true_fn(x):
            return x.cos()

        def false_fn(x):
            y = x.sin()
            y.add_(5)
            return y

        def f(x):
            pred = x.shape[0] == 4
            return cond(pred, true_fn, false_fn, [x])

        example_input = torch.ones(5, 5)

        def f_wrapper(func):
            @functools.wraps(func)
            def wrapper(*args, **kwargs):
                torch._enable_functionalization(reapply_views=False)
                try:
                    func_args = pytree.tree_map(to_fun, args)
                    func_kwargs = pytree.tree_map(to_fun, kwargs)
                    return pytree.tree_map(from_fun, func(*func_args, **func_kwargs))
                finally:
                    torch._disable_functionalization()
            return wrapper

        result_gm = make_fx(f_wrapper(f))(example_input)
        for node in result_gm.true_graph_0.graph.nodes:
            if node.op == "call_function":
                self.assertTrue(not node.target._schema.is_mutable)

        for node in result_gm.false_graph_0.graph.nodes:
            if node.op == "call_function":
                self.assertTrue(not node.target._schema.is_mutable)

        self.assertEqual(result_gm(torch.ones(5, 5)), f(torch.ones(5, 5)))

    def test_cond_nested_traced_other_inputs(self):
        def true_nested(y):
            return y * y

        def false_nested(y):
            return y + y

        def true_fn(k, pred2):
            z = cond(pred2, true_nested, false_nested, [k])
            return torch.add(torch.tensor([.25, .25]), z)

        def false_fn(k, _):
            return k.cos()

        def f(k, pred, pred2):
            return cond(pred, true_fn, false_fn, [k, pred2])

        x = torch.tensor([0.5, 0.5])
        graph = make_fx(f)(x, torch.tensor(False), torch.tensor(False))

        a = torch.tensor([1.0, 1.0])
        result_true_true = graph.forward(a, torch.tensor(True), torch.tensor(True))
        self.assertEqual(result_true_true, (a * a) + torch.tensor([0.25, 0.25]))

        b = torch.tensor([2.0, 2.0])
        result_true_true = graph.forward(b, torch.tensor(True), torch.tensor(True))
        self.assertEqual(result_true_true, (b * b) + torch.tensor([0.25, 0.25]))

    def test_cond_nested_traced_multi(self):
        def true_a(y):
            return y * y

        def false_a(y):
            return y + y

        def true_b(y, z):
            return y + z

        def false_b(y, z):
            return y * z

        def f(x, pred, pred2):
            a_out = cond(pred, true_a, false_a, [x])
            b_out = cond(pred2, true_b, false_b, [x, x])
            return a_out + b_out

        x = torch.randn(4)
        graph = make_fx(f)(x, torch.tensor(False), torch.tensor(False))

        # Brittle, yet, delicious
        out = """
        def forward(self, x_1, pred_1, pred2_1):
            true_graph_0 = self.true_graph_0
            false_graph_0 = self.false_graph_0
            conditional = torch.ops.higher_order.cond(pred_1, true_graph_0, false_graph_0, [x_1]);  pred_1 = true_graph_0 = false_graph_0 = None
            true_graph_1 = self.true_graph_1
            false_graph_1 = self.false_graph_1
            conditional_1 = torch.ops.higher_order.cond(pred2_1, true_graph_1, false_graph_1, [x_1, x_1]);  pred2_1 = true_graph_1 = false_graph_1 = x_1 = None
            add = torch.ops.aten.add.Tensor(conditional, conditional_1);  conditional = conditional_1 = None
            return add
        """  # noqa: B950
        code = graph.code
        # Normalization hack, cause .code makes some weird whitespace
        code = "".join(code.split())
        out = "".join(out.split())
        self.assertEqual(code, out)

        code = graph.true_graph_0.code
        out = """
        def forward(self, arg0_1):
            mul = torch.ops.aten.mul.Tensor(arg0_1, arg0_1);  arg0_1 = None
            return mul
        """
        # Normalization hack, cause .code makes some weird whitespace
        code = "".join(code.split())
        out = "".join(out.split())
        self.assertEqual(code, out)

    def test_raise_error_on_mismatch_type_size(self):
        def true_fn(x):
            return x.sin()

        def false_fn(x):
            return (x, x)

        def f(x, y):
            return cond(y, true_fn, false_fn, [x])

        x = torch.randn(4)
        with self.assertRaisesRegex(
            torch._dynamo.exc.UncapturedHigherOrderOpError,
            "Expected branch to return a single tensor",
        ):
            make_fx(f)(x, torch.tensor(False))

    def test_raise_error_on_mismatch_tensor_size(self):
        def true_fn(x):
            return x.sin()

        def false_fn(x):
            return torch.zeros([10, 10])

        def f(x, y):
            return cond(y, true_fn, false_fn, [x])

        x = torch.randn(4)
        with self.assertRaisesRegex(
            CondOpArgsMismatchError,
            "Expected each tensor to have same metadata but got",
        ):
            make_fx(f)(x, torch.tensor(False))

    def test_cond_traced_not_nested_fake_tensor(self):
        def true_fn(x):
            return x.sin()

        def false_fn(x):
            return x.cos()

        def f(x, y):
            return cond(y, true_fn, false_fn, [x])

        x = torch.randn(4)
        graph = make_fx(f, tracing_mode="fake")(x, torch.tensor(False))
        result_true = graph.forward(x, torch.tensor(True))
        result_false = graph.forward(x, torch.tensor(False))
        self.assertFalse(torch.allclose(result_true, result_false))
        self.assertEqual(result_true, torch.sin(x))
        self.assertEqual(result_false, torch.cos(x))

    def test_cond_nested_traced_fake_tensor(self):
        def true_nested(y):
            return y * y

        def false_nested(y):
            return y + y

        def true_fn(x, pred2):
            z = cond(pred2, true_nested, false_nested, [x])
            return x + z

        def false_fn(x, _):
            return x.cos()

        def f(x, pred, pred2):
            return cond(pred, true_fn, false_fn, [x, pred2])

        x = torch.randn(4)
        graph = make_fx(f, tracing_mode="fake")(x, torch.tensor(False), torch.tensor(False))

        result_true_true = graph.forward(x, torch.tensor(True), torch.tensor(True))  # True + True -> x * x
        result_true_false = graph.forward(x, torch.tensor(True), torch.tensor(False))  # True + True -> x + x
        result_false_true = graph.forward(x, torch.tensor(False), torch.tensor(True))  # False + either -> cos
        result_false_false = graph.forward(x, torch.tensor(False), torch.tensor(False))  # False + either -> cos

        self.assertNotEqual(result_true_true, result_true_false)
        self.assertFalse(torch.allclose(result_false_true, result_true_true))

        self.assertEqual(result_false_true, result_false_false)

        self.assertEqual(result_true_true, (x * x) + x)
        self.assertEqual(result_true_false, x + x + x)

        self.assertEqual(result_false_true, torch.cos(x))

    def test_cond_nested_traced_other_inputs_fake_tensor(self):
        def true_nested(y):
            return y * y

        def false_nested(y):
            return y + y

        def true_fn(k, pred2):
            z = cond(pred2, true_nested, false_nested, [k])
            return torch.add(torch.tensor([.25, .25]), z)

        def false_fn(k, _):
            return k.cos()

        def f(k, pred, pred2):
            return cond(pred, true_fn, false_fn, [k, pred2])

        x = torch.tensor([0.5, 0.5])
        graph = make_fx(f, tracing_mode="fake")(x, torch.tensor(False), torch.tensor(False))

        a = torch.tensor([1.0, 1.0])
        result_true_true = graph.forward(a, torch.tensor(True), torch.tensor(True))
        self.assertEqual(result_true_true, (a * a) + torch.tensor([0.25, 0.25]))

        b = torch.tensor([2.0, 2.0])
        result_true_true = graph.forward(b, torch.tensor(True), torch.tensor(True))
        self.assertEqual(result_true_true, (b * b) + torch.tensor([0.25, 0.25]))

    def test_cond_nested_traced_multi_fake_tensor(self):
        def true_a(y):
            return y * y

        def false_a(y):
            return y + y

        def true_b(y, z):
            return y + z

        def false_b(y, z):
            return y * z

        def f(x, pred, pred2):
            a_out = cond(pred, true_a, false_a, [x])
            b_out = cond(pred2, true_b, false_b, [x, x])
            return a_out + b_out

        x = torch.randn(4)
        graph = make_fx(f, tracing_mode="fake")(x, torch.tensor(False), torch.tensor(False))

        # Brittle, yet, delicious
        out = """
            def forward(self, x_1, pred_1, pred2_1):
                true_graph_0 = self.true_graph_0
                false_graph_0 = self.false_graph_0
                conditional = torch.ops.higher_order.cond(pred_1, true_graph_0, false_graph_0, [x_1]);  pred_1 = true_graph_0 = false_graph_0 = None
                true_graph_1 = self.true_graph_1
                false_graph_1 = self.false_graph_1
                conditional_1 = torch.ops.higher_order.cond(pred2_1, true_graph_1, false_graph_1, [x_1, x_1]);  pred2_1 = true_graph_1 = false_graph_1 = x_1 = None
                add = torch.ops.aten.add.Tensor(conditional, conditional_1);  conditional = conditional_1 = None
                return add
        """  # noqa: B950
        code = graph.code
        # Normalization hack, cause .code makes some weird whitespace
        code = "".join(code.split())
        out = "".join(out.split())
        self.assertEqual(code, out)

        code = graph.true_graph_0.code
        out = """
        def forward(self, arg0_1):
            mul = torch.ops.aten.mul.Tensor(arg0_1, arg0_1);  arg0_1 = None
            return mul
        """
        # Normalization hack, cause .code makes some weird whitespace
        code = "".join(code.split())
        out = "".join(out.split())
        self.assertEqual(code, out)

    def test_raise_error_on_mismatch_type_size_fake_tensor(self):
        def true_fn(x):
            return x.sin()

        def false_fn(x):
            return (x, x)

        def f(x, y):
            return cond(y, true_fn, false_fn, [x])

        x = torch.randn(4)
        with self.assertRaisesRegex(
            torch._dynamo.exc.UncapturedHigherOrderOpError,
            "Expected branch to return a single tensor",
        ):
            make_fx(f, tracing_mode="fake")(x, torch.tensor(False))


    def test_raise_error_on_mismatch_tensor_size_fake_tensor(self):
        def true_fn(x):
            return x.sin()

        def false_fn(x):
            return torch.zeros([10, 10])

        def f(x, y):
            return cond(y, true_fn, false_fn, [x])

        x = torch.randn(4)
        with self.assertRaisesRegex(
            CondOpArgsMismatchError,
            "Expected each tensor to have same metadata but got",
        ):
            make_fx(f, tracing_mode="fake")(x, torch.tensor(False))

    def check_map_count(self, gm, op_count):
        i = 0
        for m in gm.modules():
            for node in m.graph.nodes:
                if node.op == "call_function" and node.target == torch.ops.map_impl:
                    i += 1
        self.assertEqual(i, op_count)

    def test_tracing_map_real(self):
        def f(x, y):
            return x + y

        def g(xs, y):
            return control_flow.map(f, xs, y)

        gm = make_fx(g, tracing_mode="real")(torch.ones(3, 2, 2), torch.ones(2))
        x = torch.randn(3, 2, 2)
        y = torch.randn(2)
        res = gm(x, y)
        self.assertEqual(res, g(x, y))
        self.check_map_count(gm, 1)

    def test_tracing_map_symbolic_simple(self):
        def f(x, y):
            return x + y

        def g(xs, y):
            return control_flow.map(f, xs, y)

        gm = make_fx(g, tracing_mode="symbolic")(torch.ones(3, 2, 4), torch.ones(4))
        x = torch.randn(3, 2, 2)
        y = torch.randn(2)
        res = gm(x, y)
        self.assertEqual(res, g(x, y))
        self.check_map_count(gm, 1)

    def test_tracing_map_symbolic_list(self):
        def f(x, y):
            return [x[0][0] + y, x[1] * y]

        def g(xs, y, z):
            out = control_flow.map(f, xs, y)
            return out[0] + z, out[1] * z

        example_x = [[torch.ones(3, 4, 5)], torch.ones(3, 4, 5)]
        gm = make_fx(g, tracing_mode="symbolic")(example_x, torch.ones(5), torch.ones(5))
        x = [[torch.randn(4, 5, 6)], torch.ones(4, 5, 6)]
        y = torch.randn(6)
        z = torch.ones(6)
        res = gm(x, y, z)
        self.assertEqual(res, g(x, y, z))
        self.check_map_count(gm, 1)

    def test_tracing_map_symbolic_dict(self):
        def f(x, y):
            return {"d": x["b"]["a"] + y, "e": x["c"] * y}

        def g(xs, y, z):
            out = control_flow.map(f, xs, y)
            return {"f": out["d"] + z, "g": out["e"] * z}

        example_x = {"b": {"a": torch.ones(3, 4, 5)}, "c": torch.ones(3, 4, 5)}
        gm = make_fx(g, tracing_mode="symbolic")(example_x, torch.ones(5), torch.ones(5))
        x = {"b": {"a": torch.randn(4, 5, 6)}, "c": torch.ones(4, 5, 6)}
        y = torch.randn(6)
        z = torch.ones(6)
        res = gm(x, y, z)
        self.assertEqual(res, g(x, y, z))
        self.check_map_count(gm, 1)

    def test_tracing_map_autograd_symbolic_simple(self):
        def f(x, y):
            return x + y

        def g(xs, y):
            out = control_flow.map(f, xs, y)
            return torch.autograd.grad(out, (xs, y), torch.ones_like(out))

        gm = make_fx(g, tracing_mode="symbolic")(torch.ones(3, 4, 5, requires_grad=True), torch.ones(5, requires_grad=True))
        x = torch.randn(4, 5, 6, requires_grad=True)
        y = torch.randn(6, requires_grad=True)
        res = gm(x, y)
        self.assertEqual(res, g(x, y))
        self.check_map_count(gm, 2)


    def test_tracing_map_autograd_symbolic_list(self):
        import torch.utils._pytree as pytree

        def f(x, y):
            return [x[0].cos() + y.sin(), x[1].sin() * y.cos()]

        def g(xs, y):
            out = control_flow.map(f, xs, y)
            flat_out, _ = pytree.tree_flatten(out)
            flat_inp, _ = pytree.tree_flatten((xs, y))
            requires_grad_inp = [inp for inp in flat_inp if inp.requires_grad]
            return torch.autograd.grad(flat_out, requires_grad_inp, [torch.ones_like(out) for out in flat_out])

        gm = make_fx(g, tracing_mode="symbolic")(
            [torch.ones(3, 4, 5), torch.ones(3, 4, 5, requires_grad=True)],
            torch.ones(5, requires_grad=True))
        x = [torch.randn(4, 5, 6), torch.ones(4, 5, 6, requires_grad=True)]
        y = torch.randn(6, requires_grad=True)
        res = gm(x, y)
        self.assertEqual(res, g(x, y))
        self.check_map_count(gm, 2)

    def test_tracing_map_autograd_symbolic_dict(self):
        def f(x, y):
            return [x["a"] + y, x["b"] * y]

        def g(xs, y):
            out = control_flow.map(f, xs, y)
            flat_out, _ = pytree.tree_flatten(out)
            flat_inp, _ = pytree.tree_flatten((xs, y))
            requires_grad_inp = [inp for inp in flat_inp if inp.requires_grad]
            return torch.autograd.grad(flat_out, requires_grad_inp, [torch.ones_like(out) for out in flat_out])

        traced_x = {"a": torch.ones(3, 4, 5, requires_grad=True), "b": torch.ones(3, 4, 5, requires_grad=True)}
        gm = make_fx(g, tracing_mode="symbolic")(traced_x, torch.ones(5, requires_grad=True))
        x = {"a": torch.randn(4, 5, 6, requires_grad=True), "b": torch.ones(4, 5, 6, requires_grad=True)}
        y = torch.randn(6, requires_grad=True)
        res = gm(x, y)
        self.assertEqual(res, g(x, y))
        self.check_map_count(gm, 2)

    def test_tracing_map_autograd_aot_functionalized(self):
        def inner(x, y):
            z = x - 1
            z.add_(1)
            return z * y

        def f(xs, y):
            res = control_flow.map(inner, xs, y)
            grads = torch.autograd.grad(res, (xs, y), torch.ones_like(res))
            return grads

        def f_wrapper(func):
            @functools.wraps(func)
            def wrapper(*args, **kwargs):
                torch._enable_functionalization(reapply_views=False)
                try:
                    return pytree.tree_map(from_fun, func(*args, **kwargs))
                finally:
                    torch._disable_functionalization()
            return wrapper

        example_inputs = (torch.ones(3, 2, 4, requires_grad=True), torch.ones(2, 4, requires_grad=True))
        gm = make_fx(f, tracing_mode="symbolic")(*example_inputs)
        fgm = make_fx(f_wrapper(f), tracing_mode="symbolic")(*example_inputs)
        xs = torch.ones(3, 4, 5, requires_grad=True)
        y = torch.ones(4, 5, requires_grad=True)

        self.assertEqual(gm(xs, y), f(xs, y))

        def count_mutable(gm):
            c = 0
            for node in gm.graph.nodes:
                if node.op == "call_function":
                    if node.target == torch.ops.map_impl:
                        c += count_mutable(getattr(gm, str(node.args[0])))
                    elif schema := getattr(node.target, "_schema", None):
                        c += int(schema.is_mutable)
            return c
        self.assertEqual(count_mutable(fgm), 0)
        # One for forward, one for recompuation logic in backward
        self.assertEqual(count_mutable(gm), 2)

    def test_map_functionalized(self):
        def map_fn(x, y):
            z = x + y
            z.add_(4)
            return z

        def f(xs, y):
            return control_flow.map(map_fn, xs, y)

        example_inputs = (torch.ones(3, 2, 4), torch.ones(4))
        functional_f = torch.func.functionalize(f)
        self.assertEqual(functional_f(*example_inputs), f(*example_inputs))

        gm = make_fx(torch.func.functionalize(f))(*example_inputs)
        self.assertEqual(gm(*example_inputs), f(*example_inputs))

        gm = make_fx(torch.func.functionalize(f), tracing_mode="symbolic")(*example_inputs)
        self.assertEqual(gm(*example_inputs), f(*example_inputs))

        for node in gm.body_graph_0.graph.nodes:
            if node.op == "call_function":
                self.assertTrue(not node.target._schema.is_mutable)
        self.check_map_count(gm, 1)

    def test_map_functionalized_aot_func(self):
        def map_fn(x, y):
            z = x + y
            z.add_(4)
            return z

        def f(xs, y):
            return control_flow.map(map_fn, xs, y)

        def f_wrapper(func):
            @functools.wraps(func)
            def wrapper(*args, **kwargs):
                torch._enable_functionalization(reapply_views=False)
                try:
                    return pytree.tree_map(from_fun, func(*args, **kwargs))
                finally:
                    torch._disable_functionalization()
            return wrapper

        example_inputs = (torch.ones(3, 2, 4), torch.ones(4))

        gm = make_fx(f_wrapper(f))(*example_inputs)

        for node in gm.body_graph_0.graph.nodes:
            if node.op == "call_function":
                self.assertTrue(not node.target._schema.is_mutable)

        self.assertEqual(gm(*example_inputs), f(*example_inputs))

    def test_map_functionalized_arg_mutation(self):
        def map_fn(x, y):
            y.add_(4)
            return x + y

        def f(xs, y):
            return control_flow.map(map_fn, xs, y)

        example_inputs = (torch.ones(3, 2, 4), torch.ones(4))
        functional_f = torch.func.functionalize(f)
        with self.assertRaisesRegex(UnsupportedAliasMutationException, "torch.map is mutating the input!"):
            functional_f(*example_inputs)

    def test_map_functionalized_elem_mutation(self):
        def map_fn(x, y):
            x.add_(4)
            return x + y

        def f(xs, y):
            return control_flow.map(map_fn, xs, y)

        example_inputs = (torch.ones(3, 2, 4), torch.ones(4))
        functional_f = torch.func.functionalize(f)
        with self.assertRaisesRegex(UnsupportedAliasMutationException, "torch.map is mutating the input!"):
            functional_f(*example_inputs)

    def test_cond_autograd_fail(self):
        def true_fn(x):
            return x.cos()

        def false_fn(x):
            return x.sin()

        def f(x, y):
            return control_flow.cond(x.shape[0] > 4, true_fn, false_fn, [y])

        example_inputs = (torch.ones(3, 2, 4, requires_grad=True), torch.ones(4, requires_grad=True))
        with self.assertRaisesRegex(RuntimeError, "Autograd not implemented for cond"):
            f(*example_inputs).sum().backward()

        # Ensure no error is thrown when not running backward
        f(*example_inputs)

    def test_map_functionalized_elem_alias(self):
        def map_fn(x):
            x.view(x.shape)
            return x

        def f(xs):
            return control_flow.map(map_fn, xs)

        example_inputs = (torch.ones(3, 2, 4),)
        functional_f = torch.func.functionalize(f)
        with self.assertRaisesRegex(UnsupportedAliasMutationException, "torch.map is aliasing the input!"):
            functional_f(*example_inputs)

    def test_nested_map_cond_real(self):
        def true_fn(x, y):
            return x * y

        def false_fn(x, y):
            return x + y

        def f(x, pred, y):
            return cond(pred, true_fn, false_fn, [x, y])

        def g(pred, xs, y):
            return control_flow.map(f, xs, pred, y)

        gm = make_fx(g, tracing_mode="real")(
            torch.tensor(True), torch.ones(3, 2, 4), torch.ones(4)
        )
        pred = torch.tensor(False)
        x = torch.randn(3, 2, 4)
        y = torch.randn(4)
        res = gm(pred, x, y)
        self.assertEqual(res, g(pred, x, y))
        self.check_map_count(gm, 1)

    def test_nested_map_cond_symbolic(self):
        def true_fn(x, y):
            return x * y

        def false_fn(x, y):
            return x + y

        def f(x, pred, y):
            return cond(pred, true_fn, false_fn, [x, y])

        def g(pred, xs, y):
            return control_flow.map(f, xs, pred, y)

        gm = make_fx(g, tracing_mode="symbolic")(
            torch.tensor(True), torch.ones(3, 2, 4), torch.ones(4)
        )
        pred = torch.tensor(False)
        x = torch.randn(3, 2, 2)
        y = torch.randn(2)
        res = gm(pred, x, y)
        self.assertEqual(res, g(pred, x, y))
        self.check_map_count(gm, 1)

    def test_nested_cond_map_cond_symbolic(self):

        def true_fn(x, y):
            return x * y

        def false_fn(x, y):
            return x + y

        def f(x, pred, y):
            return cond(pred, true_fn, false_fn, [x, y])

        def g(pred, xs, y):
            return control_flow.map(f, xs, pred, y)

        def main_true_fn(pred, xs, y):
            return g(pred, xs, y) * 2

        def main_false_fn(pred, xs, y):
            return g(pred, xs, y) + 1

        def main(p, pred, xs, y):
            return cond(p, main_true_fn, main_false_fn, [pred, xs, y])

        gm = make_fx(main, tracing_mode="symbolic")(
            torch.tensor(True), torch.tensor(True), torch.ones(3, 2, 4), torch.ones(4)
        )
        p = torch.tensor(False)
        pred = torch.tensor(False)
        xs = torch.randn(3, 2, 2)
        y = torch.randn(2)
        res = gm(p, pred, xs, y)
        self.assertEqual(res, main(p, pred, xs, y))
        self.check_map_count(gm, 2)

    @unittest.expectedFailure
    def test_cond_with_sym_pred(self):
        def true_fn(x):
            return x + x

        def false_fn(x):
            return x * x

        def foo(x):
            return cond(x.shape[0] == 4, true_fn, false_fn, [x])

        gm = make_fx(foo, tracing_mode="symbolic")(torch.ones(3, 2, 1))
        x = torch.ones(4, 3, 2)
        self.assertEqual(gm(x), true_fn(x))
        self.assertEqual(foo(x), true_fn(x))

    def _check_closure_correctly_lifted(self, f, *, args, exp_res, exp_arg_num):
        assert isinstance(args, (tuple, list))
        self.assertEqual(f(*args), exp_res)
        gm = make_fx(f)(*args)
        self.assertEqual(gm(*args), exp_res)

        def cnt_placeholder(gm):
            return len([node for node in gm.graph.nodes if node.op == "placeholder"])
        placeholder_cnts = [cnt_placeholder(mod) for mod in gm.children()]
        self.assertTrue(all(cnt == exp_arg_num for cnt in placeholder_cnts))

    def _check_closure_correctly_lifted_with_mutation(self, f, closures_to_be_mutated, *, args, exp_arg_num):
        exp_res = f(*args)
        self._check_closure_correctly_lifted(f, args=args, exp_res=exp_res, exp_arg_num=exp_arg_num)

        for closure in closures_to_be_mutated:
            closure.add(-1)
        new_exp_res = f(*args)

        self._check_closure_correctly_lifted(f, args=args, exp_res=new_exp_res, exp_arg_num=exp_arg_num)

    def test_cond_with_tensor_closure(self):
        a = torch.ones(2, 3)
        b = torch.ones(2, 3) + 1

        def true_fn(x):
            return x + a

        def false_fn(x):
            return x + b

        def foo(x):
            return cond(x.shape[0] == 4, true_fn, false_fn, [x])


        # expected branches takes [x, a, b] as input
        inp = torch.randn(2, 3)
        self._check_closure_correctly_lifted_with_mutation(foo, (a, b), args=(inp, ), exp_arg_num=3)

    def test_cond_with_tensor_closure_graph_module(self):
        a = torch.ones(2, 3)
        b = torch.ones(2, 3) + 1

        def true_fn(x):
            return x + a

        def false_fn(x):
            return x + b

        def foo(x):
            return cond(x.shape[0] == 4, true_fn, false_fn, [x])


        # expected branches takes [x, a, b] as input
        inp = torch.randn(2, 3)

        gm = make_fx(foo)(inp)
        # normalization
        actual = "".join(gm.code.split())
        exp = """\
def forward(self, x_1):
    true_graph_0 = self.true_graph_0
    false_graph_0 = self.false_graph_0
    _tensor_constant0 = self._tensor_constant0
    _tensor_constant1 = self._tensor_constant1
    conditional = torch.ops.higher_order.cond(False, true_graph_0, false_graph_0, [x_1, _tensor_constant0, \
_tensor_constant1]);  true_graph_0 = false_graph_0 = x_1 = _tensor_constant0 = _tensor_constant1 = None
    return conditional
"""
        exp = "".join(exp.split())
        self.assertEqual(exp, actual)

        actual = gm.true_graph_0.code
        # normalization
        actual = "".join(actual.split())
        exp = """
def forward(self, arg0_1, arg1_1, arg2_1):
    add = torch.ops.aten.add.Tensor(arg0_1, arg1_1);  arg0_1 = arg1_1 = None
    return add
"""
        # Normalization hack, cause .code makes some weird whitespace
        exp = "".join(exp.split())
        self.assertEqual(exp, actual)

    def test_cond_with_module_param_closure(self):
        class Mod(torch.nn.Module):
            def __init__(self):
                super().__init__()
                self.register_parameter("param", torch.nn.Parameter(torch.ones(2, 3)))
                self.register_buffer("buffer", torch.ones(2, 3) + 1)

        my_mode = Mod()

        def true_fn(x):
            return x + my_mode.param

        def false_fn(x):
            return x + my_mode.buffer

        def foo(x):
            return cond(x.shape[0] == 4, true_fn, false_fn, [x])

        inp = torch.ones(2, 3)
        # expected both branches takes (x, param, buffer)
        self._check_closure_correctly_lifted_with_mutation(foo, (my_mode.param, my_mode.buffer), args=(inp,), exp_arg_num=3)


    def test_cond_with_module_python_scalar_closure(self):

        def foo(x):
            a = torch.ones(1, 1)
            b = 1

            def true_fn(x):
                return x + a

            def false_fn(x):
                return x + b
            return cond(x.shape[0] == 4, true_fn, false_fn, [x])

        inp = torch.ones(2, 3)
        res = inp + 1
        # python scalar b is not lifted as input, so both branches take (x, a)
        self._check_closure_correctly_lifted(foo, args=(inp,), exp_res=res, exp_arg_num=2)

    def test_cond_nested_with_closure(self):
        a = torch.ones(1, 1)
        b = torch.ones(1, 1) + 1

        def inner_true_fn(x):
            return x + a

        def inner_false_fn(x):
            return x + b

        def foo(x):
            def true_fn(x):
                return cond(x.shape[0] == 2, inner_true_fn, inner_false_fn, [x])

            def false_fn(x):
                return cond(x.shape[0] > 4, inner_true_fn, inner_false_fn, [x])
            return cond(x.shape[0] == 4, true_fn, false_fn, [x])

        inp = torch.ones(2, 3)
        # For top-level cond, it take 5 arguments (x, a, b, a, b)
        # For second-level conds, it takes (x, a, b)
        self._check_closure_correctly_lifted_with_mutation(foo, (a, b), args=(inp,), exp_arg_num=5)

    def test_cond_nested_with_closure_graph_module(self):
        a = torch.ones(1, 1)
        b = torch.ones(1, 1) + 1

        def inner_true_fn(x):
            return x + a

        def inner_false_fn(x):
            return x + b

        def foo(x):
            def true_fn(x):
                return cond(x.shape[0] == 2, inner_true_fn, inner_false_fn, [x])

            def false_fn(x):
                return cond(x.shape[0] > 4, inner_true_fn, inner_false_fn, [x])
            return cond(x.shape[0] == 4, true_fn, false_fn, [x])

<<<<<<< HEAD
    def test_cond_make_fx_preserve_stack_trace_for_nodes_in_subgraph(self):

        def true_fn(x):
            return x + x.cos()

        def false_fn(x):
            return x * x.sin()

        def foo(x):
            return cond(x.shape[0] == 4, true_fn, false_fn, [x])
        inp = torch.randn([4, 3])
        gm, _ = torch._dynamo.export(foo)(inp)

        def run_with_interpreter(*args):
            with torch.fx.traceback.preserve_node_meta():
                return torch.fx.Interpreter(gm).run(*args)
        new_gm = make_fx(run_with_interpreter)(inp)


        checked_ops = {"add", "mul", "sin", "cos"}
        checked_meta = ["source_fn", "stack_trace"]
        all_source_fns = collect_meta_for_filtered_nodes(gm, checked_ops, checked_meta)
        new_source_fns = collect_meta_for_filtered_nodes(new_gm, checked_ops, checked_meta)
        self.assertEqual(all_source_fns, new_source_fns)
=======
    def _expected_inline_normalized(self, actual_code, exp_code):
        normalized_actual = "".join(actual_code.split())
        normalized_exp = "".join(exp_code.split())
        self.assertExpectedInline(normalized_actual, normalized_exp)

    def test_map_unfunc_boolean_tensor_for_nested_map_cond(self):
        def map_fn(pred, x):
            def fn(x, pred):
                return control_flow.cond(pred, lambda x: x * 2, lambda x: x / 2 , (x,))
            return control_flow.map(fn, x, pred)

        def f_wrapper(func):
            @functools.wraps(func)
            def wrapper(*args, **kwargs):
                torch._enable_functionalization(reapply_views=False)
                try:
                    func_args = pytree.tree_map(to_fun, args)
                    func_kwargs = pytree.tree_map(to_fun, kwargs)
                    return pytree.tree_map(from_fun, func(*func_args, **func_kwargs))
                finally:
                    torch._disable_functionalization()
            return wrapper

        gm = make_fx(f_wrapper(map_fn))(torch.tensor(True), torch.ones([2, 3], requires_grad=False))
        exp_graph = """\
def forward(self, pred_1, x_1):
    body_graph_0 = self.body_graph_0
    map_impl = torch.ops.map_impl(body_graph_0, 1, x_1, pred_1);\
  body_graph_0 = x_1 = pred_1 = None
    getitem = map_impl[0];  map_impl = None
    return getitem
"""
        exp_body_graph = """\
def forward(self, arg0_1, arg1_1):
    true_graph_0 = self.true_graph_0
    false_graph_0 = self.false_graph_0
    conditional = torch.ops.higher_order.cond(arg1_1, true_graph_0, false_graph_0,\
 [arg0_1]);  arg1_1 = true_graph_0 = false_graph_0 = arg0_1 = None
    return [conditional]
"""
        self._expected_inline_normalized(gm.code, exp_graph)
        self._expected_inline_normalized(gm.body_graph_0.code, exp_body_graph)

>>>>>>> 680e6445

if __name__ == '__main__':
    run_tests()<|MERGE_RESOLUTION|>--- conflicted
+++ resolved
@@ -1398,32 +1398,6 @@
                 return cond(x.shape[0] > 4, inner_true_fn, inner_false_fn, [x])
             return cond(x.shape[0] == 4, true_fn, false_fn, [x])
 
-<<<<<<< HEAD
-    def test_cond_make_fx_preserve_stack_trace_for_nodes_in_subgraph(self):
-
-        def true_fn(x):
-            return x + x.cos()
-
-        def false_fn(x):
-            return x * x.sin()
-
-        def foo(x):
-            return cond(x.shape[0] == 4, true_fn, false_fn, [x])
-        inp = torch.randn([4, 3])
-        gm, _ = torch._dynamo.export(foo)(inp)
-
-        def run_with_interpreter(*args):
-            with torch.fx.traceback.preserve_node_meta():
-                return torch.fx.Interpreter(gm).run(*args)
-        new_gm = make_fx(run_with_interpreter)(inp)
-
-
-        checked_ops = {"add", "mul", "sin", "cos"}
-        checked_meta = ["source_fn", "stack_trace"]
-        all_source_fns = collect_meta_for_filtered_nodes(gm, checked_ops, checked_meta)
-        new_source_fns = collect_meta_for_filtered_nodes(new_gm, checked_ops, checked_meta)
-        self.assertEqual(all_source_fns, new_source_fns)
-=======
     def _expected_inline_normalized(self, actual_code, exp_code):
         normalized_actual = "".join(actual_code.split())
         normalized_exp = "".join(exp_code.split())
@@ -1467,7 +1441,30 @@
         self._expected_inline_normalized(gm.code, exp_graph)
         self._expected_inline_normalized(gm.body_graph_0.code, exp_body_graph)
 
->>>>>>> 680e6445
+    def test_cond_make_fx_preserve_stack_trace_for_nodes_in_subgraph(self):
+
+        def true_fn(x):
+            return x + x.cos()
+
+        def false_fn(x):
+            return x * x.sin()
+
+        def foo(x):
+            return cond(x.shape[0] == 4, true_fn, false_fn, [x])
+        inp = torch.randn([4, 3])
+        gm, _ = torch._dynamo.export(foo)(inp)
+
+        def run_with_interpreter(*args):
+            with torch.fx.traceback.preserve_node_meta():
+                return torch.fx.Interpreter(gm).run(*args)
+        new_gm = make_fx(run_with_interpreter)(inp)
+
+
+        checked_ops = {"add", "mul", "sin", "cos"}
+        checked_meta = ["source_fn", "stack_trace"]
+        all_source_fns = collect_meta_for_filtered_nodes(gm, checked_ops, checked_meta)
+        new_source_fns = collect_meta_for_filtered_nodes(new_gm, checked_ops, checked_meta)
+        self.assertEqual(all_source_fns, new_source_fns)
 
 if __name__ == '__main__':
     run_tests()