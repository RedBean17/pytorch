# Owner(s): ["module: primTorch"]

import torch
import os
from enum import Enum
from torch.overrides import resolve_name
from torch.utils._pytree import tree_map, tree_flatten
from torch._subclasses.meta_utils import MetaConverter
import torch.utils._python_dispatch
from torch.testing._internal.common_utils import (
    TestCase,
    skipIfCrossRef,
    suppress_warnings,
    TEST_WITH_ASAN,
    run_tests,
)
from torch.testing._internal.common_device_type import (
    ops,
    instantiate_device_type_tests,
    onlyCUDA,
)
from torch.testing._internal.common_methods_invocations import op_db
from torchgen.utils import YamlLoader
from torchgen.model import OperatorName

import sys
import yaml
import atexit
import re
from collections import defaultdict
import unittest
import warnings

bf16 = torch.bfloat16
f64 = torch.float64
f32 = torch.float32
f16 = torch.float16
c32 = torch.complex32
c64 = torch.complex64
c128 = torch.complex128
i8 = torch.int8
i16 = torch.int16
i32 = torch.int32
i64 = torch.int64
b8 = torch.bool
u8 = torch.uint8

dtype_abbrs = {
    torch.bfloat16: 'bf16',
    torch.float64: 'f64',
    torch.float32: 'f32',
    torch.float16: 'f16',
    torch.complex32: 'c32',
    torch.complex64: 'c64',
    torch.complex128: 'c128',
    torch.int8: 'i8',
    torch.int16: 'i16',
    torch.int32: 'i32',
    torch.int64: 'i64',
    torch.bool: 'b8',
    torch.uint8: 'u8',
}


class TestMetaConverter(TestCase):
    def assertSameVersionCounter(self, m1, m2):
        # Cannot easily test m1 and m2 have same storage due to
        # lack of Storage bindings.  Use version counter.
        vc = m1._version
        self.assertEqual(m2._version, vc)
        # Doing it this way ensures that we get VC bump even with leaves
        with torch.no_grad():
            m1._base.add_(3)
        self.assertNotEqual(m1._version, vc)
        self.assertEqual(m2._version, m1._version)

    def test_view_of_non_leaf(self):
        x = torch.randn(4, requires_grad=True)
        y = x.neg()
        z1 = y[:]
        z2 = y[:]
        to_meta = MetaConverter()
        m1 = to_meta(z1)
        m2 = to_meta(z2)
        self.assertEqual(m1.shape, z1.shape)
        self.assertTrue(m1._is_view())
        self.assertFalse(m1._base.is_leaf)
        self.assertSameVersionCounter(m1, m2)

    def test_view_of_leaf(self):
        x = torch.randn(4, requires_grad=True)
        z1 = x[:]
        z2 = x[:]
        to_meta = MetaConverter()
        m1 = to_meta(z1)
        m2 = to_meta(z2)
        self.assertEqual(m1.shape, z1.shape)
        self.assertTrue(m1._is_view())
        self.assertTrue(m1._base.is_leaf)
        self.assertSameVersionCounter(m1, m2)

    def test_leaf(self):
        x = torch.randn(4, requires_grad=True)
        to_meta = MetaConverter()
        m = to_meta(x)
        self.assertEqual(m.shape, x.shape)
        self.assertTrue(m.is_leaf)
        self.assertTrue(m.requires_grad)

    def test_non_leaf(self):
        x = torch.randn(4, requires_grad=True)
        y = x.neg()
        to_meta = MetaConverter()
        m = to_meta(y)
        self.assertEqual(m.shape, y.shape)
        self.assertFalse(m.is_leaf)
        self.assertTrue(m.requires_grad)

    def test_requires_grad_false(self):
        x = torch.randn(4, requires_grad=False)
        to_meta = MetaConverter()
        m = to_meta(x)
        self.assertEqual(m.shape, x.shape)
        self.assertFalse(m.requires_grad)

    # NB: complex stuff is not actually exercised right now because
    # we have a blanket exclusion for complex conversion

    def test_view_as_real(self):
        x = torch.randn(4, dtype=torch.complex64)
        y = torch.view_as_real(x)
        m = MetaConverter()(y)
        self.assertEqual(m.shape, y.shape)
        self.assertEqual(m.stride(), y.stride())
        self.assertEqual(m.dtype, y.dtype)

    def test_complex_noncontiguous_bug(self):
        x = torch.randn((2, 2, 4, 9), dtype=torch.complex32)[:, 0, :, :]
        m = MetaConverter()(x)
        self.assertEqual(m.shape, x.shape)
        self.assertEqual(m.stride(), x.stride())
        self.assertEqual(m.dtype, x.dtype)

    def test_view_as_complex(self):
        x = torch.randn((4, 2), dtype=torch.float32)
        y = torch.view_as_complex(x)
        m = MetaConverter()(y)
        self.assertEqual(m.shape, y.shape)
        self.assertEqual(m.stride(), y.stride())
        self.assertEqual(m.dtype, y.dtype)

    def test_view_dtype(self):
        x = torch.randn(4, dtype=torch.float32)
        y = x.view(dtype=torch.int32)
        m = MetaConverter()(y)
        self.assertEqual(m.shape, y.shape)
        self.assertEqual(m.stride(), y.stride())
        self.assertEqual(m.dtype, y.dtype)

    def test_imag(self):
        x = torch.randn(4, dtype=torch.complex64)
        y = x.imag
        m = MetaConverter()(y)
        self.assertEqual(m.shape, y.shape)
        self.assertEqual(m.dtype, y.dtype)
        self.assertEqual(m.stride(), y.stride())
        self.assertEqual(m.storage_offset(), y.storage_offset())


def assert_ref_meta_equal(test_case, meta_rs, rs, msg_callable):
    flat_meta_rs, _ = tree_flatten(meta_rs)
    flat_rs, _ = tree_flatten(rs)
    test_case.assertEqual(len(flat_meta_rs), len(flat_rs))
    for i, meta_r, r in zip(range(len(flat_rs)), flat_meta_rs, flat_rs):
        def test_assert(cond, msg):
            if not cond:
                raise RuntimeError(f"output {i}: {msg_callable(msg)}")
        if not isinstance(r, torch.Tensor):
            continue
        test_assert(isinstance(meta_r, torch.Tensor), f"but real {i}th result is Tensor")
        test_assert(meta_r.dtype == r.dtype, f"but real dtype was {r.dtype}")
        test_assert(meta_r.shape == r.shape, f"but real shape was {r.shape}")
        # NOTE: stride checking is currently disabled
        # See https://github.com/pytorch/pytorch/issues/78050
        # same_strides, _ = prims.utils.check_significant_strides(meta_r, r)
        # test_assert(same_strides, f"but real stride was {r.stride()}")
        test_assert(
            meta_r.storage_offset() == r.storage_offset(),
            f"but real storage_offset was {r.storage_offset()}")
        test_assert(meta_r.requires_grad == r.requires_grad, f"but real requires_grad was {r.requires_grad}")
        test_assert(meta_r.is_conj() == r.is_conj(), f"but real is_conj was {r.is_conj()}")
        test_assert(meta_r.is_neg() == r.is_neg(), f"but real is_neg was {r.is_neg()}")


# This environment variable controls whether or not we print expected failure
# lists at the end of a test suite run.  The intended usage looks like this:
#
# 1. Run `PYTORCH_COLLECT_EXPECT=1 python test/test_meta.py` on a CUDA build
#    of PyTorch that has LAPACK/MAGMA installed.  You can filter `-k test_meta`
#    or `-k test_dispatch_meta` to only focus on one or another list
# 2. Given the printed skip/xfail list, add them to the corresponding lists;
#    torch.* entries go in meta_function and aten.* entries go in meta_dispatch.
#    If there are preexisting entries, you need to merge in the entries.
#
# This is somewhat manual but typically you shouldn't need to do this, unless
# you've made a major change (e.g., added a new dtype to PyTorch) and need to
# refresh the lists.  If you want to do it from scratch, just clear out the
# preexisting lists before running.
#
# WARNING: Python dict literals will silently ignore duplicate keys
COLLECT_EXPECT = os.getenv('PYTORCH_COLLECT_EXPECT', '0') == '1'

seen_succeeded = {}
seen_failed = {}
failed_reasons = defaultdict(set)
def print_seen():
    expected_failures = []
    skips = []

    def fmt_dtypes(dtypes):
        r = ', '.join(sorted(dtype_abbrs[d] for d in dtypes))
        return '{' + r + '}'

    for op, failed_dtypes in seen_failed.items():
        ops = resolve_name(op)
        succeeded_dtypes = seen_succeeded.get(op, set())
        expected_failures_dtypes = failed_dtypes - succeeded_dtypes
        skips_dtypes = failed_dtypes & succeeded_dtypes
        reasons = ""
        if failed_reasons[op]:
            reasons = "  # " + ", ".join(sorted(failed_reasons[op]))
        if expected_failures_dtypes:
            expected_failures.append(f"    {ops}: {fmt_dtypes(expected_failures_dtypes)},{reasons}")
        if skips_dtypes:
            skips.append(f"    {ops}: {fmt_dtypes(skips_dtypes)},")
    expected_failures.sort()
    skips.sort()
    nl = '\n'
    print(f"""\
expected_failures = {{
{nl.join(expected_failures)}
}}

skips = {{
{nl.join(skips)}
}}
""")
if COLLECT_EXPECT:
    atexit.register(print_seen)

# Success forces pass; failure forces fail; skip unconditionally skips testing
TestExpect = Enum("TestExpect", ("SUCCESS", "XFAILURE", "SKIP"))

# unlike print produce strides
def verbose_print(e):
    class Lit:
        def __init__(self, s):
            self.s = s

        def __repr__(self):
            return self.s

    def go(t):
        if isinstance(t, torch.Tensor):
            return Lit(f"{t} stride={t.stride()}")
        else:
            return t

    return repr(tree_map(go, e))

def run_meta_crossref(
    test_case,
    test_expect,
    func,
    args,
    kwargs,
    *,
    dtype,
    device_type,
):
    to_meta = MetaConverter()
    do_meta = test_expect is not TestExpect.SKIP

    if do_meta:
        try:
            meta_args = tree_map(to_meta, args)
            meta_kwargs = tree_map(to_meta, kwargs)
        except Exception as e:
            raise RuntimeError(
                f"failed to convert args to meta; "
                f"originally (*{args}, **{kwargs})") from e

    rs = func(*args, **kwargs)

    # TODO: also handle cases where func raise an exception

    # For now, only attempt if we managed to convert all tensor types
    # (if any of them failed, we're in a mixed device situation and
    # this isn't well supported)
    if do_meta and to_meta.successful():
        # Special cases
        if func is torch.tensor_split:
            # Use original indices_or_sections, this argument is data dependent
            meta_args = (meta_args[0], args[1]) + meta_args[2:]
        elif func is torch.ops.aten.repeat_interleave.Tensor:
            if kwargs.get("output_size", None) is None:
                meta_args = args
        elif func is torch.ops.aten.index.Tensor:
            # Don't convert boolean tensors to meta as they will have nonzero
            # called on them
            indices = []
            for meta_index, real_index in zip(meta_args[1], args[1]):
                if meta_index is not None and meta_index.dtype in [torch.int8, torch.bool]:
                    indices.append(real_index)
                else:
                    indices.append(meta_index)
            meta_args = (meta_args[0], indices)
        try:
            # Suppress warnings, this doesn't matter for test_meta.py
            # but it does matter if you want to use this decorator
            # for cross-ref testing, as some tests may be looking at
            # errors
            with warnings.catch_warnings():
                warnings.simplefilter("ignore")
                meta_rs = func(*meta_args, **meta_kwargs)
        except Exception as e:
            if test_expect is TestExpect.XFAILURE:
                return rs
            seen_failed.setdefault(func, set()).add(dtype)
            if isinstance(e, NotImplementedError):
                m = RE_NOT_IMPLEMENTED_MSG.search(e.args[0])
                if m:
                    failed_reasons[func].add(m.group(1))
            if COLLECT_EXPECT:
                return rs
            raise RuntimeError(f"""\
failed to run: {resolve_name(func)}(
*{verbose_print(meta_args)},
**{verbose_print(meta_kwargs)}
)""") from e
        else:
            try:
                delim = ',\n  '
                assert_ref_meta_equal(test_case, meta_rs, rs, lambda msg: f"""\
meta disagrees with real impl:
{resolve_name(func)}(
  {delim.join(map(verbose_print, meta_args))},
  {delim.join(k + ": " + verbose_print(v) for k, v in meta_kwargs.items())}
) = (
  {verbose_print(meta_rs)}
)
{msg}
""")
            except Exception:
                if test_expect is TestExpect.XFAILURE:
                    return rs
                seen_failed.setdefault(func, set()).add(dtype)
                if COLLECT_EXPECT:
                    return rs
                raise
            else:
                seen_succeeded.setdefault(func, set()).add(dtype)
                if test_expect is TestExpect.XFAILURE and not COLLECT_EXPECT:
                    raise RuntimeError(f"unexpected success {resolve_name(func)}")

    return rs



RE_NOT_IMPLEMENTED_MSG = re.compile(r"Could not run '([^']+)' with arguments ")

meta_function_expected_failures = {
    torch.Tensor.item: {b8, bf16, c128, c64, f16, f32, f64, i16, i32, i64, i8, u8},  # aten::_local_scalar_dense
    torch.Tensor.to_sparse: {b8, bf16, f16, f32, f64, i16, i32, i64, i8, u8},  # aten::to_sparse, aten::to_sparse.sparse_dim
    torch.addbmm: {bf16, f32, f64, i16, i32, i64, i8, u8},  # aten::addbmm, aten::addbmm.out
    torch.allclose: {bf16, f16, f32, f64},  # aten::_local_scalar_dense
    torch.angle: {c32, b8, bf16, f16, f32, f64, i16, i32, i64, i8, u8},  # aten::angle, aten::angle.out
    torch.argwhere: {b8, bf16, f16, f32, f64, i16, i32, i64, i8, u8},  # aten::nonzero
    torch.bincount: {i16, i32, i64, i8, u8},  # aten::bincount
    torch.bucketize: {bf16, f16, f32, f64, i16, i32, i64, i8, u8},  # aten::bucketize.Tensor, aten::bucketize.Tensor_out
    torch.combinations: {b8, bf16, f16, f32, f64, i16, i32, i64, i8, u8},  # aten::masked_select
    torch.complex: {f16, f32, f64},  # aten::complex.out
    torch.conj_physical: {c32},  # aten::conj_physical.out
    torch.corrcoef: {bf16, f32, f64, i16, i32, i64, i8, u8},  # aten::_local_scalar_dense
    torch.count_nonzero: {b8, bf16, f16, f32, f64, i16, i32, i64, i8, u8},  # aten::count_nonzero.dim_IntList
    torch.cov: {bf16, f32, f64, i16, i32, i64, i8, u8},  # aten::_local_scalar_dense
    torch.diag: {bf16, b8, f32, f64, i16, i32, i64, i8, u8},  # aten::diag.out
    torch.diagflat: {bf16, b8, f32, f64, i16, i32, i64, i8, u8},  # aten::diag.out
    torch.fft.fft2: {b8, f32, f64, i16, i32, i64, i8, u8},  # aten::_fft_c2c
    torch.fft.fft: {b8, f32, f64, i16, i32, i64, i8, u8},  # aten::_fft_r2c
    torch.fft.fftn: {b8, f32, f64, i16, i32, i64, i8, u8},  # aten::_fft_c2c
    torch.fft.fftshift: {b8, bf16, f16, f32, f64, i16, i32, i64, i8, u8},  # aten::roll
    torch.fft.hfft2: {b8, f32, f64, i16, i32, i64, i8, u8},  # aten::_fft_c2c
    torch.fft.hfft: {b8, f32, f64, i16, i32, i64, i8, u8},
    torch.fft.hfftn: {b8, f32, f64, i16, i32, i64, i8, u8},  # aten::_fft_c2c
    torch.fft.ifft2: {b8, f32, f64, i16, i32, i64, i8, u8},  # aten::_fft_c2c
    torch.fft.ifft: {b8, f32, f64, i16, i32, i64, i8, u8},  # aten::_fft_r2c
    torch.fft.ifftn: {b8, f32, f64, i16, i32, i64, i8, u8},  # aten::_fft_c2c
    torch.fft.ifftshift: {b8, bf16, f16, f32, f64, i16, i32, i64, i8, u8},  # aten::roll
    torch.fft.ihfft2: {b8, f32, f64, i16, i32, i64, i8, u8},  # aten::_fft_r2c
    torch.fft.ihfft: {b8, f32, f64, i16, i32, i64, i8, u8},  # aten::_fft_r2c
    torch.fft.ihfftn: {b8, f32, f64, i16, i32, i64, i8, u8},  # aten::_fft_r2c
    torch.fft.irfft2: {b8, f32, f64, i16, i32, i64, i8, u8},  # aten::_fft_c2r, aten::_fft_c2r.out
    torch.fft.irfft: {b8, f32, f64, i16, i32, i64, i8, u8},  # aten::_fft_c2r, aten::_fft_c2r.out
    torch.fft.irfftn: {b8, f32, f64, i16, i32, i64, i8, u8},  # aten::_fft_c2r, aten::_fft_c2r.out
    torch.fft.rfft2: {b8, f32, f64, i16, i32, i64, i8, u8},  # aten::_fft_r2c
    torch.fft.rfft: {b8, f32, f64, i16, i32, i64, i8, u8},  # aten::_fft_r2c
    torch.fft.rfftn: {b8, f32, f64, i16, i32, i64, i8, u8},  # aten::_fft_r2c
    torch.floor_divide: {bf16, f16, f32, f64, i16, i32, i64, i8, u8},  # aten::floor_divide, aten::floor_divide.out
    torch.frexp: {bf16, f16, f32, f64},  # aten::frexp.Tensor_out
    torch.functional.istft: {f32, f64},  # aten::view_as_complex
    torch.functional.stft: {f32, f64},  # aten::_fft_r2c
    torch.functional.unique: {b8, bf16, f32, f64, i16, i32, i64, i8, u8},  # aten::_unique2, aten::unique_dim
    torch.functional.unique_consecutive: {b8, bf16, f32, f64, i16, i32, i64, i8, u8},  # aten::unique_consecutive
    torch.histc: {bf16, f32, f64},  # aten::histc, aten::histc.out
    torch.histogram: {f32, f64},  # aten::histogram.bin_ct, aten::histogram.bins_tensor
    torch.histogramdd: {f32, f64},  # aten::_histogramdd_bin_edges, aten::_histogramdd_from_bin_tensors
    torch.kthvalue: {bf16, f32, f64, i16, i32, i64, i8, u8},  # aten::kthvalue.values
    torch.logcumsumexp: {bf16, f32, f64},  # aten::_logcumsumexp, aten::_logcumsumexp.out
    torch.masked_select: {b8, bf16, f16, f32, f64, i16, i32, i64, i8, u8},  # aten::masked_select, aten::masked_select.out
    torch.matrix_exp: {bf16, f32, f64},  # aten::linalg_matrix_exp
    torch.median: {bf16, f32, f64, i16, i32, i64, i8, u8},  # aten::median, aten::median.dim_values
    torch.mode: {b8, bf16, f16, f32, f64, i16, i32, i64, i8, u8},  # aten::mode
    torch.multinomial: {bf16, f32, f64},  # aten::multinomial, aten::multinomial.out
    torch.mvlgamma: {bf16, f32, f64, i16, i32, i64, i8, u8},  # aten::_local_scalar_dense, aten::mvlgamma.out
    torch.nanmean: {bf16, f16, f32, f64},
    torch.nanmedian: {bf16, f32, f64, i16, i32, i64, i8, u8},  # aten::nanmedian, aten::nanmedian.dim_values
    torch.nanquantile: {f32, f64},
    torch.nansum: {b8, bf16, f16, f32, f64, i16, i32, i64, i8, u8},  # aten::nansum, aten::nansum.out
    torch.nn.functional.conv1d: {bf16, f32, f64, i64},
    torch.nn.functional.conv2d: {bf16, f32, f64, i64},
    torch.nn.functional.conv_transpose1d: {f32, f64, i64},
    torch.nn.functional.conv_transpose2d: {f32, f64, i64},
    torch.nn.functional.conv_transpose3d: {f32, f64, i64},
    torch.nn.functional.ctc_loss: {f32, f64},
    torch.nn.functional.embedding_bag: {f16, f32, f64},  # aten::_embedding_bag_forward_only
    torch.nn.functional.gaussian_nll_loss: {bf16, f32, f64},  # aten::_local_scalar_dense
    torch.nn.functional.grid_sample: {f32, f64},  # aten::grid_sampler_2d, aten::grid_sampler_3d
    torch.nn.functional.max_pool3d: {f32, f64},  # aten::max_pool3d_with_indices
    torch.nn.functional.max_pool3d_with_indices: {f32, f64},  # aten::max_pool3d_with_indices
    torch.nn.functional.max_unpool1d: {f32, f64},  # aten::max_unpool2d
    torch.nn.functional.max_unpool2d: {f32, f64},  # aten::max_unpool2d
    torch.nn.functional.max_unpool3d: {f32, f64},  # aten::max_unpool3d
    torch.nn.functional.multi_margin_loss: {f32, f64},  # aten::multi_margin_loss
    torch.nn.functional.multilabel_margin_loss: {f32, f64},  # aten::multilabel_margin_loss_forward
    torch.nn.functional.one_hot: {i64},  # aten::_local_scalar_dense
    torch.nn.functional.pdist: {f32, f64},  # aten::_pdist_forward
    torch.nn.functional.prelu: {bf16, f32, f64},  # aten::prelu
    torch.nn.functional.rrelu: {bf16, f32, f64},  # aten::rrelu_with_noise
    torch.nn.functional.unfold: {bf16, f16, f32, f64},  # aten::im2col
    torch.nonzero: {b8, bf16, f16, f32, f64, i16, i32, i64, i8, u8},  # aten::nonzero, aten::nonzero.out
    torch.polar: {f32, f64},  # aten::polar.out
    torch.repeat_interleave: {b8, bf16, f16, f32, f64, i16, i32, i64, i8, u8},  # aten::repeat_interleave.Tensor
    torch.roll: {b8, bf16, f16, f32, f64, i16, i32, i64, i8, u8},  # aten::roll
    torch.searchsorted: {bf16, f16, f32, f64, i16, i32, i64, i8, u8},  # aten::searchsorted.Tensor, aten::searchsorted.Tensor_out
    torch.symeig: {f32, f64},
    torch.take: {b8, bf16, f16, f32, f64, i16, i32, i64, i8, u8},  # aten::take, aten::take.out
    torch.trace: {f32, f64, i16, i32, i64, i8, u8},  # aten::trace
    torch.vdot: {bf16, f32, f64, i16, i32, i64, i8, u8},  # aten::vdot
    torch.ormqr: {f32, f64},
    torch.cholesky: {f32, f64},  # aten::cholesky, aten::cholesky.out
    torch.cholesky_inverse: {f32, f64},  # aten::cholesky_inverse, aten::cholesky_inverse.out
    torch.cholesky_solve: {f32, f64},  # aten::_cholesky_solve_helper
    torch.eig: {f32, f64},  # aten::_local_scalar_dense
    torch.geqrf: {f32, f64},  # aten::geqrf
    torch.linalg.det: {f32, f64},  # aten::_det_lu_based_helper
    torch.linalg.eig: {f32, f64},  # aten::linalg_eig
    torch.linalg.eigh: {f32, f64},
    torch.linalg.eigvals: {f32, f64},
    torch.linalg.eigvalsh: {f32, f64},  # aten::linalg_eigvalsh.out
    torch.linalg.householder_product: {f32, f64},  # aten::linalg_householder_product
    torch.linalg.lstsq: {f32, f64},  # aten::linalg_lstsq.out
    torch.linalg.slogdet: {f32, f64},  # aten::linalg_slogdet
    torch.linalg.solve: {f32, f64},  # aten::linalg_solve, aten::linalg_solve.out
    torch.linalg.solve_triangular: {f32, f64},  # aten::linalg_solve_triangular
    torch.linalg.tensorsolve: {f32, f64},  # aten::linalg_solve
    torch.logdet: {f32, f64},  # aten::_local_scalar_dense, aten::nonzero
}

"""
# This is some sample code for how we could dump these dicts into YAML
# file for easier reading/writing
import yaml
print(yaml.dump(
  {resolve_name(k): [dtype_abbrs[d] for d in v]
   for k, v in meta_function_expected_failures.items()}, default_flow_style=None))
import sys
sys.exit()
"""

meta_function_skips = {
    torch.aminmax: {b8, f32, f64, i16, i32, i64, i8, u8},
    torch.conj_physical: {b8, bf16, f16, f32, f64, i16, i32, i64, i8, u8},
    torch.cummax: {b8, bf16, f32, f64, i16, i32, i64, i8, u8},
    torch.cummin: {b8, bf16, f32, f64, i16, i32, i64, i8, u8},
    torch.diff: {b8},
    torch.functional.cdist: {f32, f64},
    torch.functional.tensordot: {bf16, f32, f64, i16, i32, i64, i8, u8},
    torch.inner: {bf16, f32, f64, i16, i32, i64, i8, u8},
    torch.logical_not: {b8, bf16, f16, f32, f64, i16, i32, i64, i8, u8},
    torch.nn.functional.cross_entropy: {bf16, f32, f64},
    torch.nn.functional.interpolate: {bf16, f32, f64, u8},
    torch.nn.functional.nll_loss: {bf16, f32, f64},  # TODO
    torch.linalg.pinv: {f32, f64},
    torch.empty: {b8, bf16, c128, c64, c32, f16, f32, f64, i16, i32, i64, i8, u8},
}

meta_function_device_expected_failures = defaultdict(dict)
meta_function_device_skips = defaultdict(dict)

meta_function_device_expected_failures['cpu'] = {
}

meta_function_device_expected_failures['cuda'] = {
    torch.addbmm: {f16},  # aten::addbmm, aten::addbmm.out
    torch.corrcoef: {bf16, f16},  # aten::_local_scalar_dense
    torch.cov: {f16},  # aten::_local_scalar_dense
    torch.diag: {bf16, f16},  # aten::diag.out
    torch.diagflat: {bf16, f16},  # aten::diag.out
    torch.fft.fft2: {c32, f16},  # aten::_fft_c2c, aten::_fft_c2c.out
    torch.fft.fft: {c32, f16},  # aten::_fft_c2c, aten::_fft_c2c.out
    torch.fft.fftn: {c32, f16},  # aten::_fft_c2c, aten::_fft_c2c.out
    torch.fft.hfft2: {c32, f16},  # aten::_fft_c2c
    torch.fft.hfft: {c32, f16},
    torch.fft.hfftn: {c32, f16},  # aten::_fft_c2c
    torch.fft.ifft2: {c32, f16},  # aten::_fft_c2c, aten::_fft_c2c.out
    torch.fft.ifft: {c32, f16},  # aten::_fft_c2c, aten::_fft_c2c.out
    torch.fft.ifftn: {c32, f16},  # aten::_fft_c2c, aten::_fft_c2c.out
    torch.fft.ihfft2: {f16},
    torch.fft.ihfft: {f16},
    torch.fft.ihfftn: {f16},
    torch.fft.irfft2: {c32, f16},  # aten::_fft_c2r, aten::_fft_c2r.out
    torch.fft.irfft: {c32, f16},  # aten::_fft_c2r, aten::_fft_c2r.out
    torch.fft.irfftn: {c32, f16},  # aten::_fft_c2r, aten::_fft_c2r.out
    torch.fft.rfft2: {f16},
    torch.fft.rfft: {f16},
    torch.fft.rfftn: {f16},
    torch.functional.unique: {f16},  # aten::_unique2, aten::unique_dim
    torch.functional.unique_consecutive: {f16},  # aten::unique_consecutive
    torch.geqrf: {f32, f64},  # aten::geqrf
    torch.histc: {i16, i32, i64, i8},  # aten::histc, aten::histc.out
    torch.kthvalue: {f16},  # aten::kthvalue.values
    torch.linalg.householder_product: {f32, f64},  # aten::linalg_householder_product, aten::linalg_householder_product.out
<<<<<<< HEAD
    torch.linalg.inv: {f32, f64},  # aten::_local_scalar_dense
    torch.linalg.ldl_factor: {f32, f64},  # aten::_local_scalar_dense
=======
>>>>>>> bbbfbbed
    torch.linalg.solve_triangular: {f32, f64},  # aten::linalg_solve_triangular, aten::linalg_solve_triangular.out
    torch.logcumsumexp: {bf16, f16},  # aten::_logcumsumexp, aten::_logcumsumexp.out
    torch.matrix_exp: {f16},  # aten::linalg_matrix_exp
    torch.median: {f16},  # aten::median, aten::median.dim_values
    torch.multinomial: {f16},  # aten::multinomial, aten::multinomial.out
    torch.mvlgamma: {f16},  # aten::_local_scalar_dense, aten::mvlgamma.out
    torch.nanmedian: {f16},  # aten::nanmedian, aten::nanmedian.dim_values
    torch.nn.functional.conv1d: {f16, c32},
    torch.nn.functional.conv2d: {f16, c32},
    torch.nn.functional.conv_transpose1d: {bf16, f16},
    torch.nn.functional.conv_transpose2d: {bf16, f16},
    torch.nn.functional.conv_transpose3d: {bf16, f16},
    torch.nn.functional.embedding_bag: {bf16},  # aten::_embedding_bag_forward_only
    torch.nn.functional.gaussian_nll_loss: {f16},  # aten::_local_scalar_dense
    torch.nn.functional.grid_sample: {f16},  # aten::grid_sampler_2d, aten::grid_sampler_3d
    torch.nn.functional.max_pool3d: {bf16, f16},  # aten::max_pool3d_with_indices
    torch.nn.functional.max_pool3d_with_indices: {bf16, f16},  # aten::max_pool3d_with_indices
    torch.nn.functional.max_unpool1d: {f16},  # aten::max_unpool2d
    torch.nn.functional.max_unpool2d: {f16},  # aten::max_unpool2d
    torch.nn.functional.max_unpool3d: {f16},  # aten::max_unpool3d
    torch.nn.functional.multi_margin_loss: {bf16, f16},  # aten::multi_margin_loss
    torch.nn.functional.multilabel_margin_loss: {bf16, f16},  # aten::multilabel_margin_loss_forward
    torch.nn.functional.prelu: {f16},  # aten::prelu
    torch.nn.functional.rrelu: {f16},  # aten::rrelu_with_noise
    torch.ormqr: {f32, f64},  # aten::ormqr, aten::ormqr.out
    torch.trace: {b8, bf16, f16},  # aten::diag.out
    torch.vdot: {f16},  # aten::vdot
}

meta_function_device_skips['cuda'] = {
    torch.cummax: {f16},
    torch.cummin: {f16},
    torch.functional.tensordot: {f16},
    torch.inner: {f16},
    torch.linalg.matrix_power: {f32, f64},
    torch.linalg.matrix_rank: {f32, f64},
    torch.linalg.svd: {f32, f64},
    torch.nn.functional.cross_entropy: {f16},
    torch.nn.functional.interpolate: {f16},
    torch.nn.functional.nll_loss: {f16},
    torch.svd: {f32, f64},
}

# This is a __torch_function__ mode that, when enabled, interposes every
# Torch API call and runs the operator as normal, and then reruns it
# with meta inputs, and then checks that everything about the output agrees.
# Most of the logic deals with faithfully replicating the original tensor
# as a meta tensor, which is nontrivial because there are a lot of subsystems
# that may potentially be exercised.
#
# That being said, this class is a little overkill for what it is doing in
# this test file (since I could have just inlined __torch_function__ on the
# OpInfo call, and OpInfos generally have very regular inputs), but it will be
# useful for more comprehensive testing e.g., as seen in
# https://github.com/pytorch/pytorch/pull/75994  The big benefit is it is
# A LOT more efficient that torch dispatch mode (at the cost of less coverage)
class MetaCrossRefFunctionMode(torch.overrides.TorchFunctionMode):
    test_case: TestCase
    device_type: str
    dtype: torch.dtype

    def __init__(self, test_case, *, device, dtype):
        self.test_case = test_case
        self.device_type = torch.device(device).type
        self.dtype = dtype

    def __torch_function__(self, func, types, args=(), kwargs=None):
        kwargs = kwargs or {}

        if torch.jit.is_tracing() or isinstance(func, torch.ScriptMethod):
            return func(*args, **kwargs)

        if self.dtype in meta_function_skips.get(func, set()):
            test_expect = TestExpect.SKIP
        elif self.dtype in meta_function_device_skips[self.device_type].get(func, set()):
            test_expect = TestExpect.SKIP
        elif self.dtype in meta_function_expected_failures.get(func, set()):
            test_expect = TestExpect.XFAILURE
        elif self.dtype in meta_function_device_expected_failures[self.device_type].get(func, set()):
            test_expect = TestExpect.XFAILURE
        else:
            test_expect = TestExpect.SUCCESS

        return run_meta_crossref(
            self.test_case, test_expect, func, args,
            kwargs, dtype=self.dtype, device_type=self.device_type
        )

aten = torch.ops.aten

# these always fail
meta_dispatch_expected_failures = {
    aten._cdist_forward.default: {f64, f32},
    aten._conj_physical.default: {c32},
    aten._convolution.default: {c64, i64, f64, c128, bf16, f32},
    aten._ctc_loss.default: {f64, f32},
    aten._embedding_bag_forward_only.default: {f16, f64, f32},
    aten._fft_r2c.default: {i64, u8, b8, f32, i8, f64, i16, i32},
    aten._histogramdd_bin_edges.default: {f64, f32},
    aten._histogramdd_from_bin_cts.default: {f64, f32},
    aten._histogramdd_from_bin_tensors.default: {f64, f32},
    aten._local_scalar_dense.default: {c64, i64, c128, bf16, f16, u8, b8, f32, i8, f64, i16, i32},
    aten._pdist_forward.default: {f64, f32},
    aten._unique2.default: {i64, bf16, u8, b8, f32, i8, f64, i16, i32},
    aten.addbmm.default: {i64, bf16, u8, f32, i8, f64, i16, i32},
    aten.addbmm.out: {i64, bf16, u8, f32, i8, f64, i16, i32},
    aten.angle.default: {c32, i64, bf16, f16, u8, b8, f32, i8, f64, i16, i32},
    aten.angle.out: {c32, i64, bf16, f16, u8, b8, f32, i8, f64, i16, i32},
    aten.bincount.default: {i8, i64, i16, u8, i32},
    aten.bucketize.Tensor: {i64, bf16, f16, u8, f32, i8, f64, i16, i32},
    aten.bucketize.Tensor_out: {i64, bf16, f16, u8, f32, i8, f64, i16, i32},
    aten.col2im.default: {c64, f32, f64, c128},
    aten.complex.default: {c64, f64, c128, f16, f32},
    aten.complex.out: {f16},
    aten.conj_physical.out: {i64, bf16, f16, u8, b8, f32, i8, f64, i16, c32, i32},
    aten.convolution.default: {c64, i64, f64, c128, bf16, f32},
    aten.count_nonzero.default: {i64, bf16, f16, u8, b8, f32, i8, f64, i16, i32},
    aten.count_nonzero.dim_IntList: {i64, bf16, f16, u8, b8, f32, i8, f64, i16, i32},
    aten.diag.default: {i64, u8, b8, f32, i8, f64, i16, i32, bf16},
    aten.diag.out: {bf16, i64, u8, b8, f32, i8, f64, i16, i32},
    aten.floor_divide.default: {i64, bf16, f16, u8, f32, i8, f64, i16, i32},
    aten.floor_divide.out: {i64, bf16, f16, u8, f32, i8, f64, i16, i32},
    aten.frexp.Tensor: {bf16, f16, f64, f32},
    aten.grid_sampler_2d.default: {f64, f32},
    aten.grid_sampler_3d.default: {f64, f32},
    aten.histc.default: {bf16, f64, f32},
    aten.histc.out: {bf16, f64, f32},
    aten.histogram.bin_ct: {f64, f32},
    aten.histogram.bins_tensor: {f64, f32},
    aten.im2col.default: {bf16, f16, f64, f32},
    aten.kthvalue.default: {i64, bf16, u8, f32, i8, f64, i16, i32},
    aten.linalg_matrix_exp.default: {bf16, f64, f32},
    aten.log_sigmoid_forward.output: {bf16, f64, f32},
    aten.logcumsumexp.default: {bf16, f64, f32},
    aten.logcumsumexp.out: {bf16, f64, f32},
    aten.logical_not.out: {i64, bf16, f16, u8, b8, f32, i8, f64, i16, i32},
    aten.logical_not_.default: {bf16, f16, f64, f32},
    aten.masked_select.default: {i64, bf16, f16, u8, b8, f32, i8, f64, i16, i32},
    aten.masked_select.out: {i64, bf16, f16, u8, b8, f32, i8, f64, i16, i32},
    aten.max_pool3d_with_indices.default: {f64, f32},
    aten.max_unpool2d.default: {f64, f32},
    aten.max_unpool3d.default: {f64, f32},
    aten.median.default: {i64, bf16, u8, f32, i8, f64, i16, i32},
    aten.median.dim: {i64, bf16, u8, f32, i8, f64, i16, i32},
    aten.mode.default: {i64, bf16, f16, u8, b8, f32, i8, f64, i16, i32},
    aten.multi_margin_loss.default: {f64, f32},
    aten.multilabel_margin_loss_forward.default: {f64, f32},
    aten.multinomial.default: {bf16, f64, f32},
    aten.multinomial.out: {bf16, f64, f32},
    aten.mvlgamma.default: {i64, bf16, u8, f32, i8, f64, i16, i32},
    aten.mvlgamma.out: {i64, bf16, u8, f32, i8, f64, i16, i32},
    aten.nanmedian.default: {i64, bf16, u8, f32, i8, f64, i16, i32},
    aten.nanmedian.dim: {i64, bf16, u8, f32, i8, f64, i16, i32},
    aten.nansum.default: {i64, bf16, f16, u8, b8, f32, i8, f64, i16, i32},
    aten.nansum.out: {i64, bf16, f16, u8, b8, f32, i8, f64, i16, i32},
    aten.nll_loss2d_forward.default: {bf16, f64, f32},
    aten.nonzero.default: {i64, bf16, f16, u8, b8, f32, i8, f64, i16, i32},
    aten.nonzero.out: {i64, bf16, f16, u8, b8, f32, i8, f64, i16, i32},
    aten.polar.default: {f64, f32},
    aten.prelu.default: {bf16, f64, f32},
    aten.roll.default: {i64, bf16, f16, u8, b8, f32, i8, f64, i16, i32},
    aten.rrelu_with_noise.default: {bf16, f64, f32},
    aten.searchsorted.Tensor: {i64, bf16, f16, u8, f32, i8, f64, i16, i32},
    aten.searchsorted.Tensor_out: {i64, bf16, f16, u8, f32, i8, f64, i16, i32},
    aten.take.default: {i64, bf16, f16, u8, b8, f32, i8, f64, i16, i32},
    aten.take.out: {i64, bf16, f16, u8, b8, f32, i8, f64, i16, i32},
    aten.tensordot.out: {i64, bf16, u8, f32, i8, f64, i16, i32},
    aten.to_sparse.default: {i64, bf16, f16, u8, b8, f32, i8, f64, i16, i32},
    aten.to_sparse.sparse_dim: {i64, bf16, f16, u8, b8, f32, i8, f64, i16, i32},
    aten.trace.default: {i8, i64, f64, i16, u8, i32, f32},
    aten.unique_consecutive.default: {i64, bf16, u8, b8, f32, i8, f64, i16, i32},
    aten.unique_dim.default: {i64, bf16, u8, b8, f32, i8, f64, i16, i32},
    aten.upsample_nearest3d.vec: {bf16, u8, f64, f32},
    aten.vdot.default: {i64, bf16, u8, f32, i8, f64, i16, i32},
    aten.vdot.out: {i64, bf16, u8, f32, i8, f64, i16, i32},
    aten._det_lu_based_helper.default: {f32, f64},  # aten::_det_lu_based_helper
    aten.cholesky.default: {f32, f64},  # aten::cholesky
    aten.cholesky.out: {f32, f64},  # aten::cholesky.out
    aten.cholesky_inverse.default: {f32, f64},  # aten::cholesky_inverse
    aten.cholesky_inverse.out: {f32, f64},  # aten::cholesky_inverse.out
    aten.cholesky_solve.default: {f32, f64},  # aten::_cholesky_solve_helper
    aten.cholesky_solve.out: {f32, f64},  # aten::_cholesky_solve_helper
    aten.eig.default: {f32, f64},  # aten::_local_scalar_dense
    aten.geqrf.default: {f32, f64},  # aten::geqrf
    aten.linalg_eig.default: {f32, f64},  # aten::linalg_eig
    aten.linalg_eigh.default: {f32, f64},
    aten.linalg_eigvalsh.out: {f32, f64},  # aten::linalg_eigvalsh.out
    aten.linalg_householder_product.default: {f32, f64},  # aten::linalg_householder_product
    aten.linalg_householder_product.out: {f32, f64},  # aten::linalg_householder_product.out
    aten.linalg_lstsq.default: {f32, f64},  # aten::linalg_lstsq.out
    aten.linalg_slogdet.default: {f32, f64},  # aten::linalg_slogdet
    aten.linalg_solve.default: {f32, f64},  # aten::linalg_solve
    aten.linalg_solve.out: {f32, f64},  # aten::linalg_solve.out
    aten.linalg_solve_triangular.default: {f32, f64},  # aten::linalg_solve_triangular
    aten.linalg_solve_triangular.out: {f32, f64},  # aten::linalg_solve_triangular.out
    aten.logdet.default: {f32, f64},  # aten::_local_scalar_dense, aten::nonzero
    aten.lu_solve.default: {f32, f64},  # aten::lu_solve
    aten.lu_solve.out: {f32, f64},  # aten::lu_solve.out
    aten.ormqr.default: {f32, f64},  # aten::ormqr
    aten.ormqr.out: {f32, f64},  # aten::ormqr.out
    aten.symeig.default: {f32, f64},  # aten::_symeig_helper
}

# these sometimes pass and sometimes fail
meta_dispatch_skips = {
    aten._to_copy.default: {i64, bf16, f16, u8, b8, f32, i8, f64, i16, i32},
    aten.aminmax.default: {i64, u8, b8, f32, i8, f64, i16, i32},
    aten.cummax.default: {i64, bf16, u8, b8, f32, i8, f64, i16, i32},
    aten.cummin.default: {i64, bf16, u8, b8, f32, i8, f64, i16, i32},
    aten.linalg_pinv.atol_rtol_tensor: {f32, f64},
    aten.linalg_pinv.atol_rtol_tensor_out: {f32, f64},
    aten.empty.memory_format: {b8, bf16, c128, c64, c32, f16, f32, f64, i16, i32, i64, i8, u8},
}

meta_dispatch_device_expected_failures = defaultdict(dict)
meta_dispatch_device_skips = defaultdict(dict)

meta_dispatch_device_expected_failures['cuda'] = {
    aten._conj_physical.default: {f16},  # aten::conj_physical.out
    aten._convolution.default: {f16, c32},
    aten._embedding_bag_forward_only.default: {bf16},  # aten::_embedding_bag_forward_only
    aten._fft_c2c.default: {c32, f16},  # aten::_fft_c2c
    aten._fft_c2c.out: {c32, f16},  # aten::_fft_c2c.out
    aten._fft_c2r.default: {c32, f16},  # aten::_fft_c2r
    aten._fft_c2r.out: {c32, f16},  # aten::_fft_c2r.out
    aten._fft_r2c.default: {f16},  # aten::_fft_r2c
    aten._fft_r2c.out: {f16},  # aten::_fft_r2c.out
    aten._unique2.default: {f16},  # aten::_unique2
    aten._use_cudnn_ctc_loss.default: {f32, f64},  # aten::_use_cudnn_ctc_loss
    aten.addbmm.default: {f16},  # aten::addbmm
    aten.addbmm.out: {f16},  # aten::addbmm.out
    aten.convolution.default: {f16, c32},
    aten.cudnn_grid_sampler.default: {f16, f32, f64},  # aten::cudnn_grid_sampler
    aten.diag.default: {f16},  # aten::diag.out
    aten.diag.out: {bf16, f16},  # aten::diag.out
    aten.geqrf.default: {f32, f64},  # aten::geqrf
    aten.grid_sampler_2d.default: {f16},  # aten::grid_sampler_2d
    aten.grid_sampler_3d.default: {f16},  # aten::grid_sampler_3d
    aten.histc.default: {i16, i32, i64, i8},  # aten::histc
    aten.histc.out: {i16, i32, i64, i8},  # aten::histc.out
    aten.kthvalue.default: {f16},  # aten::kthvalue.values
    aten.linalg_eigvalsh.out: {f32, f64},  # aten::linalg_eigvalsh.out
    aten.linalg_householder_product.default: {f32, f64},  # aten::linalg_householder_product
    aten.linalg_householder_product.out: {f32, f64},  # aten::linalg_householder_product.out
    aten.linalg_matrix_exp.default: {f16},  # aten::linalg_matrix_exp
    aten.linalg_solve_triangular.default: {f32, f64},  # aten::linalg_solve_triangular
    aten.linalg_solve_triangular.out: {f32, f64},  # aten::linalg_solve_triangular.out
    aten.log_sigmoid_forward.default: {bf16, f16, f64, f32},
    aten.log_sigmoid_forward.output: {f16},  # aten::log_sigmoid_forward.output
    aten.logcumsumexp.default: {bf16, f16},  # aten::_logcumsumexp
    aten.logcumsumexp.out: {bf16, f16},  # aten::_logcumsumexp.out
    aten.max_pool3d_with_indices.default: {bf16, f16},  # aten::max_pool3d_with_indices
    aten.max_unpool2d.default: {f16},  # aten::max_unpool2d
    aten.max_unpool3d.default: {f16},  # aten::max_unpool3d
    aten.median.default: {f16},  # aten::median
    aten.median.dim: {f16},  # aten::median.dim_values
    aten.multi_margin_loss.default: {bf16, f16},  # aten::multi_margin_loss
    aten.multilabel_margin_loss_forward.default: {bf16, f16},  # aten::multilabel_margin_loss_forward
    aten.multinomial.default: {f16},  # aten::multinomial
    aten.multinomial.out: {f16},  # aten::multinomial.out
    aten.mvlgamma.default: {f16},  # aten::_local_scalar_dense
    aten.mvlgamma.out: {f16},  # aten::mvlgamma.out
    aten.nanmedian.default: {f16},  # aten::nanmedian
    aten.nanmedian.dim: {f16},  # aten::nanmedian.dim_values
    aten.native_group_norm.default: {bf16, f16},
    aten.nll_loss2d_forward.default: {f16},  # aten::nll_loss2d_forward
    aten.ormqr.default: {f32, f64},  # aten::ormqr
    aten.ormqr.out: {f32, f64},  # aten::ormqr.out
    aten.prelu.default: {f16},  # aten::prelu
    aten.rrelu_with_noise.default: {f16},  # aten::rrelu_with_noise
    aten.tensordot.out: {f16},  # aten::tensordot.out
    aten.trace.default: {b8, bf16, f16},  # aten::diag.out
    aten.unique_consecutive.default: {f16},  # aten::unique_consecutive
    aten.unique_dim.default: {f16},  # aten::unique_dim
    aten.upsample_nearest3d.vec: {f16},  # aten::upsample_nearest3d.vec
    aten.vdot.default: {f16},  # aten::vdot
    aten.vdot.out: {f16},  # aten::vdot
}

meta_dispatch_device_skips['cuda'] = {
    aten._conj.default: {c32, f16},
    aten.cudnn_batch_norm.default: {f32, f64},
    aten.cummax.default: {f16},
    aten.cummin.default: {f16},
    # ROCm stuff; technically this should be expected failure but it's
    # not worth it; these should get unified anyway
    aten.miopen_batch_norm.default: {f32},
}

class MetaCrossRefDispatchMode(torch.utils._python_dispatch.TorchDispatchMode):
    test_case: TestCase
    device: torch.device
    dtype: torch.dtype

    def __init__(self, test_case, *, device, dtype):
        self.test_case = test_case
        # save TLS
        self.precision = test_case.precision
        self.rel_tol = test_case.rel_tol
        self.device_type = torch.device(device).type
        self.dtype = dtype

    def __torch_dispatch__(self, func, types, args=(), kwargs=None):
        kwargs = kwargs or {}

        self.test_case.precision = self.precision
        self.test_case.rel_tol = self.rel_tol

        if self.dtype in meta_dispatch_skips.get(func, set()):
            test_expect = TestExpect.SKIP
        elif self.dtype in meta_dispatch_device_skips[self.device_type].get(func, set()):
            test_expect = TestExpect.SKIP
        elif self.dtype in meta_dispatch_expected_failures.get(func, set()):
            test_expect = TestExpect.XFAILURE
        elif self.dtype in meta_dispatch_device_expected_failures[self.device_type].get(func, set()):
            test_expect = TestExpect.XFAILURE
        else:
            test_expect = TestExpect.SUCCESS

        return run_meta_crossref(
            self.test_case,
            test_expect,
            func,
            args,
            kwargs,
            dtype=self.dtype,
            device_type=self.device_type,
        )


# NB: we're running these tests only on CUDA because there are some
# inconsistencies between CUDA and CPU, and running on CUDA makes it easier
# to ignore the CPU case when inconsistencies arise.  Ideally we deal
# with the inconsistencies but this takes time.
class TestMeta(TestCase):
    @unittest.skipIf(TEST_WITH_ASAN, "Skipped under ASAN")
    @onlyCUDA
    @skipIfCrossRef
    @suppress_warnings
    @ops(op_db)
    def test_meta(self, device, dtype, op):
        # run the OpInfo sample inputs, cross-referencing them with the
        # meta implementation and check the results are the same.  All
        # the heavy lifting happens in MetaCrossRefFunctionMode
        func = op.get_op()
        samples = op.sample_inputs(device, dtype, requires_grad=False)
        for sample_input in samples:
            args = [sample_input.input] + list(sample_input.args)
            kwargs = sample_input.kwargs
            with MetaCrossRefFunctionMode.push(self, dtype=dtype, device=device):
                expected = func(*args, **kwargs)
                if isinstance(expected, torch.Tensor) and op.supports_out:
                    func(*args, **kwargs, out=expected)

    @unittest.skipIf(TEST_WITH_ASAN, "Skipped under ASAN")
    @onlyCUDA
    @skipIfCrossRef
    @suppress_warnings
    @ops(op_db)
    def test_dispatch_meta(self, device, dtype, op):
        func = op.get_op()
        samples = op.sample_inputs(device, dtype, requires_grad=False)
        for sample_input in samples:
            args = [sample_input.input] + list(sample_input.args)
            kwargs = sample_input.kwargs
            with MetaCrossRefDispatchMode.push(self, dtype=dtype, device=device):
                expected = func(*args, **kwargs)
                if isinstance(expected, torch.Tensor) and op.supports_out:
                    func(*args, **kwargs, out=expected)

instantiate_device_type_tests(TestMeta, globals())

def print_op_str_if_not_supported(op_str):
    op = OperatorName.parse(op_str)
    packet = getattr(torch.ops.aten, str(op.name))
    overload = getattr(packet, op.overload_name if op.overload_name else "default")
    if any(overload in d for d in [meta_dispatch_skips, meta_dispatch_device_skips['cuda']]):
        print(f"{overload}  # SKIP")
    if any(overload in d for d in [meta_dispatch_expected_failures, meta_dispatch_device_expected_failures['cuda']]):
        print(overload)


if __name__ == "__main__":
    COMPARE_XLA = os.getenv('PYTORCH_COMPARE_XLA', None)
    if COMPARE_XLA is not None:
        with open(COMPARE_XLA, "r") as f:
            d = yaml.load(f, Loader=YamlLoader)
            ops = d.get("full_codegen", []) + d.get("supported", []) + d.get("autograd", [])
            for op_str in ops:
                print_op_str_if_not_supported(op_str)
        sys.exit(0)

    COMPARE_TEXT = os.getenv('PYTORCH_COMPARE_TEXT', None)
    if COMPARE_TEXT is not None:
        with open(COMPARE_TEXT, "r") as f:
            for op_str in f:
                print_op_str_if_not_supported(op_str.strip())
        sys.exit(0)

    run_tests()<|MERGE_RESOLUTION|>--- conflicted
+++ resolved
@@ -541,11 +541,6 @@
     torch.histc: {i16, i32, i64, i8},  # aten::histc, aten::histc.out
     torch.kthvalue: {f16},  # aten::kthvalue.values
     torch.linalg.householder_product: {f32, f64},  # aten::linalg_householder_product, aten::linalg_householder_product.out
-<<<<<<< HEAD
-    torch.linalg.inv: {f32, f64},  # aten::_local_scalar_dense
-    torch.linalg.ldl_factor: {f32, f64},  # aten::_local_scalar_dense
-=======
->>>>>>> bbbfbbed
     torch.linalg.solve_triangular: {f32, f64},  # aten::linalg_solve_triangular, aten::linalg_solve_triangular.out
     torch.logcumsumexp: {bf16, f16},  # aten::_logcumsumexp, aten::_logcumsumexp.out
     torch.matrix_exp: {f16},  # aten::linalg_matrix_exp
