import math
from enum import Enum
from typing import List, Optional, Sequence, Tuple, Union

import torch
import torch._prims_common as utils
from torch import SymBool, SymFloat, Tensor
from torch._decomp import (
    _add_op_to_registry,
    _convert_out_params,
    global_decomposition_table,
    meta_table,
)
from torch._ops import OpOverload
from torch._prims import _elementwise_meta, ELEMENTWISE_PRIM_TYPE_PROMOTION_KIND
from torch._prims_common import (
    corresponding_complex_dtype,
    corresponding_real_dtype,
    elementwise_dtypes,
    ELEMENTWISE_TYPE_PROMOTION_KIND,
    IntLike,
    make_contiguous_strides_for,
    TensorLike,
)

from torch._prims_common.wrappers import (
    _maybe_resize_out,
    _resize_output_check,
    _safe_copy_out,
    out_wrapper,
)
from torch._refs import _broadcast_shapes, _maybe_broadcast
from torch.fx.experimental.symbolic_shapes import (
    _constrain_range_for_size,
    constrain_range,
)
from torch.utils._pytree import tree_map


aten = torch.ops.aten

_meta_lib_dont_use_me_use_register_meta = torch.library.Library("aten", "IMPL", "Meta")


def register_meta(op):
    def wrapper(fn):
        fn = _convert_out_params(fn)

        def register(op):
            _add_op_to_registry(meta_table, op, fn)

        tree_map(register, op)
        return fn

    return wrapper


def toRealValueType(dtype):
    from_complex = {
        torch.complex32: torch.half,
        torch.cfloat: torch.float,
        torch.cdouble: torch.double,
    }
    return from_complex.get(dtype, dtype)


def check_inplace_broadcast(self_shape, *args_shape):
    broadcasted_shape = tuple(_broadcast_shapes(self_shape, *args_shape))
    torch._check(
        broadcasted_shape == self_shape,
        lambda: f"output with shape {self_shape} doesn't match the broadcast shape {broadcasted_shape}",
    )


@register_meta([aten.take.default, aten.take.out])
@out_wrapper()
def meta_take(self, index):
    # Type and device checks
    torch._check(
        index.dtype == torch.long,
        lambda: f"take(): Expected a long tensor for index, but got {index.dtype}",
    )
    # Index checks
    torch._check_index(
        not (self.numel() == 0 and index.numel() != 0),
        lambda: "take(): tried to take from an empty tensor",
    )
    return self.new_empty(index.shape)


@register_meta([aten.linalg_cross.default, aten.linalg_cross.out])
@out_wrapper()
def linalg_cross(self, other, *, dim=-1):
    x_d = self.ndim
    y_d = other.ndim
    torch._check(
        x_d == y_d,
        lambda: "linalg.cross: inputs must have the same number of dimensions.",
    )
    torch._check(
        self.size(dim) == 3 and other.size(dim) == 3,
        lambda: (
            f"linalg.cross: inputs dimension {dim} must have length 3. "
            f"Got {self.size(dim)} and {other.size(dim)}"
        ),
    )
    out_shape = _broadcast_shapes(self.shape, other.shape)
    return self.new_empty(out_shape)


@register_meta(aten.linalg_matrix_exp)
@out_wrapper()
def linalg_matrix_exp(self):
    squareCheckInputs(self, "linalg.matrix_exp")
    checkFloatingOrComplex(self, "matrix_exp")
    return torch.empty_like(self)


@register_meta(
    [aten.cummax.default, aten.cummax.out, aten.cummin.default, aten.cummin.out]
)
@out_wrapper("values", "indices")
def cummaxmin(self, dim):
    values = torch.empty(self.shape, device=self.device, dtype=self.dtype)
    indices = torch.empty(self.shape, device=self.device, dtype=torch.int64)
    if self.numel() != 0 and self.ndim != 0:
        # Checks that dim is within bounds
        maybe_wrap_dim(dim, self.ndim)
    return values, indices


@register_meta([aten.logcumsumexp.default, aten.logcumsumexp.out])
@out_wrapper()
def logcumsumexp(self, dim):
    # Checks that dim is within bounds
    maybe_wrap_dim(dim, self.ndim)
    return torch.empty_like(self).contiguous()


# Stride-related code from _exec_fft in aten/src/ATen/native/cuda/SpectralOps.cpp
def _exec_fft(out, self, out_sizes, dim, forward):
    ndim = self.ndim
    signal_ndim = len(dim)
    batch_dims = ndim - signal_ndim

    # Permute dimensions so batch dimensions come first, and in stride order
    dim_permute = list(range(ndim))

    is_transformed_dim = [False for _ in range(ndim)]
    for d in dim:
        is_transformed_dim[d] = True

    # std::partition
    left, right = [], []
    for d in dim_permute:
        if not is_transformed_dim[d]:
            left.append(d)
        else:
            right.append(d)
    dim_permute = left + right
    batch_end = len(left)

    self_strides = self.stride()
    tmp = dim_permute[:batch_end]
    tmp.sort(key=lambda x: self_strides[x], reverse=True)
    dim_permute = tmp + dim_permute[batch_end:]
    input = self.permute(dim_permute)

    # Collapse batch dimensions into a single dimension
    batched_sizes = [-1] + list(input.shape[batch_dims:])
    input = input.reshape(batched_sizes)

    batch_size = input.size(0)
    batched_sizes[0] = batch_size
    batched_out_sizes = batched_sizes
    for i in range(len(dim)):
        batched_out_sizes[i + 1] = out_sizes[dim[i]]
    out = out.reshape(batched_out_sizes)

    # Reshaping to original batch shape and inverting the dimension permutation
    out_strides = [0 for _ in range(ndim)]
    batch_numel = 1
    i = batch_dims - 1
    while i >= 0:
        out_strides[dim_permute[i]] = batch_numel * out.stride(0)
        batch_numel *= out_sizes[dim_permute[i]]
        i -= 1
    for i in range(batch_dims, ndim):
        out_strides[dim_permute[i]] = out.stride(1 + (i - batch_dims))
    return out.as_strided(out_sizes, out_strides, out.storage_offset())


# See _fft_c2c_cufft in aten/src/ATen/native/cuda/SpectralOps.cpp
# and _fft_c2c_mkl in aten/src/ATen/native/mkl/SpectralOps.cpp
@register_meta([aten._fft_c2c.default, aten._fft_c2c.out])
@out_wrapper()
def meta_fft_c2c(self, dim, normalization, forward):
    assert self.dtype.is_complex

    out_sizes = self.shape
    output = self.new_empty(out_sizes)

    if not dim:
        return output

    sorted_dims = dim[:]
    self_strides = self.stride()
    sorted_dims.sort(key=lambda x: self_strides[x], reverse=True)
    output = _exec_fft(output, self, out_sizes, sorted_dims, forward)

    return output


@register_meta([aten._fft_r2c.default, aten._fft_r2c.out])
@out_wrapper()
def meta_fft_r2c(self, dim, normalization, onesided):
    assert self.dtype.is_floating_point
    output_sizes = list(self.size())

    if onesided:
        last_dim = dim[-1]
        last_dim_halfsize = (output_sizes[last_dim] // 2) + 1
        output_sizes[last_dim] = last_dim_halfsize

    return self.new_empty(
        output_sizes, dtype=utils.corresponding_complex_dtype(self.dtype)
    )


@register_meta(aten.randperm.generator_out)
def meta_randperm(n, *, generator=None, out):
    assert out.ndim == 1 and out.size(0) == n
    return out


@register_meta(aten.randperm.default)
def meta_randperm_default(
    n, *, dtype=torch.long, layout=None, device=None, pin_memory=None
):
    return torch.empty(
        n, dtype=dtype, layout=layout, device=device, pin_memory=pin_memory
    )


@register_meta(aten.randint.default)
def meta_randint(
    high, size, *, dtype=torch.long, layout=None, device=None, pin_memory=None
):
    return torch.empty(
        size, dtype=dtype, layout=layout, device=device, pin_memory=pin_memory
    )


@register_meta(aten.randint.low)
def meta_randint_low(
    low,
    high,
    size,
    *,
    dtype=torch.long,
    layout=None,
    device=None,
    pin_memory=None,
):
    return torch.empty(
        size, dtype=dtype, layout=layout, device=device, pin_memory=pin_memory
    )


@register_meta(aten.rand.default)
def meta_rand_default(size, *, dtype=None, layout=None, device=None, pin_memory=None):
    return torch.empty(
        size, dtype=dtype, layout=layout, device=device, pin_memory=pin_memory
    )


@register_meta([aten._fft_c2r.default, aten._fft_c2r.out])
@out_wrapper()
def meta_fft_c2r(self, dim, normalization, lastdim):
    assert self.dtype.is_complex
    output_sizes = list(self.size())
    output_sizes[dim[-1]] = lastdim
    return self.new_empty(output_sizes, dtype=toRealValueType(self.dtype))


@register_meta(aten.copy_.default)
def meta_copy_(self, src, non_blocking=False):
    # This code simulates the original decomp from inductor,
    # which runs most of the meta checks that we care about.
    # In theory, we should make this more robust by carefully
    # auditing our C++ copy_() kernel and copying the checks here.
    intermediate = src.to(self, non_blocking)
    if self.size() != intermediate.size():
        aten.expand_copy.default(intermediate, self.size())
    return self


def inferUnsqueezeGeometry(tensor, dim):
    result_sizes = list(tensor.size())
    result_strides = list(tensor.stride())
    new_stride = 1 if dim >= tensor.dim() else result_sizes[dim] * result_strides[dim]
    result_sizes.insert(dim, 1)
    result_strides.insert(dim, new_stride)
    return result_sizes, result_strides


@register_meta(aten.unsqueeze_.default)
def meta_unsqueeze_(self, dim):
    dim = maybe_wrap_dim(dim, self.dim() + 1)
    g_sizes, g_strides = inferUnsqueezeGeometry(self, dim)
    self.as_strided_(g_sizes, g_strides)
    return self


@register_meta(aten.index_reduce.default)
def meta_index_reduce(
    self: Tensor,
    dim: int,
    index: Tensor,
    source: torch.Tensor,
    reduce: str,
    *,
    include_self: bool = True,
) -> Tensor:
    return torch.empty_like(self, memory_format=torch.contiguous_format)


@register_meta(aten.index_reduce_.default)
def meta_index_reduce_(
    self: Tensor,
    dim: int,
    index: Tensor,
    source: torch.Tensor,
    reduce: str,
    *,
    include_self: bool = True,
) -> Tensor:
    return self


# Implementations below are taken from https://github.com/albanD/subclass_zoo/blob/main/python_meta_tensor.py
@register_meta(aten.index_select.default)
def meta_index_select(self, dim, index):
    result_size = list(self.size())
    if self.dim() > 0:
        result_size[dim] = index.numel()
    return self.new_empty(result_size)


@register_meta(aten.index_select.out)
def meta_index_select_out(self, dim, index, out):
    torch._resize_output_(out, self.size(), self.device)
    return out.copy_(torch.index_select(self, dim, index))


@register_meta([aten.max.default, aten.max.unary_out])
@out_wrapper()
def meta_max(self):
    return self.new_empty(())


@register_meta(aten.max.dim)
def meta_max_dim(self, dim, keepdim=False):
    dim = utils.reduction_dims(self.shape, (dim,))
    output_shape = _compute_reduction_shape(self, dim, keepdim)
    return (
        self.new_empty(output_shape),
        self.new_empty(output_shape, dtype=torch.long),
    )


@register_meta([aten.min.default, aten.min.unary_out])
@out_wrapper()
def meta_min(self):
    return self.new_empty(())


@register_meta(aten.min.dim)
def meta_min_dim(self, dim, keepdim=False):
    dim = utils.reduction_dims(self.shape, (dim,))
    output_shape = _compute_reduction_shape(self, dim, keepdim)
    return (
        self.new_empty(output_shape),
        self.new_empty(output_shape, dtype=torch.long),
    )


@register_meta(aten.angle.default)
def meta_angle(self):
    if self.is_complex():
        result_dtype = corresponding_real_dtype(self.dtype)
    else:
        _, result_dtype = elementwise_dtypes(
            self,
            type_promotion_kind=ELEMENTWISE_TYPE_PROMOTION_KIND.INT_TO_FLOAT,
        )
    return torch.empty_like(self, dtype=result_dtype)


@register_meta(aten.angle.out)
def meta_angle_out(self, out):
    torch._resize_output_(out, self.size(), self.device)
    return out.copy_(torch.angle(self))


@register_meta(aten._assert_async.default)
def assert_async(val):
    return


@register_meta(aten._assert_async.msg)
def assert_async_meta(val, assert_msg):
    return


@register_meta(aten._make_dep_token.default)
def make_dep_token(
    *,
    dtype=None,
    layout=None,
    device=None,
    pin_memory=None,
    memory_format=None,
):
    return torch.empty([], device="meta")


@register_meta(aten.sym_constrain_range.default)
def sym_constrain_range(size, min=None, max=None):
    if isinstance(size, (SymFloat, SymBool)):
        raise ValueError("Constraining SymFloat or Symbool is nyi")
    constrain_range(size, min=min, max=max)


@register_meta(aten._functional_sym_constrain_range.default)
def functional_sym_constrain_range(size, min=None, max=None, dep_token=None):
    aten.sym_constrain_range(size, min=min, max=max)
    return dep_token


@register_meta(aten.sym_constrain_range_for_size.default)
def sym_constrain_range_for_size(size, min=None, max=None):
    if isinstance(size, (SymFloat, SymBool)):
        raise ValueError("Constraining SymFloat or Symbool is nyi")
    _constrain_range_for_size(size, min=min, max=max)


@register_meta(aten._functional_sym_constrain_range_for_size.default)
def functional_sym_constrain_range_for_size(size, min, max, dep_token):
    aten.sym_constrain_range_for_size(size, min=min, max=max)
    return dep_token


@register_meta(aten._functional_assert_async.msg)
def functional_assert_async_meta(val, assert_msg, dep_token):
    return dep_token


# From aten/src/ATen/native/LinearAlgebraUtils.h
def squareCheckInputs(self: Tensor, f_name: str):
    assert (
        self.dim() >= 2
    ), f"{f_name}: The input tensor must have at least 2 dimensions."
    assert self.size(-1) == self.size(
        -2
    ), f"{f_name}: A must be batches of square matrices, but they are {self.size(-2)} by {self.size(-1)} matrices"


# Validates input shapes and devices
# for linear solve methods (solve, cholesky_solve, lu_solve, triangular_solve)
# From aten/src/ATen/native/LinearAlgebraUtils.h
def linearSolveCheckInputs(
    self: Tensor,
    A: Tensor,
    name: str,
):
    torch._check(
        self.device == A.device,
        lambda: (
            f"Expected b and A to be on the same device, but found b on "
            f"{self.device} and A on {A.device} instead."
        ),
    )

    torch._check(
        self.dtype == A.dtype,
        lambda: (
            f"Expected b and A to have the same dtype, but found b of type "
            f"{self.dtype} and A of type {A.dtype} instead."
        ),
    )

    torch._check(
        A.size(-1) == A.size(-2),
        lambda: (
            f"A must be batches of square matrices, "
            f"but they are {A.size(-2)} by {A.size(-1)} matrices"
        ),
    )

    torch._check(
        A.size(-1) == self.size(-2),
        lambda: (
            f"Incompatible matrix sizes for {name}: each A "
            f"matrix is {A.size(-1)} by {A.size(-1)}"
            f" but each b matrix is {self.size(-2)} by {self.size(-1)}"
        ),
    )


# From aten/src/ATen/native/LinearAlgebraUtils.h
def checkFloatingOrComplex(
    t: Tensor, f_name: str, allow_low_precision_dtypes: bool = True
):
    dtype = t.dtype
    torch._check(
        t.is_floating_point() or t.is_complex(),
        lambda: f"{f_name}: Expected a floating point or complex tensor as input. Got {dtype}",
    )
    if not allow_low_precision_dtypes:
        torch._check(
            dtype in (torch.float, torch.double, torch.cfloat, torch.cdouble),
            lambda: f"{f_name}: Low precision dtypes not supported. Got {dtype}",
        )


# From aten/src/ATen/native/LinearAlgebraUtils.h
def checkIsMatrix(A: Tensor, f_name: str, arg_name: str = "A"):
    torch._check(
        A.dim() >= 2,
        lambda: f"{f_name}: The input tensor {arg_name} must have at least 2 dimensions.",
    )


def checkInputsSolver(
    A: Tensor,
    B: Tensor,
    left: bool,
    f_name: str,
):
    squareCheckInputs(A, f_name)
    checkIsMatrix(B, f_name)
    torch._check(
        A.size(-2) == B.size(-2) if left else A.size(-1) == B.size(-1),
        lambda: (
            f"{f_name}: Incompatible shapes of A and B for the equation "
            f"{'AX = B' if left else 'XA = B'}"
            f" ({A.size(-2)}x{A.size(-1)} and {B.size(-2)}x{B.size(-1)})"
        ),
    )


def checkSameDevice(
    fn_name: str, result: Tensor, input: Tensor, result_name: str = "result"
):
    torch._check(
        result.device == input.device,
        lambda: (
            f"{fn_name}: Expected {result_name} and input tensors to be on the same device, but got "
            f"{result_name} on {result.device} and input on {input.device}"
        ),
    )


def checkUplo(UPLO: str):
    UPLO_uppercase = UPLO.upper()
    torch._check(
        len(UPLO) == 1 and (UPLO_uppercase == "U" or UPLO_uppercase == "L"),
        lambda: f"Expected UPLO argument to be 'L' or 'U', but got {UPLO}",
    )


@register_meta([aten._linalg_eigh.default, aten._linalg_eigh.eigenvalues])
@out_wrapper("eigenvalues", "eigenvectors")
def meta__linalg_eigh(
    A: Tensor,
    UPLO: str = "L",
    compute_v: bool = True,
):
    squareCheckInputs(A, "linalg.eigh")
    checkUplo(UPLO)

    shape = list(A.shape)
    if compute_v:
        vecs = A.new_empty(shape)
        vecs.as_strided_(shape, make_contiguous_strides_for(shape, row_major=False))
    else:
        vecs = A.new_empty([0])

    shape.pop()
    vals = A.new_empty(shape, dtype=toRealValueType(A.dtype))

    return vals, vecs


def cloneBatchedColumnMajor(src: Tensor) -> Tensor:
    return src.mT.clone(memory_format=torch.contiguous_format).transpose(-2, -1)


@register_meta(aten._cholesky_solve_helper)
@out_wrapper()
def _cholesky_solve_helper(self: Tensor, A: Tensor, upper: bool) -> Tensor:
    return cloneBatchedColumnMajor(self)


@register_meta(aten.cholesky_solve)
@out_wrapper()
def cholesky_solve(self: Tensor, A: Tensor, upper: bool = False) -> Tensor:
    torch._check(
        self.ndim >= 2,
        lambda: f"b should have at least 2 dimensions, but has {self.ndim} dimensions instead",
    )
    torch._check(
        A.ndim >= 2,
        lambda: f"u should have at least 2 dimensions, but has {A.ndim} dimensions instead",
    )
    self_broadcasted, A_broadcasted = _linalg_broadcast_batch_dims_name(
        self, A, "cholesky_solve"
    )
    return _cholesky_solve_helper(self_broadcasted, A_broadcasted, upper)


@register_meta(aten.cholesky)
@out_wrapper()
def cholesky(self: Tensor, upper: bool = False) -> Tensor:
    if self.numel() == 0:
        return torch.empty_like(self, memory_format=torch.legacy_contiguous_format)
    squareCheckInputs(self, "cholesky")
    return cloneBatchedColumnMajor(self)


@register_meta(aten.cholesky_inverse)
@out_wrapper()
def cholesky_inverse(self: Tensor, upper: bool = False) -> Tensor:
    squareCheckInputs(self, "cholesky_inverse")
    return cloneBatchedColumnMajor(self)


# From aten/src/ATen/native/BatchLinearAlgebra.cpp
@register_meta(aten.linalg_cholesky_ex.default)
def linalg_cholesky_ex(A: Tensor, upper: bool = False, check_errors: bool = False):
    squareCheckInputs(A, "linalg.cholesky")
    checkFloatingOrComplex(A, "linalg.cholesky")

    A_shape = A.shape
    ndim = len(A_shape)

    # L
    L_strides = make_contiguous_strides_for(A_shape, False)
    L = A.new_empty(A_shape)
    L.as_strided_(A_shape, L_strides)

    # infos
    infos = A.new_empty(A_shape[0 : ndim - 2], dtype=torch.int32)
    return L, infos


@register_meta(
    [aten.linalg_householder_product.default, aten.linalg_householder_product.out]
)
@out_wrapper()
def linalg_householder_product(input: Tensor, tau: Tensor) -> Tensor:
    torch._check(
        input.ndim >= 2,
        lambda: "torch.linalg.householder_product: input must have at least 2 dimensions.",
    )
    torch._check(
        input.size(-2) >= input.size(-1),
        lambda: "torch.linalg.householder_product: input.shape[-2] must be greater than or equal to input.shape[-1]",
    )
    torch._check(
        input.size(-1) >= tau.size(-1),
        lambda: "torch.linalg.householder_product: input.shape[-1] must be greater than or equal to tau.shape[-1]",
    )

    torch._check(
        input.ndim - tau.ndim == 1,
        lambda: (
            f"torch.linalg.householder_product: Expected tau to have one dimension less than input, "
            f"but got tau.ndim equal to {tau.ndim} and input.ndim is equal to {input.ndim}"
        ),
    )
    if input.ndim > 2:
        expected_batch_tau_shape = input.shape[:-2]
        actual_batch_tau_shape = tau.shape[:-1]
        torch._check(
            actual_batch_tau_shape == expected_batch_tau_shape,
            lambda: (
                f"torch.linalg.householder_product: Expected batch dimensions of tau to be "
                f"equal to input.shape[:-2], but got {actual_batch_tau_shape}"
            ),
        )

    torch._check(
        tau.dtype == input.dtype,
        lambda: (
            f"torch.linalg.householder_product: tau dtype {tau.dtype}"
            f" does not match input dtype {input.dtype}"
        ),
    )
    checkSameDevice("torch.linalg.householder_product", tau, input, "tau")

    return torch.empty_strided(
        size=input.shape,
        stride=make_contiguous_strides_for(input.shape, row_major=False),
        dtype=input.dtype,
        device=input.device,
    )


# From aten/src/ATen/native/BatchLinearAlgebra.cpp
@register_meta(aten.linalg_inv_ex.default)
def linalg_inv_ex_meta(A: Tensor, check_errors: bool = False):
    squareCheckInputs(A, "linalg.inv_ex")
    checkFloatingOrComplex(A, "linalg.inv_ex", allow_low_precision_dtypes=False)

    L = A.new_empty(A.shape)
    L.as_strided_(A.shape, make_contiguous_strides_for(A.shape, row_major=False))

    infos = A.new_empty(A.shape[:-2], dtype=torch.int32)
    return L, infos


@register_meta([aten.linalg_ldl_factor_ex.default, aten.linalg_ldl_factor_ex.out])
@out_wrapper("LD", "pivots", "info")
def linalg_ldl_factor_ex_meta(
    self: Tensor,
    *,
    hermitian: bool = False,
    check_errors: bool = False,
) -> Tuple[Tensor, Tensor, Tensor]:
    squareCheckInputs(self, "torch.linalg.ldl_factor_ex")
    checkFloatingOrComplex(self, "torch.linalg.ldl_factor_ex")
    LD = torch.empty_strided(
        size=self.shape,
        stride=make_contiguous_strides_for(self.shape, row_major=False),
        dtype=self.dtype,
        device=self.device,
    )
    pivots = self.new_empty(self.shape[:-1], dtype=torch.int)
    info = self.new_empty(self.shape[:-2], dtype=torch.int)
    return LD, pivots, info


@register_meta([aten.linalg_ldl_solve.default, aten.linalg_ldl_solve.out])
@out_wrapper()
def linalg_ldl_solve_meta(
    LD: Tensor, pivots: Tensor, B: Tensor, *, hermitian: bool = False
) -> Tensor:
    squareCheckInputs(LD, "torch.linalg.ldl_solve")
    checkFloatingOrComplex(LD, "torch.linalg.ldl_solve")
    linearSolveCheckInputs(B, LD, "torch.linalg.ldl_solve")
    torch._check(
        B.ndim >= 2,
        lambda: (
            f"torch.linalg.ldl_solve: Expected B to have at least 2 dimensions, "
            f"but it has {B.ndim} dimensions instead"
        ),
    )
    expected_pivots_shape = LD.shape[:-1]
    torch._check(
        expected_pivots_shape == pivots.shape,
        lambda: (
            f"torch.linalg.ldl_solve: Expected LD.shape[:-1] and pivots.shape to be the same, "
            f"but got pivots with shape {pivots.shape} instead"
        ),
    )
    torch._check(
        utils.is_integer_dtype(pivots.dtype),
        lambda: f"torch.linalg.ldl_solve: Expected pivots to be integers. Got {pivots.dtype}",
    )
    torch._check(
        LD.dtype == B.dtype,
        lambda: f"torch.linalg.ldl_solve: LD dtype {LD.dtype} does not match b dtype {B.dtype}",
    )
    B_broadcast_size, _ = _linalg_broadcast_batch_dims(B, LD)
    return torch.empty_strided(
        size=B_broadcast_size,
        stride=make_contiguous_strides_for(B_broadcast_size, row_major=False),
        dtype=B.dtype,
        device=B.device,
    )


@register_meta([aten.linalg_lu.default, aten.linalg_lu.out])
@out_wrapper("P", "L", "U")
def linalg_lu_meta(A: Tensor, *, pivot: bool = True) -> Tuple[Tensor, Tensor, Tensor]:
    torch._check(
        A.ndim >= 2,
        lambda: f"linalg.lu: Expected tensor with 2 or more dimensions. Got size: {A.shape} instead",
    )

    sizes = list(A.shape)
    m = sizes[-2]
    n = sizes[-1]
    k = min(m, n)

    sizes[-1] = m
    if pivot:
        P = A.new_empty(sizes)
    else:
        P = A.new_empty([0])

    sizes[-1] = k
    L = A.new_empty(sizes)

    sizes[-2] = k
    sizes[-1] = n
    U = A.new_empty(sizes)
    return P, L, U


@register_meta([aten.linalg_lu_factor_ex.default, aten.linalg_lu_factor_ex.out])
@out_wrapper("LU", "pivots", "info")
def linalg_lu_factor_ex_meta(
    A: Tensor, *, pivot: bool = True, check_errors: bool = False
) -> Tuple[Tensor, Tensor, Tensor]:
    torch._check(
        A.ndim >= 2,
        lambda: f"torch.lu_factor: Expected tensor with 2 or more dimensions. Got size: {A.shape} instead",
    )

    sizes = list(A.shape)
    m = sizes[-2]
    n = sizes[-1]

    LU = torch.empty_strided(
        size=sizes,
        stride=make_contiguous_strides_for(sizes, row_major=False),
        dtype=A.dtype,
        device=A.device,
    )

    # Sets sizes to the size of pivots
    sizes.pop()
    sizes[-1] = min(m, n)
    pivots = A.new_empty(sizes, dtype=torch.int)

    # Sets sizes to the size of info
    sizes.pop()
    info = A.new_empty(sizes, dtype=torch.int)

    return LU, pivots, info


@register_meta([aten.linalg_lu_solve.default, aten.linalg_lu_solve.out])
@out_wrapper()
def linalg_lu_solve_meta(
    LU: Tensor,
    pivots: Tensor,
    B: Tensor,
    *,
    left: bool = True,
    adjoint: bool = False,
) -> Tensor:
    # dtype
    checkFloatingOrComplex(LU, "torch.linalg.lu_solve")
    torch._check(
        LU.dtype == B.dtype,
        lambda: (
            f"linalg.lu_solve: Expected LU and B to have the same dtype, "
            f"but found LU of type {LU.dtype} and B of type {B.dtype} instead"
        ),
    )
    torch._check(
        pivots.dtype == torch.int,
        lambda: "linalg.lu_solve: pivots should be a Tensor of scalar type torch.int32",
    )

    # matrix shapes
    squareCheckInputs(LU, "torch.linalg.lu_solve")
    checkInputsSolver(LU, B, left, "linalg.lu_solve")
    torch._check(
        LU.size(-1) == pivots.size(-1),
        lambda: "linalg.lu_solve: Number of pivots per batch should be same as the dimension of the matrix",
    )

    # batches
    torch._check(
        LU.shape[:-1] == pivots.shape,
        lambda: (
            f"linalg.lu_solve: Expected LU.shape[:-1] and pivots.shape to be the same, "
            f"but got pivots with shape {pivots.shape} instead"
        ),
    )

    B_broadcast_size, _ = _linalg_broadcast_batch_dims(B, LU)

    result = torch.empty_strided(
        size=B_broadcast_size,
        stride=make_contiguous_strides_for(B_broadcast_size, row_major=not left),
        dtype=B.dtype,
        device=B.device,
    )

    if result.numel() != 0 and not left:
        if result.is_complex():
            result = result.conj()

    return result


@register_meta(aten.lu_unpack)
@out_wrapper("P", "L", "U")
def lu_unpack_meta(
    LU: Tensor,
    pivots: Tensor,
    unpack_data: bool = True,
    unpack_pivots: bool = True,
) -> Tuple[Tensor, Tensor, Tensor]:
    torch._check(
        LU.ndim >= 2,
        lambda: f"torch.lu_unpack: Expected tensor with 2 or more dimensions. Got size: {LU.shape} instead",
    )
    if unpack_pivots:
        torch._check(
            pivots.dtype == torch.int32,
            lambda: (
                "torch.lu_unpack: LU_pivots is expected to be a contiguous tensor of torch.int32 dtype.\n"
                "Note: this function is intended to be used with the output produced by torch.linalg.lu_factor"
            ),
        )
    sizes = list(LU.shape)
    m = sizes[-2]
    n = sizes[-1]
    k = min(m, n)
    sizes[-1] = m
    if unpack_pivots:
        P = LU.new_empty(sizes)
    else:
        P = LU.new_empty([0])
    if unpack_data:
        sizes[-1] = k
        L = LU.new_empty(sizes)
        sizes[-2] = k
        sizes[-1] = n
        U = LU.new_empty(sizes)
    else:
        L = LU.new_empty([0])
        U = LU.new_empty([0])
    return P, L, U


# parse the "mode" param in linalg_qr: return a tuple of bools (compute_q, reduced)
def _parse_qr_mode(mode: str) -> Tuple[bool, bool]:
    if mode == "reduced":
        compute_q = True
        reduced = True
    elif mode == "complete":
        compute_q = True
        reduced = False
    elif mode == "r":
        compute_q = False
        reduced = True  # this is actually irrelevant in this mode
    else:
        torch._check(
            False,
            lambda: (
                f"qr received unrecognized mode '{mode}' "
                f"but expected one of 'reduced' (default), 'r', or 'complete'"
            ),
        )
    return compute_q, reduced


@register_meta([aten.linalg_qr.default, aten.linalg_qr.out])
@out_wrapper("Q", "R")
def linalg_qr_meta(
    A: Tensor,
    mode: str = "reduced",
) -> Tuple[Tensor, Tensor]:
    checkIsMatrix(A, "linalg.qr")
    checkFloatingOrComplex(A, "linalg.qr")

    compute_q, reduced_mode = _parse_qr_mode(mode)

    m = A.shape[-2]
    n = A.shape[-1]
    k = min(m, n)

    if compute_q:
        Q_shape = list(A.shape)
        Q_shape[-1] = k if reduced_mode else m
        Q = A.new_empty(Q_shape)
        Q.as_strided_(Q_shape, make_contiguous_strides_for(Q_shape, row_major=False))
    else:
        Q = A.new_empty([0])

    # For readability
    R_shape = list(A.shape)
    R_shape[-2] = k if reduced_mode or not compute_q else m
    R = A.new_empty(R_shape)
    R.as_strided_(R_shape, make_contiguous_strides_for(R_shape, row_major=False))
    return Q, R


@register_meta([aten._linalg_slogdet.default, aten._linalg_slogdet.sign])
@out_wrapper("sign", "logabsdet", "LU", "pivots")
def _linalg_slogdet(A: Tensor) -> Tuple[Tensor, Tensor, Tensor, Tensor]:
    squareCheckInputs(A, "linalg.slogdet")
    checkFloatingOrComplex(A, "linalg.slogdet", False)
    shape = A.shape
    sign = A.new_empty(shape[:-2])
    logabsdet = A.new_empty(shape[:-2], dtype=toRealValueType(A.dtype))
    LU = torch.empty_strided(
        size=shape,
        stride=make_contiguous_strides_for(shape, False),
        dtype=A.dtype,
        device=A.device,
    )
    pivots = A.new_empty(shape[:-1], dtype=torch.int32)
    return sign, logabsdet, LU, pivots


# From aten/src/ATen/native/BatchLinearAlgebra.cpp
# NOTE: matching defaults in aten/src/ATen/native/native_functions.yaml
@register_meta(aten._linalg_svd.default)
def _linalg_svd_meta(
    A: Tensor,
    full_matrices: bool = False,
    compute_uv: bool = True,
    driver: Optional[str] = None,
):
    checkIsMatrix(A, "linalg.svd")
    checkFloatingOrComplex(A, "linalg.svd")

    batch_dims = list(A.shape[:-2])
    m = A.shape[-2]
    n = A.shape[-1]
    k = min(m, n)

    if compute_uv:
        U_shape = batch_dims + [m, m if full_matrices else k]
        U = A.new_empty(U_shape)
        U.as_strided_(U_shape, make_contiguous_strides_for(U_shape, row_major=False))

        V_shape = batch_dims + [n if full_matrices else k, n]
        V = A.new_empty(V_shape)
        # NB: This checks for CUDA since there is no way to check for cuSolver.
        # Also, this might not work correctly on CPU when fake_device is not
        # available as device_hint just defaults to CUDA in that case. See
        # _linalg_svd meta in core.
        is_cuda = device_hint(A) == "cuda"
        V.as_strided_(V_shape, make_contiguous_strides_for(V_shape, row_major=is_cuda))
    else:
        # doesn't matter
        U = A.new_empty([0])
        V = A.new_empty([0])

    # S is always real, even when A is complex.
    S = A.new_empty(batch_dims + [k], dtype=toRealValueType(A.dtype))
    return U, S, V


def _linalg_broadcast_batch_dims(
    arg1: Tensor, arg2: Tensor
) -> Tuple[List[int], List[int]]:
    # broadcast the batch dimensions of arg1 and arg2.
    arg1_batch_sizes = arg1.shape[:-2]
    arg2_batch_sizes = arg2.shape[:-2]
    expand_batch_portion = _broadcast_shapes(arg1_batch_sizes, arg2_batch_sizes)

    arg1_expand_size = list(expand_batch_portion)
    arg1_expand_size += [arg1.size(-2), arg1.size(-1)]

    arg2_expand_size = list(expand_batch_portion)
    arg2_expand_size += [arg2.size(-2), arg2.size(-1)]
    return arg1_expand_size, arg2_expand_size


def _linalg_broadcast_batch_dims_name(
    arg1: Tensor, arg2: Tensor, name: Optional[str]
) -> Tuple[Tensor, Tensor]:
    # If there's no name we assume we don't want to check the errors
    if name:
        linearSolveCheckInputs(arg1, arg2, name)

    arg1_expand_size, arg2_expand_size = _linalg_broadcast_batch_dims(arg1, arg2)

    arg1_broadcasted = (
        arg1 if arg1_expand_size == arg1.shape else arg1.expand(arg1_expand_size)
    )
    arg2_broadcasted = (
        arg2 if arg2_expand_size == arg2.shape else arg2.expand(arg2_expand_size)
    )
    return arg1_broadcasted, arg2_broadcasted


def linalg_solve_is_vector_rhs(input: Tensor, other: Tensor) -> bool:
    expected_batched_rhs_shape = input.shape[:-1]
    vector_case = other.ndim == 1 or (
        input.ndim - 1 == other.ndim and other.shape == expected_batched_rhs_shape
    )
    return vector_case


@register_meta(aten._linalg_solve_ex)
def _linalg_solve_ex(
    A: Tensor,
    B: Tensor,
    *,
    left: bool = True,
    check_errors: bool = False,
    result: Optional[Tensor] = None,
    LU: Optional[Tensor] = None,
    pivots: Optional[Tensor] = None,
    info: Optional[Tensor] = None,
) -> Tuple[Tensor, Tensor, Tensor, Tensor]:
    checkFloatingOrComplex(A, "linalg.solve")
    torch._check(
        A.dtype == B.dtype,
        lambda: (
            f"linalg.solve: Expected A and B to have the same dtype, but found A of type "
            f"{A.dtype} and B of type {B.dtype} instead"
        ),
    )
    vector_case = linalg_solve_is_vector_rhs(A, B)
    B_ = B.unsqueeze(-1) if vector_case else B
    checkInputsSolver(A, B_, left, "linalg.solve")
    B_broad_shape, _ = _linalg_broadcast_batch_dims(B_, A)
    torch._check(
        left or not vector_case,
        lambda: (
            "linalg.solve: Vector broadcasting of the left hand side is not supported for left=False. "
            "In this case linalg.solve is equivalent to B / A.squeeze(-1)"
        ),
    )
    result_shape = B_broad_shape[:-1] if vector_case else B_broad_shape
    result_ = torch.empty_strided(
        size=result_shape,
        stride=make_contiguous_strides_for(result_shape, not left),
        dtype=B.dtype,
        device=B.device,
    )
    shape = A.shape
    ndim = A.ndim
    LU_ = torch.empty_strided(
        size=shape,
        stride=make_contiguous_strides_for(shape, False),
        dtype=A.dtype,
        device=A.device,
    )
    pivots_ = A.new_empty(shape[:-1], dtype=torch.int32)
    info_ = A.new_empty(shape[:-2], dtype=torch.int32)
    out = (result, LU, pivots, info)
    res = (result_, LU_, pivots_, info_)
    if all(x is not None for x in out):
        for r, o in zip(res, out):
            # resize and copy operations are done in-place
            _maybe_resize_out(o, r.shape)  # type: ignore[arg-type]
            # strides are not copied in out_wrapper
            o.as_strided_(r.shape, r.stride())  # type: ignore[union-attr]
            _safe_copy_out(copy_from=r, copy_to=o, exact_dtype=False)  # type: ignore[arg-type]
    return res


@register_meta([aten.linalg_solve_triangular.default, aten.linalg_solve_triangular.out])
def linalg_solve_triangular_meta(
    A: Tensor,
    B: Tensor,
    *,
    upper: bool,
    left: bool = True,
    unitriangular: bool = False,
    out: Optional[Tensor] = None,
) -> Tensor:
    if out is None:
        out = A.new_empty([0])
    assert isinstance(out, TensorLike)
    checkInputsSolver(A, B, left, "linalg.solve_triangular")
    B_, A_ = _linalg_broadcast_batch_dims_name(B, A, None)
    avoid_copy_A = A_.transpose(-2, -1).is_contiguous() and A_.is_conj()
    if avoid_copy_A:
        out = _maybe_resize_out(out, B_.shape)
    else:
        # reimplementation of resize_output with result F-contig
        if _resize_output_check(out, B_.shape):
            out.resize_(B_.transpose(-2, -1).shape)
            out.transpose_(-2, -1)
    return out  # type: ignore[return-value]


@register_meta(aten.triangular_solve)
@out_wrapper("solution", "cloned_coefficient")
def triangular_solve_meta(
    self: Tensor,
    A: Tensor,
    upper: bool = True,
    transpose: bool = False,
    unitriangular: bool = False,
) -> Tuple[Tensor, Tensor]:
    torch._check(
        self.ndim >= 2,
        lambda: (
            f"torch.triangular_solve: Expected b to have at least 2 dimensions, "
            f"but it has {self.ndim} dimensions instead"
        ),
    )
    torch._check(
        A.ndim >= 2,
        lambda: (
            f"torch.triangular_solve: Expected A to have at least 2 dimensions, "
            f"but it has {A.ndim} dimensions instead"
        ),
    )

    linearSolveCheckInputs(self, A, "triangular_solve")

    if A.layout == torch.strided:
        self_broadcast_size, A_broadcast_size = _linalg_broadcast_batch_dims(self, A)
        solution = torch.empty_strided(
            size=self_broadcast_size,
            stride=make_contiguous_strides_for(self_broadcast_size, row_major=False),
            dtype=self.dtype,
            device=self.device,
        )
        cloned_coefficient = torch.empty_strided(
            size=A_broadcast_size,
            stride=make_contiguous_strides_for(A_broadcast_size, row_major=False),
            dtype=A.dtype,
            device=A.device,
        )
    elif A.layout == torch.sparse_csr or A.layout == torch.sparse_bsr:
        solution = torch.empty_like(self)
        cloned_coefficient = self.new_empty([0])
    else:
        torch._check(False, lambda: "triangular_solve: Got an unexpected layout.")
    return solution, cloned_coefficient


# From aten/src/ATen/native/LinearAlgebra.cpp
@register_meta(aten._linalg_det.default)
def _linalg_det_meta(A):
    squareCheckInputs(A, "linalg.det")
    checkFloatingOrComplex(A, "linalg.det")

    det = A.new_empty(A.shape[:-2])

    LU = A.new_empty(A.shape)
    LU.as_strided_(A.shape, make_contiguous_strides_for(A.shape, row_major=False))

    pivots = A.new_empty(A.shape[:-1], dtype=torch.int32)
    return det, LU, pivots


@register_meta(aten.ormqr)
@out_wrapper()
def ormqr(
    input: Tensor,
    tau: Tensor,
    other: Tensor,
    left: bool = True,
    transpose: bool = False,
) -> Tensor:
    torch._check(
        input.ndim >= 2, lambda: "torch.ormqr: input must have at least 2 dimensions."
    )
    torch._check(
        other.ndim >= 2, lambda: "torch.ormqr: other must have at least 2 dimensions."
    )

    left_size_condition = -2 if left else -1
    torch._check(
        other.shape[left_size_condition] >= tau.shape[-1],
        lambda: f"torch.ormqr: other.shape[{left_size_condition}] must be greater than or equal to tau.shape[-1]",
    )
    torch._check(
        other.shape[left_size_condition] == input.shape[-2],
        lambda: f"torch.ormqr: other.shape[{left_size_condition}] must be equal to input.shape[-2]",
    )

    torch._check(
        tau.shape[-1] <= input.shape[-1],
        lambda: "torch.ormqr: tau.shape[-1] must be less than or equal to input.shape[-1]",
    )

    torch._check(
        input.ndim - tau.ndim == 1,
        lambda: (
            f"torch.ormqr: Expected tau to have one dimension less than input, "
            f"but got tau.ndim equal to {tau.ndim} and input.ndim is equal to {input.ndim}"
        ),
    )
    torch._check(
        input.ndim == other.ndim,
        lambda: (
            f"torch.ormqr: Expected other to have the same number of dimensions as input, "
            f"but got other.ndim equal to {other.ndim} and input.ndim is equal to {input.ndim}"
        ),
    )

    if input.ndim > 2:
        expected_batch_shape = input.shape[:-2]
        actual_batch_tau_shape = tau.shape[:-1]
        torch._check(
            actual_batch_tau_shape == expected_batch_shape,
            lambda: (
                f"torch.ormqr: Expected batch dimensions of tau to be "
                f"equal to input.shape[:-2], but got {actual_batch_tau_shape}"
            ),
        )

        actual_batch_other_shape = other.shape[:-2]
        torch._check(
            actual_batch_other_shape == expected_batch_shape,
            lambda: (
                f"torch.ormqr: Expected batch dimensions of other to be "
                f"equal to input.shape[:-2], but got {actual_batch_other_shape}"
            ),
        )

    torch._check(
        tau.dtype == input.dtype,
        lambda: (
            f"torch.ormqr: Expected input and tau to have the same dtype, "
            f"but input has dtype {input.dtype} and tau has dtype {tau.dtype}"
        ),
    )
    torch._check(
        other.dtype == input.dtype,
        lambda: (
            f"torch.ormqr: Expected input and other to have the same dtype, "
            f"but input has dtype {input.dtype} and other has dtype {other.dtype}"
        ),
    )

    checkSameDevice("torch.ormqr", tau, input, "tau")
    checkSameDevice("torch.ormqr", other, input, "other")

    return torch.empty_strided(
        size=other.shape,
        stride=make_contiguous_strides_for(other.shape, row_major=False),
        dtype=other.dtype,
        device=other.device,
    )


def _padding_check_valid_input(input, padding, *, dim):
    torch._check(
        len(padding) == 2 * dim,
        lambda: f"padding size is expected to be {2 * dim}, but got: {len(padding)}",
    )

    input_dim = input.ndim

    is_batch_mode = input_dim == (dim + 2)

    valid_batch_mode = is_batch_mode
    valid_non_batch_mode = not is_batch_mode

    if is_batch_mode:
        # allow batch size of 0-dim.
        for d in range(1, input_dim):
            valid_batch_mode = valid_batch_mode and input.size(d) != 0
    else:
        for d in range(0, input_dim):
            valid_non_batch_mode = valid_non_batch_mode and input.size(d) != 0

    # allow empty batch size but not other dimensions.
    torch._check(
        valid_batch_mode or valid_non_batch_mode,
        lambda: (
            f"Expected {dim + 1}D or {dim + 2}D (batch mode) tensor with possibly 0 batch size "
            f"and other non-zero dimensions for input, but got: {input.shape}"
        ),
    )


def _pad1d_common(input, padding, *, is_reflection):
    dim_plane = 0
    dim_w = 1
    nbatch = 1

    if input.ndim == 3:
        nbatch = input.size(0)
        dim_w += 1
        dim_plane += 1

    _padding_check_valid_input(input, padding, dim=1)

    pad_l, pad_r = padding

    nplane = input.size(dim_plane)
    input_w = input.size(dim_w)
    output_w = input_w + pad_l + pad_r

    if is_reflection:
        torch._check(
            pad_l < input_w and pad_r < input_w,
            lambda: (
                f"Argument #4: Padding size should be less than the corresponding input dimension, "
                f"but got: padding ({pad_l}, {pad_r}) at dimension {dim_w} of input {input.shape}"
            ),
        )

    torch._check(
        output_w >= 1,
        lambda: f"input (W: {input_w}) is too small. Calculated output W: {output_w}",
    )

    if input.ndim == 2:
        return input.new_empty((nplane, output_w))
    else:
        return input.new_empty((nbatch, nplane, output_w))


@register_meta(aten.reflection_pad1d)
@out_wrapper()
def meta_reflection_pad1d(input, padding):
    return _pad1d_common(input, padding, is_reflection=True)


@register_meta(aten.replication_pad1d)
@out_wrapper()
def meta_replication_pad1d(input, padding):
    return _pad1d_common(input, padding, is_reflection=False)


def _pad1d_backward_common(grad_output, input, padding, *, is_reflection):
    dim_w = 1
    if not is_reflection:
        torch._check(len(padding) == 2, lambda: "padding size is expected to be 2")

    if input.ndim == 3:
        dim_w += 1

    pad_l, pad_r = padding

    input_w = input.size(dim_w)
    output_w = input_w + pad_l + pad_r

    if is_reflection:
        torch._check(
            pad_l < input_w and pad_r < input_w,
            lambda: (
                f"Argument #4: Padding size should be less than the corresponding input dimension, "
                f"but got: padding ({pad_l}, {pad_r}) at dimension {dim_w} of input {input.shape}"
            ),
        )

    torch._check(
        output_w == grad_output.size(dim_w),
        lambda: f"grad_output width unexpected. Expected: {output_w}, Got: {grad_output.size(dim_w)}",
    )

    return input.new_empty(input.shape)


@register_meta(aten.reflection_pad1d_backward)
@out_wrapper()
def meta_reflection_pad1d_backward(grad_output, input, padding):
    return _pad1d_backward_common(grad_output, input, padding, is_reflection=True)


@register_meta(aten.replication_pad1d_backward)
@out_wrapper()
def meta_replication_pad1d_backward(grad_output, input, padding):
    return _pad1d_backward_common(grad_output, input, padding, is_reflection=False)


def _pad2d_common(input, padding, *, is_reflection):
    dim_w = 2
    dim_h = 1
    dim_slices = 0
    nbatch = 1

    _padding_check_valid_input(input, padding, dim=2)

    ndim = input.ndim
    if ndim == 4:
        nbatch = input.size(0)
        dim_w += 1
        dim_h += 1
        dim_slices += 1

    pad_l, pad_r, pad_t, pad_b = padding

    nplane = input.size(dim_slices)
    input_h = input.size(dim_h)
    input_w = input.size(dim_w)
    output_h = input_h + pad_t + pad_b
    output_w = input_w + pad_l + pad_r

    if is_reflection:
        torch._check(
            pad_l < input_w and pad_r < input_w,
            lambda: (
                f"Argument #4: Padding size should be less than the corresponding input dimension, "
                f"but got: padding ({pad_l}, {pad_r}) at dimension {dim_w} of input {input.shape}"
            ),
        )
        torch._check(
            pad_t < input_h and pad_b < input_h,
            lambda: (
                f"Argument #6: Padding size should be less than the corresponding input dimension, "
                f"but got: padding ({pad_t}, {pad_b}) at dimension {dim_h} of input {input.shape}"
            ),
        )

    torch._check(
        output_w >= 1 or output_h >= 1,
        lambda: (
            f"input (H: {input_h} W: {input_w}) is too small. "
            f"Calculated output H: {output_h} W: {output_w}"
        ),
    )

    if input.ndim == 3:
        return input.new_empty((nplane, output_h, output_w))
    else:
        return input.new_empty((nbatch, nplane, output_h, output_w))


@register_meta(aten.reflection_pad2d)
@out_wrapper()
def meta_reflection_pad2d(input, padding):
    return _pad2d_common(input, padding, is_reflection=True)


@register_meta(aten.replication_pad2d)
@out_wrapper()
def meta_replication_pad2d(input, padding):
    return _pad2d_common(input, padding, is_reflection=False)


@register_meta(
    [
        aten.reflection_pad2d_backward.default,
        aten.reflection_pad2d_backward.grad_input,
        aten.replication_pad2d_backward.default,
        aten.replication_pad2d_backward.grad_input,
    ]
)
@out_wrapper()
def meta_pad2d_backward(grad_output, self, padding):
    dim_w = 2
    dim_h = 1
    dim_plane = 0
    nbatch = 1

    self_shape = self.shape
    if self.dim() == 4:
        nbatch = self_shape[0]
        dim_w += 1
        dim_h += 1
        dim_plane += 1

    pad_l, pad_r, pad_t, pad_b = padding

    nplane = self_shape[dim_plane]
    input_h = self_shape[dim_h]
    input_w = self_shape[dim_w]
    output_h = input_h + pad_t + pad_b
    output_w = input_w + pad_l + pad_r

    torch._check(
        output_w == grad_output.size(dim_w),
        lambda: f"grad_output width unexpected. Expected: {output_w}, Got: {grad_output.size(dim_w)}",
    )
    torch._check(
        output_h == grad_output.size(dim_h),
        lambda: f"grad_output height unexpected. Expected: {output_h}, Got: {grad_output.size(dim_h)}",
    )
    return self.new_empty(self.shape)


def _pad3d_common(input, padding, *, is_reflection):
    dim_w = 3
    dim_h = 2
    dim_d = 1
    dim_plane = 0

    _padding_check_valid_input(input, padding, dim=3)

    batch_mode = input.ndim == 5
    if batch_mode:
        nbatch = input.size(0)
        dim_w += 1
        dim_h += 1
        dim_d += 1
        dim_plane += 1

    pad_l, pad_r, pad_t, pad_b, pad_f, pad_bk = padding

    nplane = input.size(dim_plane)
    input_d = input.size(dim_d)
    input_h = input.size(dim_h)
    input_w = input.size(dim_w)
    output_d = input_d + pad_f + pad_bk
    output_h = input_h + pad_t + pad_b
    output_w = input_w + pad_l + pad_r

    if is_reflection:
        torch._check(
            pad_l < input_w and pad_r < input_w,
            lambda: (
                f"Argument #4: Padding size should be less than the corresponding input dimension, "
                f"but got: padding ({pad_l}, {pad_r}) at dimension {dim_w} of input {input.shape}"
            ),
        )
        torch._check(
            pad_t < input_h and pad_b < input_h,
            lambda: (
                f"Argument #6: Padding size should be less than the corresponding input dimension, "
                f"but got: padding ({pad_t}, {pad_b}) at dimension {dim_h} of input {input.shape}"
            ),
        )
        torch._check(
            pad_f < input_d and pad_bk < input_d,
            lambda: (
                f"Argument #8: Padding size should be less than the corresponding input dimension, "
                f"but got: padding ({pad_f}, {pad_bk}) at dimension {dim_d} of input {input.shape}"
            ),
        )

    torch._check(
        output_w >= 1 or output_h >= 1 or output_d >= 1,
        lambda: (
            f"input (D: {input_d} H: {input_h} W: {input_w}) is too small. "
            f"Calculated output D: {output_d} H: {output_h} W: {output_w}"
        ),
    )

    if batch_mode:
        return input.new_empty((nbatch, nplane, output_d, output_h, output_w))
    else:
        return input.new_empty((nplane, output_d, output_h, output_w))


@register_meta(aten.reflection_pad3d)
@out_wrapper()
def meta_reflection_pad3d(input, padding):
    return _pad3d_common(input, padding, is_reflection=True)


@register_meta(aten.replication_pad3d)
@out_wrapper()
def meta_replication_pad3d(input, padding):
    return _pad3d_common(input, padding, is_reflection=False)


@register_meta(
    [
        aten.reflection_pad3d_backward.default,
        aten.reflection_pad3d_backward.grad_input,
        aten.replication_pad3d_backward.default,
        aten.replication_pad3d_backward.grad_input,
    ]
)
@out_wrapper()
def meta_pad3d_backward(grad_output, input, padding):
    torch._check(len(padding) == 6, lambda: "padding size is expected to be 6")
    assert input.ndim > 3
    assert grad_output.ndim == input.ndim

    dim_w = 3
    dim_h = 2
    dim_d = 1

    if input.ndim == 5:
        dim_w += 1
        dim_h += 1
        dim_d += 1

    pad_l, pad_r, pad_t, pad_b, pad_f, pad_bk = padding

    input_d = input.size(dim_d)
    input_h = input.size(dim_h)
    input_w = input.size(dim_w)
    output_d = input_d + pad_f + pad_bk
    output_h = input_h + pad_t + pad_b
    output_w = input_w + pad_l + pad_r

    torch._check(
        output_w == grad_output.size(dim_w),
        lambda: f"grad_output width unexpected. Expected: {output_w}, Got: {grad_output.size(dim_w)}",
    )
    torch._check(
        output_h == grad_output.size(dim_h),
        lambda: f"grad_output height unexpected. Expected: {output_h}, Got: {grad_output.size(dim_h)}",
    )
    torch._check(
        output_d == grad_output.size(dim_d),
        lambda: f"grad_output depth unexpected. Expected: {output_d}, Got: {grad_output.size(dim_d)}",
    )

    return input.new_empty(input.shape)


@register_meta(aten._pdist_forward)
@out_wrapper()
def meta__pdist_forward(self: Tensor, p: float = 2) -> Tensor:
    torch._check(
        self.is_contiguous(), lambda: "_pdist_forward requires contiguous input"
    )
    n = self.size(0)
    if n <= 1:
        return self.new_empty([0]).to(memory_format=torch.legacy_contiguous_format)  # type: ignore[call-overload]
    else:
        return self.new_empty((n * (n - 1) // 2,)).to(
            memory_format=torch.legacy_contiguous_format
        )  # type: ignore[call-overload]


@register_meta(aten._pdist_backward)
@out_wrapper()
def meta__pdist_backward(grad: Tensor, self: Tensor, p: float, pdist: Tensor) -> Tensor:
    torch._check(
        self.is_contiguous(), lambda: "_pdist_backward requires self to be contiguous"
    )
    torch._check(
        pdist.is_contiguous(), lambda: "_pdist_backward requires pdist to be contiguous"
    )
    return torch.empty_like(self, memory_format=torch.legacy_contiguous_format)


@register_meta([aten.baddbmm.default, aten.baddbmm.out])
@out_wrapper()
def meta_baddbmm(self, batch1, batch2, *, beta=1, alpha=1):
    dim1 = batch1.size(0)
    dim2 = batch1.size(1)
    dim3 = batch2.size(2)
    self = self.expand((dim1, dim2, dim3))
    torch._check(batch1.dim() == 3, lambda: "batch1 must be a 3D tensor")
    torch._check(batch2.dim() == 3, lambda: "batch2 must be a 3D tensor")
    torch._check(
        self.dtype == batch1.dtype == batch2.dtype,
        lambda: f"Input dtypes must be the same, got: input: {self.dtype}, batch1: {batch1.dtype}, batch2: {batch2.dtype}",
    )
    batch1_sizes = batch1.shape
    batch2_sizes = batch2.shape
    bs = batch1_sizes[0]
    contraction_size = batch1_sizes[2]
    torch._check(
        batch2_sizes[0] == bs and batch2_sizes[1] == contraction_size,
        lambda: (
            f"Expected size for first two dimensions of batch2 tensor to be: "
            f"[{bs}, {contraction_size}] but got: [{batch2_sizes[0]}, {batch2_sizes[1]}]."
        ),
    )
    return self.new_empty(self.size())


@register_meta([aten.bernoulli.default, aten.bernoulli.out])
@out_wrapper()
def meta_bernoulli(self, *, generator=None):
    # https://github.com/pytorch/pytorch/issues/88612
    return torch.empty_like(self).contiguous()


@register_meta(aten.bernoulli_.float)
def meta_bernoulli_(self, p=0.5, generator=None):
    return self


@register_meta(aten.bernoulli.p)
def meta_bernoulli_p(self, p=0.5, generator=None):
    # https://github.com/pytorch/pytorch/issues/88612
    return torch.empty_like(self).contiguous()


@register_meta(aten._fused_moving_avg_obs_fq_helper.default)
def meta__fused_moving_avg_obs_fq_helper(
    self,
    observer_on,
    fake_quant_on,
    running_min,
    running_max,
    scale,
    zero_point,
    averaging_const,
    quant_min,
    quant_max,
    ch_axis,
    per_row_fake_quant=False,
    symmetric_quant=False,
):
    torch._check(
        ch_axis < self.dim(),
        lambda: "Error in fused_moving_avg_obs_fake_quant_cpu: ch_axis must be < self.dim()",
    )
    mask = torch.empty_like(self, dtype=torch.bool)
    return (torch.empty_like(self), mask)


def dot_check(self, other):
    torch._check(
        self.dim() == 1 and other.dim() == 1,
        lambda: f"1D tensors expected, but got {self.dim()}D and {other.dim()}D tensors",
    )

    def numel_error():
        return (
            f"inconsistent tensor size, expected tensor [{self.numel()}] and src [{other.numel()}] to have the"
            f"same number of elements, but got {self.numel()} and {other.numel()} elements respectively"
        )

    torch._check(self.numel() == other.numel(), numel_error)


@register_meta(aten.dot.default)
def meta_dot(self, tensor):
    dot_check(self, tensor)
    return self.new_empty(())


@register_meta([aten.mm.default])
def meta_mm(a, b):
    torch._check(a.dim() == 2, lambda: "a must be 2D")
    torch._check(b.dim() == 2, lambda: "b must be 2D")
    N, M1 = a.shape
    M2, P = b.shape
    torch._check(
        M1 == M2,
        lambda: f"a and b must have same reduction dim, but got [{N}, {M1}] X [{M2}, {P}].",
    )
    return a.new_empty(N, P)


def _compute_reduction_shape(self, dims, keepdim):
    if keepdim:
        return tuple(self.shape[i] if i not in dims else 1 for i in range(self.ndim))

    return utils.compute_reduction_output_shape(self.shape, dims)


# FakeTensors (meta tensors with a device) will report device as meta
# when running meta kernels. Here, access the "fake device" of FakeTensor if it
# exists so meta kernels which have diverge per device will be more
# accurate when run with FakeTensors
def device_hint(tensor) -> "str":
    if isinstance(tensor, torch._subclasses.FakeTensor):
        return tensor.fake_device.type
    else:
        return "cuda"  # default to cuda


def calc_conv_nd_return_shape(
    input_tensor: torch.Tensor,
    weight: torch.Tensor,
    stride: Union[List[int], int],
    padding: Union[List[int], int],
    dilation: Union[List[int], int],
    is_transposed: bool,
    groups: int,
    output_padding: Optional[Union[List[int], int]] = None,
):
    def _formula(ln: int, p: int, d: int, k: int, s: int) -> int:
        """
        Formula to apply to calculate the length of some dimension of the output

        See: https://pytorch.org/docs/stable/generated/torch.nn.Conv2d.html

        Args:
            ln: length of the dimension
            p: padding in that dim
            d: dilation in that dim
            k: kernel size in that dim
            s: stride in that dim
        Returns:
            The output length
        """
        return (ln + 2 * p - d * (k - 1) - 1) // s + 1

    def _formula_transposed(ln: int, p: int, d: int, k: int, s: int, op: int) -> int:
        """
        Formula to apply to calculate the length of some dimension of the output
        if transposed convolution is used.
        See: https://pytorch.org/docs/stable/generated/torch.nn.ConvTranspose2d.html

        Args:
            ln: length of the dimension
            p: padding in that dim
            d: dilation in that dim
            k: kernel size in that dim
            s: stride in that dim
            op: output padding in that dim

        Returns:
            The output length
        """
        return (ln - 1) * s - 2 * p + d * (k - 1) + op + 1

    kernel_size = weight.shape[2:]
    dims = input_tensor.shape[2:]
    if is_transposed:
        out_channels = groups * weight.shape[1]
    else:
        out_channels = weight.shape[0]
        if weight.shape[1] * groups != input_tensor.shape[1]:
            raise RuntimeError("Invalid channel dimensions")

    ret_shape = [input_tensor.shape[0], out_channels]
    if isinstance(stride, IntLike):
        stride = [stride] * len(dims)
    elif len(stride) == 1:
        stride = [stride[0]] * len(dims)

    if isinstance(padding, IntLike):
        padding = [padding] * len(dims)
    elif len(padding) == 1:
        padding = [padding[0]] * len(dims)

    if isinstance(dilation, IntLike):
        dilation = [dilation] * len(dims)
    elif len(dilation) == 1:
        dilation = [dilation[0]] * len(dims)

    output_padding_list: Optional[List[int]] = None
    if output_padding:
        if isinstance(output_padding, IntLike):
            output_padding_list = [output_padding] * len(dims)
        elif len(output_padding) == 1:
            output_padding_list = [output_padding[0]] * len(dims)
        else:
            output_padding_list = output_padding

    for i in range(len(dims)):
        # If output_padding is present, we are dealing with a transposed convolution
        if output_padding_list:
            ret_shape.append(
                _formula_transposed(
                    dims[i],
                    padding[i],
                    dilation[i],
                    kernel_size[i],
                    stride[i],
                    output_padding_list[i],
                )
            )
        else:
            ret_shape.append(
                _formula(dims[i], padding[i], dilation[i], kernel_size[i], stride[i])
            )

    return ret_shape


def is_channels_last(ten):
    return torch._prims_common.suggest_memory_format(ten) == torch.channels_last


@register_meta(aten.convolution.default)
def meta_conv(
    input_tensor: torch.Tensor,
    weight: torch.Tensor,
    bias: torch.Tensor,
    stride: List[int],
    padding: List[int],
    dilation: List[int],
    is_transposed: bool,
    output_padding: List[int],
    groups: int,
):
    def pick_memory_format():
        if device_hint(input_tensor) == "cuda":
            if is_channels_last(input_tensor) or is_channels_last(weight):
                return torch.channels_last
        else:
            if is_channels_last(input_tensor):
                return torch.channels_last
        if input_tensor.is_contiguous(memory_format=torch.contiguous_format):
            return torch.contiguous_format
        elif input_tensor.is_contiguous(memory_format=torch.preserve_format):
            return torch.preserve_format

    shape_out = calc_conv_nd_return_shape(
        input_tensor,
        weight,
        stride,
        padding,
        dilation,
        is_transposed,
        groups,
        output_padding if is_transposed else None,
    )

    out = input_tensor.new_empty(shape_out)
    out = out.to(memory_format=pick_memory_format())  # type: ignore[call-overload]
    return out


if torch._C._has_mkldnn:
    _meta_lib_dont_use_me_use_register_meta_for_mkldnn = torch.library.Library(
        "mkldnn", "IMPL", "Meta"
    )

    @register_meta(torch.ops.mkldnn._convolution_pointwise.default)
    def meta_mkldnn_convolution_default(
        input_tensor,
        weight,
        bias,
        padding,
        stride,
        dilation,
        groups,
        attr,
        scalars,
        algorithm,
    ):
        shape_out = calc_conv_nd_return_shape(
            input_tensor, weight, stride, padding, dilation, False, groups, []
        )
        out = input_tensor.new_empty(shape_out)
        out_memory_format = torch.channels_last
        out = out.to(memory_format=out_memory_format)  # type: ignore[call-overload]
        return out

    @register_meta(torch.ops.mkldnn._linear_pointwise.default)
    def meta_linear_pointwise_default(
        input_tensor, weight, bias, attr, scalars, algorithm
    ):
        return input_tensor.new_empty((*input_tensor.shape[:-1], weight.shape[0]))

    if torch._C.has_mkl:
        _meta_lib_dont_use_me_use_register_meta_for_mkl = torch.library.Library(
            "mkl", "IMPL", "Meta"
        )

        @register_meta(torch.ops.mkl._mkl_linear)
        def meta_mkl_linear(
            input_tensor,
            packed_weight,
            orig_weight,
            bias,
            batch_size,
        ):
            return input_tensor.new_empty(
                (*input_tensor.shape[:-1], orig_weight.shape[0])
            )

    _meta_lib_dont_use_me_use_register_meta_for_onednn = torch.library.Library(
        "onednn", "IMPL", "Meta"
    )

    @register_meta(torch.ops.onednn.qconv2d_pointwise.default)
    def meta_qconv2d_pointwise(
        x,
        x_scale,
        x_zp,
        w,  # prepacked_weight
        w_scale,
        w_zp,
        bias,
        stride,
        padding,
        dilation,
        groups,
        output_scale,
        output_zero_point,
        fp32_output,
        attr,
        scalars,
        algorithm,
    ):
        shape_out = calc_conv_nd_return_shape(
            x,
            w,
            stride,
            padding,
            dilation,
            False,
            groups,
            None,
        )
        out = x.new_empty(shape_out, dtype=(torch.float32 if fp32_output else None))
        out = out.to(memory_format=torch.channels_last)
        return out

    @register_meta(torch.ops.onednn.qlinear_pointwise.default)
    def meta_qlinear_pointwise(
        x,
        x_scale,
        x_zp,
        w,
        w_scale,
        w_zp,
        bias,
        output_scale,
        output_zero_point,
        fp32_output,
        post_op_name,
        post_op_args,
        post_op_algorithm,
    ):
        output_shape = list(x.shape)
        output_shape[-1] = w.shape[0]
        out = x.new_empty(output_shape, dtype=(torch.float32 if fp32_output else None))
        return out


# from check_dim_size() in aten/src/ATen/TensorUtils.cpp.
def check_dim_size(tensor, dim, dim_size, size):
    torch._check(
        tensor.dim() == dim and tensor.shape[dim_size] == size,
        lambda: f"Expected a tensor of dimension {dim} and tensor.size[{dim_size}] == {size}, "
        + f"but got : dimension {tensor.dim()} and tensor.size[{dim_size}] = {tensor.shape[dim_size]}",
    )


@register_meta(aten.avg_pool2d.default)
def meta_avg_pool2d(
    input,
    kernel_size,
    stride=(),
    padding=(0,),
    ceil_mode=False,
    count_include_pad=True,
    divisor_override=None,
):
    def unpack(name, val):
        torch._check(
            len(val) in [1, 2],
            lambda: f"avg_pool2d: {name} must either be a single int, or a tuple of two ints",
        )
        H = val[0]
        W = H if len(val) == 1 else val[1]
        return H, W

    kH, kW = unpack("kernel_size", kernel_size)
    torch._check(
        len(stride) in [0, 1, 2],
        lambda: "avg_pool2d: stride must either be omitted, a single int, or a tuple of two ints",
    )
    if len(stride) == 0:
        dH, dW = kH, kW
    elif len(stride) == 1:
        dH, dW = stride[0], stride[0]
    else:
        dH, dW = unpack("stride", stride)

    padH, padW = unpack("padding", padding)

    torch._check(
        divisor_override is None or divisor_override != 0,
        lambda: "divisor must be not zero",
    )

    nbatch = input.size(-4) if input.dim() == 4 else 1
    nInputPlane = input.size(-3)
    inputHeight = input.size(-2)
    inputWidth = input.size(-1)

    outputHeight = pooling_output_shape(inputHeight, kH, padH, dH, 1, ceil_mode)
    outputWidth = pooling_output_shape(inputWidth, kW, padW, dW, 1, ceil_mode)

    memory_format = utils.suggest_memory_format(input)
    pool2d_shape_check(
        input,
        kH,
        kW,
        dH,
        dW,
        padH,
        padW,
        1,
        1,
        nInputPlane,
        inputHeight,
        inputWidth,
        outputHeight,
        outputWidth,
        memory_format,
    )

    if input.dim() == 3:
        size = [nInputPlane, outputHeight, outputWidth]
    else:
        size = [nbatch, nInputPlane, outputHeight, outputWidth]
    return torch.empty(
        size,
        dtype=input.dtype,
        device=input.device,
        memory_format=memory_format,
    )


# from avg_pool2d_backward_shape_check() in aten/src/ATen/native/Pool.h.
def avg_pool2d_backward_shape_check(
    input,
    gradOutput,
    nbatch,
    kH,
    kW,
    dH,
    dW,
    padH,
    padW,
    nInputPlane,
    inputHeight,
    inputWidth,
    outputHeight,
    outputWidth,
    mem_format,
):
    pool2d_shape_check(
        input,
        kH,
        kW,
        dH,
        dW,
        padH,
        padW,
        1,
        1,
        nInputPlane,
        inputHeight,
        inputWidth,
        outputHeight,
        outputWidth,
        mem_format,
    )

    ndim = input.dim()
    nOutputPlane = nInputPlane

    check_dim_size(gradOutput, ndim, ndim - 3, nOutputPlane)
    check_dim_size(gradOutput, ndim, ndim - 2, outputHeight)
    check_dim_size(gradOutput, ndim, ndim - 1, outputWidth)


# Don't override the C++ registration.
@register_meta(aten.avg_pool2d_backward.default)
def meta_avg_pool2d_backward(
    gradOutput_,
    input,
    kernel_size,
    stride,
    padding,
    ceil_mode,
    count_include_pad,
    divisor_override,
):
    # From aten/src/ATen/native/AveragePool2d.cpp structured kernel meta func.
    torch._check(
        len(kernel_size) == 1 or len(kernel_size) == 2,
        lambda: "avg_pool2d: kernel_size must either be a single int, or a tuple of two ints",
    )
    kH = kernel_size[0]
    kW = kH if len(kernel_size) == 1 else kernel_size[1]
    torch._check(
        len(stride) == 0 or len(stride) == 1 or len(stride) == 2,
        lambda: "avg_pool2d: stride must either be omitted, a single int, or a tuple of two ints",
    )
    dH = kH if len(stride) == 0 else stride[0]
    dW = kW if len(stride) == 0 else dH if len(stride) == 1 else stride[1]
    torch._check(
        len(padding) == 1 or len(padding) == 2,
        lambda: "avg_pool2d: padding must either be a single int, or a tuple of two ints",
    )
    padH = padding[0]
    padW = padH if len(padding) == 1 else padding[1]

    torch._check(
        divisor_override is None or divisor_override != 0,
        lambda: "divisor must be not zero",
    )

    input_size = input.shape
    nbatch = input_size[-4] if input.dim() == 4 else 1
    nInputPlane = input_size[-3]
    inputHeight = input_size[-2]
    inputWidth = input_size[-1]

    outputHeight = pooling_output_shape(inputHeight, kH, padH, dH, 1, ceil_mode)
    outputWidth = pooling_output_shape(inputWidth, kW, padW, dW, 1, ceil_mode)

    mem_format = utils.suggest_memory_format(input)

    avg_pool2d_backward_shape_check(
        input,
        gradOutput_,
        nbatch,
        kH,
        kW,
        dH,
        dW,
        padH,
        padW,
        nInputPlane,
        inputHeight,
        inputWidth,
        outputHeight,
        outputWidth,
        mem_format,
    )

    return torch.empty(
        input_size,
        dtype=input.dtype,
        device=input.device,
        memory_format=mem_format,
    )


@register_meta(aten.avg_pool3d)
@out_wrapper()
def meta_avg_pool3d(
    input,
    kernel_size,
    stride=(),
    padding=(0,),
    ceil_mode=False,
    count_include_pad=True,
    divisor_override=None,
):
    torch._check(
        len(kernel_size) in (1, 3),
        lambda: "avg_pool3d: kernel_size must be a single int, or a tuple of three ints",
    )
    kT = kernel_size[0]
    kH = kT if len(kernel_size) == 1 else kernel_size[1]
    kW = kT if len(kernel_size) == 1 else kernel_size[2]

    torch._check(
        not stride or len(stride) in (1, 3),
        lambda: "avg_pool3d: stride must be omitted, a single int, or a tuple of three ints",
    )
    dT = kT if not stride else stride[0]
    dH = kH if not stride else (dT if len(stride) == 1 else stride[1])
    dW = kW if not stride else (dT if len(stride) == 1 else stride[2])

    torch._check(
        len(padding) in (1, 3),
        lambda: "avg_pool3d: padding must be a single int, or a tuple of three ints",
    )
    padT = padding[0]
    padH = padT if len(padding) == 1 else padding[1]
    padW = padT if len(padding) == 1 else padding[2]

    torch._check(
        input.ndim in (4, 5),
        lambda: "non-empty 4D or 5D (batch mode) tensor expected for input",
    )

    torch._check(
        not divisor_override or divisor_override != 0,
        lambda: "divisor must be not zero",
    )

    nbatch = input.size(0)
    nslices = input.size(-4)
    itime = input.size(-3)
    iheight = input.size(-2)
    iwidth = input.size(-1)

    otime = pooling_output_shape(itime, kT, padT, dT, 1, ceil_mode)
    oheight = pooling_output_shape(iheight, kH, padH, dH, 1, ceil_mode)
    owidth = pooling_output_shape(iwidth, kW, padW, dW, 1, ceil_mode)

    pool3d_shape_check(
        input,
        nslices,
        kT,
        kH,
        kW,
        dT,
        dH,
        dW,
        padT,
        padH,
        padW,
        1,
        1,
        1,
        itime,
        iheight,
        iwidth,
        otime,
        oheight,
        owidth,
        "avg_pool3d()",
        check_input_size=True,
    )

    if input.ndim == 4:
        return input.new_empty((nslices, otime, oheight, owidth))
    else:
        return input.new_empty((nbatch, nslices, otime, oheight, owidth))


@register_meta(aten.avg_pool3d_backward)
@out_wrapper()
def meta_avg_pool3d_backward(
    grad_output,
    input,
    kernel_size,
    stride,
    padding,
    ceil_mode,
    count_include_pad,
    divisor_override,
):
    torch._check(
        len(kernel_size) in (1, 3),
        lambda: "avg_pool3d: kernel_size must be a single int, or a tuple of three ints",
    )
    kT = kernel_size[0]
    kH = kT if len(kernel_size) == 1 else kernel_size[1]
    kW = kT if len(kernel_size) == 1 else kernel_size[2]

    torch._check(
        not stride or len(stride) in (1, 3),
        lambda: "avg_pool3d: stride must be omitted, a single int, or a tuple of three ints",
    )
    dT = kT if not stride else stride[0]
    dH = kH if not stride else (dT if len(stride) == 1 else stride[1])
    dW = kW if not stride else (dT if len(stride) == 1 else stride[2])

    torch._check(
        len(padding) in (1, 3),
        lambda: "avg_pool3d: padding must be a single int, or a tuple of three ints",
    )
    padT = padding[0]
    padH = padT if len(padding) == 1 else padding[1]
    padW = padT if len(padding) == 1 else padding[2]

    torch._check(
        input.ndim in (4, 5),
        lambda: "non-empty 4D or 5D (batch mode) tensor expected for input",
    )

    torch._check(
        not divisor_override or divisor_override != 0,
        lambda: "divisor must be not zero",
    )

    nslices = input.size(-4)
    itime = input.size(-3)
    iheight = input.size(-2)
    iwidth = input.size(-1)

    otime_for_shape_check = pooling_output_shape(itime, kT, padT, dT, 1, ceil_mode)
    oheight_for_shape_check = pooling_output_shape(iheight, kH, padH, dH, 1, ceil_mode)
    owidth_for_shape_check = pooling_output_shape(iwidth, kW, padW, dW, 1, ceil_mode)

    avg_pool3d_backward_shape_check(
        input,
        grad_output,
        nslices,
        kT,
        kH,
        kW,
        dT,
        dH,
        dW,
        padT,
        padH,
        padW,
        itime,
        iheight,
        iwidth,
        otime_for_shape_check,
        oheight_for_shape_check,
        owidth_for_shape_check,
        "avg_pool3d_backward()",
    )

    return input.new_empty(input.shape)


@register_meta(aten._adaptive_avg_pool2d.default)
def meta_adaptive_avg_pool2d(self, output_size):
    torch._check(
        self.ndim == 3 or self.ndim == 4,
        lambda: f"Expected 3D or 4D tensor, but got {self.shape}",
    )
    output_shape = self.shape[:-2] + tuple(output_size)
    memory_format = utils.suggest_memory_format(self)
    # need to set memory_format to preserve the memory format of the input
    # channel last input should have channel last output
    return torch.empty(
        output_shape,
        dtype=self.dtype,
        device=self.device,
        memory_format=memory_format,
    )


@register_meta(aten._adaptive_avg_pool3d.default)
def meta_adaptive_avg_pool3d(self, output_size):
    torch._check(
        self.ndim == 4 or self.ndim == 5,
        lambda: f"Expected 4D or 5D tensor, but got {self.shape}",
    )
    return self.new_empty(self.shape[:-3] + tuple(output_size))


@register_meta(aten._adaptive_avg_pool2d_backward.default)
def meta__adaptive_avg_pool2d_backward(grad_out, self):
    ndim = grad_out.ndim
    for i in range(1, ndim):
        torch._check(
            grad_out.size(i) > 0,
            lambda: f"adaptive_avg_pool2d_backward(): Expected grad_output to have non-zero \
                      size for non-batch dimensions, {grad_out.shape} with dimension {i} being empty",
        )
    torch._check(
        ndim == 3 or ndim == 4,
        lambda: f"adaptive_avg_pool2d_backward(): Expected 3D or 4D tensor, but got {self.shape}",
    )
    torch._check(
        self.dtype == grad_out.dtype,
        lambda: f"expected dtype {self.dtype} for `grad_output` but got dtype {grad_out.dtype}",
    )
    memory_format = torch.contiguous_format
    if is_channels_last(self):
        memory_format = torch.channels_last
    return self.new_empty(self.shape).to(memory_format=memory_format)


@register_meta(aten._adaptive_avg_pool3d_backward)
@out_wrapper()
def meta__adaptive_avg_pool3d_backward(grad_output, self):
    _adaptive_pool_empty_output_check(grad_output, "adaptive_avg_pool3d_backward")
    return torch.empty_like(self, memory_format=torch.legacy_contiguous_format)


def _adaptive_pool_empty_output_check(grad_output: Tensor, arg_name: str):
    ndim = grad_output.ndim
    for i in range(1, ndim):
        torch._check(
            grad_output.size(i) > 0,
            lambda: (
                f"{arg_name}(): Expected grad_output to have non-zero size for non-batch dimensions, "
                f"but grad_output has sizes {grad_output.shape} with dimension {i} being empty"
            ),
        )


@register_meta(aten.adaptive_max_pool2d)
@out_wrapper("out", "indices")
def meta_adaptive_max_pool2d(input, output_size):
    ndim = input.ndim
    torch._check(
        ndim in (3, 4),
        lambda: f"adaptive_max_pool2d(): Expected 3D or 4D tensor, but got: {input.shape}",
    )
    for i in range(1, ndim):
        torch._check(
            input.size(i) > 0,
            lambda: (
                f"adaptive_max_pool2d(): Expected input to have non-zero size for non-batch dimensions, "
                f"but input has sizes {input.shape} with dimension {i} being empty"
            ),
        )

    torch._check(
        len(output_size) == 2,
        lambda: "adaptive_max_pool2d(): internal error: output_size.size() must be 2",
    )

    dimH = 1
    sizeB = 1
    sizeD = 0

    if input.ndim == 4:
        sizeB = input.size(0)
        dimH += 1

    sizeD = input.size(dimH - 1)
    osizeH, osizeW = output_size

    if input.ndim == 3:
        out_shape = (sizeD, osizeH, osizeW)
        out = input.new_empty(out_shape)
        indices = input.new_empty(out_shape, dtype=torch.int64)
        return out, indices
    else:
        out_shape = (sizeB, sizeD, osizeH, osizeW)  # type: ignore[assignment]
        memory_format = utils.suggest_memory_format(input)
        out = input.new_empty(out_shape).to(memory_format=memory_format)
        indices = input.new_empty(out_shape, dtype=torch.int64).to(
            memory_format=memory_format
        )
        return out, indices


@register_meta(aten.adaptive_max_pool2d_backward)
@out_wrapper()
def meta_adaptive_max_pool2d_backward(grad_output, input, indices):
    ndim = grad_output.ndim
    torch._check(
        ndim in (3, 4),
        lambda: f"adaptive_max_pooling2d_backward(): Expected 3D or 4D grad_output, but got: {grad_output.shape}",
    )

    _adaptive_pool_empty_output_check(grad_output, "adaptive_max_pool2d_backward")

    torch._check(
        input.dtype == grad_output.dtype,
        lambda: f"expected dtype {input.dtype} for `grad_output` but got dtype {grad_output.dtype}",
    )

    memory_format = utils.suggest_memory_format(input)
    return input.new_empty(input.shape).to(memory_format=memory_format)


@register_meta(aten.adaptive_max_pool3d)
@out_wrapper("out", "indices")
def meta_adaptive_max_pool3d(input, output_size):
    ndim = input.ndim
    torch._check(
        ndim in (4, 5),
        lambda: f"adaptive_max_pool3d(): Expected 4D or 5D tensor, but got: {input.shape}",
    )
    for i in range(1, ndim):
        torch._check(
            input.size(i) > 0,
            lambda: (
                f"adaptive_max_pool3d(): Expected input to have non-zero size for non-batch dimensions, "
                f"but input has sizes {input.shape} with dimension {i} being empty"
            ),
        )

    torch._check(
        len(output_size) == 3,
        lambda: "adaptive_max_pool3d(): internal error: output_size.size() must be 3",
    )

    dimD = 0
    sizeB = 1
    sizeD = 0

    if ndim == 5:
        sizeB = input.size(0)
        dimD += 1

    sizeD = input.size(dimD)
    osizeT, osizeH, osizeW = output_size

    if ndim == 4:
        out_shape = (sizeD, osizeT, osizeH, osizeW)
    else:
        out_shape = (sizeB, sizeD, osizeT, osizeH, osizeW)  # type: ignore[assignment]

    out = input.new_empty(out_shape)
    indices = input.new_empty(out_shape, dtype=torch.int64)

    return out, indices


@register_meta(aten.adaptive_max_pool3d_backward)
@out_wrapper()
def meta_adaptive_max_pool3d_backward(grad_output, input, indices):
    _adaptive_pool_empty_output_check(grad_output, "adaptive_max_pool3d_backward")
    return input.new_empty(input.shape)


@register_meta(aten.repeat_interleave.Tensor)
def meta_repeat_interleave_Tensor(repeats, output_size=None):
    if output_size is None:
        raise RuntimeError("cannot repeat_interleave a meta tensor without output_size")
    return repeats.new_empty(output_size)


@register_meta([aten.complex.default, aten.complex.out])
@out_wrapper()
def meta_complex(real, imag):
    assert real.dtype.is_floating_point
    assert imag.dtype.is_floating_point
    out_shape = _broadcast_shapes(real.shape, imag.shape)
    return real.new_empty(out_shape, dtype=corresponding_complex_dtype(real.dtype))


<<<<<<< HEAD
@register_meta(aten.view.dtype)
def view_dtype(self, dtype):
    return utils.clone_preserve_strides(self).to(dtype)


@register_meta(aten.vdot.default)
def vdot(self, other):
    if not self.is_complex:
        return torch.dot(self, other)

    if self.is_conj():
        if other.is_conj():
            return torch.vdot(other.conj(), self.conj())
        else:
            return torch.dot(self.conj(), other)
    elif other.is_conj():
        return torch.dot(self, other.conj()).conj()

    dot_check(self, other)
    return self.new_empty(())


=======
>>>>>>> a5e1d380
@register_meta([aten.nonzero_static.default, aten.nonzero_static.out])
def nonzero_static(self, *, size: int, fill_value: int = -1):
    return self.new_empty((size, self.dim()), dtype=torch.long)


@register_meta([aten.index.Tensor, aten._unsafe_index.Tensor])
def meta_index_Tensor(self, indices):
    torch._check(bool(indices), lambda: "at least one index must be provided")
    # aten::index is the internal advanced indexing implementation
    # checkIndexTensorTypes and expandTensors
    result: List[Optional[Tensor]] = []
    for i, index in enumerate(indices):
        if index is not None:
            torch._check(
                index.dtype in [torch.long, torch.int, torch.int8, torch.bool],
                lambda: "tensors used as indices must be long, int, byte or bool tensors",
            )
            if index.dtype in [torch.int8, torch.bool]:
                nonzero = index.nonzero()
                k = len(result)
                torch._check_index(
                    k + index.ndim <= self.ndim,
                    lambda: f"too many indices for tensor of dimension {self.ndim}",
                )
                for j in range(index.ndim):
                    torch._check_index(
                        index.shape[j] == self.shape[k + j],
                        lambda: f"The shape of the mask {index.shape} at index {i} "
                        f"does not match the shape of the indexed tensor {self.shape} at index {k + j}",
                    )
                    result.append(nonzero.select(1, j))
            else:
                result.append(index)
        else:
            result.append(index)
    indices = result
    torch._check(
        len(indices) <= self.ndim,
        lambda: f"too many indices for tensor of dimension {self.ndim} (got {len(indices)})",
    )
    # expand_outplace
    import torch._refs as refs  # avoid import cycle in mypy

    indices = list(refs._maybe_broadcast(*indices))
    # add missing null tensors
    while len(indices) < self.ndim:
        indices.append(None)

    # hasContiguousSubspace
    #   true if all non-null tensors are adjacent
    # See:
    # https://numpy.org/doc/stable/user/basics.indexing.html#combining-advanced-and-basic-indexing
    # https://stackoverflow.com/questions/53841497/why-does-numpy-mixed-basic-advanced-indexing-depend-on-slice-adjacency
    state = 0
    has_contiguous_subspace = False
    for index in indices:
        if state == 0:
            if index is not None:
                state = 1
        elif state == 1:
            if index is None:
                state = 2
        else:
            if index is not None:
                break
    else:
        has_contiguous_subspace = True

    # transposeToFront
    # This is the logic that causes the newly inserted dimensions to show up
    # at the beginning of the tensor, if they're not contiguous
    if not has_contiguous_subspace:
        dims = []
        transposed_indices = []
        for i, index in enumerate(indices):
            if index is not None:
                dims.append(i)
                transposed_indices.append(index)
        for i, index in enumerate(indices):
            if index is None:
                dims.append(i)
                transposed_indices.append(index)
        self = self.permute(dims)
        indices = transposed_indices

    # AdvancedIndex::AdvancedIndex
    # Now we can assume the indices have contiguous subspace
    # This is simplified from AdvancedIndex which goes to more effort
    # to put the input and indices in a form so that TensorIterator can
    # take them.  If we write a ref for this, probably that logic should
    # get implemented
    before_shape: List[int] = []
    after_shape: List[int] = []
    replacement_shape: List[int] = []
    for dim, index in enumerate(indices):
        if index is None:
            if replacement_shape:
                after_shape.append(self.shape[dim])
            else:
                before_shape.append(self.shape[dim])
        else:
            replacement_shape = list(index.shape)
    return self.new_empty(before_shape + replacement_shape + after_shape)


@register_meta([aten.convolution_backward.default])
def meta_convolution_backward(
    grad_output_,
    input_,
    weight_,
    bias_sizes_opt,
    stride,
    padding,
    dilation,
    transposed,
    output_padding,
    groups,
    output_mask,
):
    # High level logic taken from slow_conv3d_backward_cpu which should
    # be representative of all convolution_backward impls
    backend_grad_input = None
    backend_grad_weight = None
    backend_grad_bias = None

    if output_mask[0]:
        backend_grad_input = grad_output_.new_empty(input_.size())
    if output_mask[1]:
        backend_grad_weight = grad_output_.new_empty(weight_.size())
    if output_mask[2]:
        backend_grad_bias = grad_output_.new_empty(bias_sizes_opt)

    return (backend_grad_input, backend_grad_weight, backend_grad_bias)


@register_meta([aten.addbmm.default, aten.addbmm.out])
@out_wrapper()
def meta_addbmm(self, batch1, batch2, *, beta=1, alpha=1):
    dim1 = batch1.size(1)
    dim2 = batch2.size(2)
    self = self.expand((dim1, dim2))
    torch._check(batch1.dim() == 3, lambda: "batch1 must be a 3D tensor")
    torch._check(batch2.dim() == 3, lambda: "batch2 must be a 3D tensor")
    torch._check(
        batch1.size(0) == batch2.size(0),
        lambda: f"batch1 and batch2 must have same number of batches, got {batch1.size(0)} and {batch2.size(0)}",
    )
    torch._check(
        batch1.size(2) == batch2.size(1),
        lambda: (
            f"Incompatible matrix sizes for bmm ({batch1.size(1)}x{batch1.size(2)} "
            f"and {batch2.size(1)}x{batch2.size(2)})"
        ),
    )
    torch._check(
        self.size(0) == dim1 and self.size(1) == dim2,
        lambda: "self tensor does not match matmul output shape",
    )
    return self.new_empty(self.size())


@register_meta(
    [
        aten._foreach_neg_.default,
        aten._foreach_reciprocal_.default,
        aten._foreach_sqrt_.default,
        aten._foreach_sign_.default,
    ]
)
def meta__foreach_unaop_(self):
    torch._check(
        isinstance(self, List),
        lambda: f"Expect List[Tensor] but got {type(self)}",
    )


@register_meta(
    [
        aten._foreach_neg.default,
        aten._foreach_reciprocal.default,
        aten._foreach_sqrt.default,
        aten._foreach_sign.default,
    ]
)
def meta__foreach_unaop(self):
    torch._check(
        isinstance(self, List),
        lambda: f"Expect List[Tensor] but got {type(self)}",
    )
    return [torch.empty_like(s) for s in self]


def _check_foreach_binop_tensor_lists(self, other):
    torch._check(
        isinstance(self, List) and isinstance(other, List),
        lambda: (
            "The first two arguments of must be List[Tensor], "
            f"but got {type(self)} and {type(other)}."
        ),
    )
    torch._check(
        len(self) > 0 and len(self) == len(other),
        lambda: (
            "self and other must be non-empty and match in length, "
            f"but got {len(self)} and {len(other)}."
        ),
    )


@register_meta(
    [
        aten._foreach_add.List,
        aten._foreach_sub.List,
        aten._foreach_mul.List,
        aten._foreach_div.List,
        aten._foreach_maximum.List,
        aten._foreach_minimum.List,
    ]
)
def meta__foreach_binop_list(self, other, alpha=1):
    _check_foreach_binop_tensor_lists(self, other)
    return [torch.empty_like(s) for s in self]


@register_meta(
    [
        aten._foreach_add_.List,
        aten._foreach_sub_.List,
        aten._foreach_mul_.List,
        aten._foreach_div_.List,
        aten._foreach_maximum_.List,
        aten._foreach_minimum_.List,
    ]
)
def meta__foreach_binop__list(self, other, alpha=1):
    _check_foreach_binop_tensor_lists(self, other)


@register_meta(
    [
        aten._foreach_add_.Scalar,
        aten._foreach_mul_.Scalar,
        aten._foreach_sub_.Scalar,
        aten._foreach_div_.Scalar,
        aten._foreach_maximum_.Scalar,
    ]
)
def meta__foreach_binop__scalar(self, scalar=1):
    torch._check(
        isinstance(self, List),
        lambda: f"The first argument of must be List[Tensor], but got {type(self)}.",
    )


@register_meta(
    [
        aten._foreach_add.Scalar,
        aten._foreach_div.Scalar,
        aten._foreach_mul.Scalar,
        aten._foreach_sub.Scalar,
    ]
)
def meta__foreach_binop_scalar(self, scalar=1):
    torch._check(
        isinstance(self, List),
        lambda: f"The first argument of must be List[Tensor], but got {type(self)}.",
    )
    return [torch.empty_like(s) for s in self]


@register_meta(
    [
        aten._foreach_addcdiv_.Scalar,
        aten._foreach_addcmul_.Scalar,
    ]
)
def meta__foreach_addcop__scalar(self, tensor1, tensor2, scalar=1):
    torch._check(
        all(isinstance(l, List) for l in [self, tensor1, tensor2]),
        lambda: (
            "All arguments of _foreach_addc*_ must be List[Tensor], "
            f"but got {type(self)}, {type(tensor1)}, and {type(tensor2)}"
        ),
    )
    torch._check(len(self) > 0, lambda: "input tensor list must not be empty.")
    torch._check(
        len(self) == len(tensor1) and len(self) == len(tensor2),
        lambda: "All input tensor lists must have the same length",
    )


@register_meta(
    [
        aten._foreach_lerp_.Scalar,
    ]
)
def meta__foreach_lerp__scalar(self, other, scalar=1):
    _check_foreach_binop_tensor_lists(self, other)


@register_meta(
    [
        aten._foreach_addcdiv.Scalar,
        aten._foreach_addcmul.Scalar,
    ]
)
def meta__foreach_addcop_scalar(self, tensor1, tensor2, scalar=1):
    torch._check(
        all(isinstance(l, List) for l in [self, tensor1, tensor2]),
        lambda: (
            "All arguments must be List[Tensor], "
            f"but got {type(self)}, {type(tensor1)}, and {type(tensor2)}"
        ),
    )
    torch._check(len(self) > 0, lambda: "input tensor list must not be empty.")
    torch._check(
        len(self) == len(tensor1) and len(self) == len(tensor2),
        lambda: "All input tensor lists must have the same length",
    )

    return [torch.empty_like(s) for s in self]


@register_meta([aten._foreach_pow.ScalarAndTensor])
def meta__foreach_pow_scalar_and_tensor(self, exponent):
    torch._check(
        isinstance(exponent, List),
        lambda: f"exponent must be a tensor list but got {type(exponent)}",
    )
    return [torch.empty_like(e) for e in exponent]


@register_meta([aten._foreach_addcdiv_.Tensor, aten._foreach_addcmul_.Tensor])
def meta__foreach_addcop_tensor(self, tensor1, tensor2, scalars):
    torch._check(
        all(isinstance(l, List) for l in [self, tensor1, tensor2])
        and isinstance(scalars, torch.Tensor),
        lambda: (
            "_foreach_addc*_ op expects arguments of type: List[Tensor], List[Tensor], List[Tensor], tensor, "
            f"but got: {type(self)}, {type(tensor1)}, {type(tensor2)}, and {type(scalars)}"
        ),
    )
    torch._check(len(self) > 0, lambda: "input tensor list must not be empty.")
    torch._check(
        len(self) == len(tensor1) and len(self) == len(tensor2),
        lambda: "All input tensor lists must have the same length",
    )


@register_meta([aten._foreach_copy_])
def meta__foreach_copy_inplace(self, src, non_blocking=False):
    _check_foreach_binop_tensor_lists(self, src)


@register_meta([aten._fused_adam_.default])
def meta__fused_adam_(
    self,
    grads,
    exp_avgs,
    exp_avg_sqs,
    max_exp_avg_sqs,
    state_steps,
    *,
    lr,
    beta1,
    beta2,
    weight_decay,
    eps,
    amsgrad,
    maximize,
    grad_scale=None,
    found_inf=None,
):
    for l in [self, grads, exp_avgs, exp_avg_sqs, max_exp_avg_sqs, state_steps]:
        torch._check(
            isinstance(l, List),
            lambda: f"exponent must be a tensor list but got {type(l)}",
        )


@register_meta([aten._fused_adam.default])
def meta__fused_adam(
    self,
    grads,
    exp_avgs,
    exp_avg_sqs,
    max_exp_avg_sqs,
    state_steps,
    *,
    lr,
    beta1,
    beta2,
    weight_decay,
    eps,
    amsgrad,
    maximize,
    grad_scale=None,
    found_inf=None,
):
    for l in [self, grads, exp_avgs, exp_avg_sqs, max_exp_avg_sqs, state_steps]:
        torch._check(
            isinstance(l, List),
            lambda: f"exponent must be a tensor list but got {type(l)}",
        )

    def empty_like_list(tensor_list):
        return [torch.empty_like(t) for t in tensor_list]

    return (
        empty_like_list(self),
        empty_like_list(grads),
        empty_like_list(exp_avgs),
        empty_like_list(exp_avg_sqs),
        empty_like_list(max_exp_avg_sqs),
    )


@register_meta([aten._int_mm])
@out_wrapper()
def meta__int_mm(a, b):
    torch._check(a.dim() == 2, lambda: "a must be a 2D tensor")
    torch._check(b.dim() == 2, lambda: "b must be a 2D tensor")
    torch._check(
        a.dtype is torch.int8,
        lambda: f"expected self to be int8, got {a.dtype}",
    )
    torch._check(
        b.dtype is torch.int8,
        lambda: f"expected mat2 to be int8, got {b.dtype}",
    )
    torch._check(
        a.size(1) == b.size(0),
        lambda: (
            f"Incompatible matrix sizes for _int_mm ({a.size(0)}x{a.size(1)} "
            f"and {b.size(0)}x{b.size(1)})"
        ),
    )
    return a.new_empty((a.size(0), b.size(1)), dtype=torch.int32)


@register_meta(aten._cdist_forward.default)
def meta_cdist_forward(x1, x2, p, compute_mode):
    torch._check(
        x1.dim() >= 2,
        lambda: f"cdist only supports at least 2D tensors, X1 got: {x1.dim()}D",
    )
    torch._check(
        x2.dim() >= 2,
        lambda: f"cdist only supports at least 2D tensors, X2 got: {x2.dim()}D",
    )
    torch._check(
        x1.size(-1) == x2.size(-1),
        lambda: f"X1 and X2 must have the same number of columns. X1: {x1.size(-1)} X2: {x2.size(-1)}",
    )
    torch._check(
        utils.is_float_dtype(x1.dtype),
        lambda: "cdist only supports floating-point dtypes, X1 got: {x1.dtype}",
    )
    torch._check(
        utils.is_float_dtype(x2.dtype),
        lambda: "cdist only supports floating-point dtypes, X2 got: {x2.dtype}",
    )
    torch._check(p >= 0, lambda: "cdist only supports non-negative p values")
    torch._check(
        compute_mode in (None, 1, 2),
        lambda: f"possible modes: None, 1, 2, but was: {compute_mode}",
    )
    r1 = x1.size(-2)
    r2 = x2.size(-2)
    batch_tensor1 = x1.shape[:-2]
    batch_tensor2 = x2.shape[:-2]
    output_shape = list(torch.broadcast_shapes(batch_tensor1, batch_tensor2))
    output_shape.extend([r1, r2])
    return x1.new_empty(output_shape)


@register_meta(aten._cdist_backward)
@out_wrapper()
def meta_cdist_backward(grad, x1, x2, p, cdist):
    c1 = x1.shape[-1]
    r1 = x1.shape[-2]
    r2 = x2.shape[-2]
    batch_tensor1 = x1.shape[:-2]
    batch_tensor2 = x2.shape[:-2]
    expand_batch_portion = list(torch.broadcast_shapes(batch_tensor1, batch_tensor2))
    tensor1_expand_size = expand_batch_portion[:]
    tensor1_expand_size.extend([r1, c1])
    batch_product = math.prod(expand_batch_portion)
    if r1 == 0 or r2 == 0 or c1 == 0 or batch_product == 0:
        return torch.zeros_like(x1)
    if tensor1_expand_size != list(x1.shape):
        x1 = x1.expand(tensor1_expand_size)
    return torch.empty_like(x1, memory_format=torch.contiguous_format)


# NB: This meta function accepts non-meta arguments!  When this behavior
# was originally introduced this was accidental, but it is now load bearing
# as people are using this so that they can conveniently test code involving
# embeddings (feeding CPU tensor inputs with meta device EmbeddingBag module)
@register_meta(aten._embedding_bag.default)
def meta_embedding_bag(
    weight,
    indices,
    offsets,
    scale_grad_by_freq=False,
    mode=0,
    sparse=False,
    per_sample_weights=None,
    include_last_offset=False,
    padding_idx=-1,
):
    torch._check(
        indices.dtype in (torch.long, torch.int),
        lambda: f"expected indices to be long or int, got {indices.dtype}",
    )
    torch._check(
        offsets.dtype in (torch.long, torch.int),
        lambda: f"expected offsets to be long or int, got {offsets.dtype}",
    )
    torch._check(
        utils.is_float_dtype(weight.dtype),
        lambda: f"expected weight to be floating point type, got {weight.dtype}",
    )

    num_bags = offsets.size(0)
    if include_last_offset:
        torch._check(
            num_bags >= 1,
            lambda: "include_last_offset: numBags should be at least 1",
        )
        num_bags -= 1

    output = weight.new_empty(num_bags, weight.size(1))
    MODE_SUM, MODE_MEAN, MODE_MAX = range(3)

    if per_sample_weights is not None:
        torch._check(
            mode == MODE_SUM,
            lambda: "embedding_bag: per_sample_weights only supported with mode='sum'",
        )
        torch._check(
            per_sample_weights.dtype == weight.dtype,
            lambda: f"expected weight ({weight.dtype}) and per_sample_weights ({per_sample_weights.dtype}) to have same dtype",
        )
        torch._check(
            per_sample_weights.ndim == 1,
            lambda: f"expected per_sample_weights to be 1D tensor, got {per_sample_weights.ndim}D",
        )
        torch._check(
            per_sample_weights.numel() == indices.numel(),
            lambda: (
                f"expected per_sample_weights.numel() ({per_sample_weights.numel()} "
                f"to be the same as indices.numel() ({indices.numel()})"
            ),
        )

    def is_fast_path_index_select_scale(src, scale, output, padding_idx):
        return (
            is_fast_path_index_select(src, output, padding_idx) and scale.stride(0) == 1
        )

    def is_fast_path_index_select(src, output, padding_idx):
        return (
            (src.dtype == torch.float or src.dtype == torch.half)
            and src.stride(1) == 1
            and output.stride(1) == 1
            and padding_idx < 0
        )

    def is_fast_path(src, scale, output, padding_idx):
        if scale is not None:
            return is_fast_path_index_select_scale(src, scale, output, padding_idx)
        else:
            return is_fast_path_index_select(src, output, padding_idx)

    if device_hint(offsets) != "cpu":
        offset2bag = indices.new_empty(indices.size(0))
        bag_size = indices.new_empty(offsets.size())
        if mode == MODE_MAX:
            max_indices = indices.new_empty(num_bags, weight.size(1))
        else:
            max_indices = indices.new_empty(0)
    else:
        fast_path_sum = is_fast_path(weight, per_sample_weights, output, padding_idx)
        if mode in (MODE_MEAN, MODE_MAX) or not fast_path_sum:
            offset2bag = offsets.new_empty(indices.size(0))
        else:
            offset2bag = offsets.new_empty(0)
        bag_size = offsets.new_empty(num_bags)
        # This part of the logic comes from make_max_indices_out in EmbeddingBag.cpp
        numBags = offsets.shape[0]
        if mode == MODE_MAX:
            if include_last_offset:
                torch._check(
                    numBags >= 1,
                    lambda: "include_last_offset: numBags should be at least 1",
                )
                numBags -= 1
            max_indices = offsets.new_empty(numBags, weight.shape[1])
        else:
            max_indices = offsets.new_empty(bag_size.size())
    return output, offset2bag, bag_size, max_indices


@register_meta(aten._embedding_bag_forward_only.default)
def meta_embedding_bag_forward_only(weight, indices, offsets, *args):
    output, offset2bag, bag_size, max_indices = meta_embedding_bag(
        weight, indices, offsets, *args
    )
    if device_hint(offsets) == "cpu":
        bag_size = offsets.new_empty(offsets.size())
    return output, offset2bag, bag_size, max_indices


def _get_reduction_dtype(input, dtype, promote_int_to_long=True):
    # if specified, dtype takes precedence
    if dtype:
        return dtype

    if input.dtype.is_floating_point or input.dtype.is_complex:
        return input.dtype
    elif promote_int_to_long:
        return torch.long

    return input.dtype


@register_meta([aten.nansum.default, aten.nansum.out])
@out_wrapper()
def meta_nansum(input, dims=None, keepdim=False, *, dtype=None):
    output_dtype = _get_reduction_dtype(input, dtype, promote_int_to_long=True)
    dims = utils.reduction_dims(input.shape, dims)
    output_shape = _compute_reduction_shape(input, dims, keepdim)
    return input.new_empty(output_shape, dtype=output_dtype)


@register_meta([aten.median.default, aten.nanmedian.default])
def meta_median(input):
    output_shape = utils.compute_reduction_output_shape(
        input.shape, tuple(range(input.dim()))
    )
    return input.new_empty(output_shape)


@register_meta(
    [
        aten.median.dim,
        aten.median.dim_values,
        aten.nanmedian.dim,
        aten.nanmedian.dim_values,
        aten.mode.default,
        aten.mode.values,
    ]
)
@out_wrapper("values", "indices")
def meta_median_mode_dim(input, dim=-1, keepdim=False):
    if device_hint(input) == "cuda":
        utils.alert_not_deterministic("median CUDA with indices output")
    dim = utils.reduction_dims(input.shape, (dim,))
    output_shape = _compute_reduction_shape(input, dim, keepdim)
    return (
        input.new_empty(output_shape),
        input.new_empty(output_shape, dtype=torch.long),
    )


@register_meta(aten.logical_not_.default)
def meta_logical_not_(self):
    return self


@register_meta(aten.repeat.default)
def meta_repeat(self, repeats):
    torch._check(
        len(repeats) >= self.dim(),
        lambda: "Number of dimensions of repeat dims can not be smaller than number of dimensions of tensor",
    )
    # Add new leading dimensions to the tensor if the
    # number of target dimensions is larger than the
    # number of source dimensions.
    num_new_dimensions = len(repeats) - self.dim()
    padded_size = (1,) * num_new_dimensions + tuple(self.shape)
    target_size = [padded_size[i] * repeats[i] for i in range(len(repeats))]
    return self.new_empty(target_size)


@register_meta(aten.zero_.default)
def meta_zero_(self):
    return self


@register_meta(
    [
        aten.mul_.Scalar,
        aten.div_.Scalar,
        aten.mul_.Tensor,
        aten.div_.Tensor,
        aten.logical_and_.default,
        aten.logical_or_.default,
        aten.logical_xor_.default,
    ],
)
def meta_binop_inplace(self, other):
    if isinstance(other, torch.Tensor):
        check_inplace_broadcast(self.shape, other.shape)
    return self


@register_meta(
    [
        aten.add_.Scalar,
        aten.sub_.Scalar,
        aten.add_.Tensor,
        aten.sub_.Tensor,
    ],
)
def meta_binop_inplace_alpha(self, other, alpha=1):
    if isinstance(other, torch.Tensor):
        check_inplace_broadcast(self.shape, other.shape)
    return self


@register_meta([aten.round.default, aten.round.decimals])
def meta_round(self, **kwargs):
    return _elementwise_meta(
        self, type_promotion=ELEMENTWISE_PRIM_TYPE_PROMOTION_KIND.DEFAULT
    )


def shift_dtype_check(fn_name, self, val):
    torch._check(
        utils.is_integer_dtype(self.dtype),
        lambda: f"{fn_name}: Expected input tensor to have an integral dtype. Got {self.dtype}",
    )
    if isinstance(val, torch.Tensor):
        torch._check(
            utils.is_integer_dtype(val.dtype),
            lambda: f"{fn_name}: Expected shift value to have an integral dtype. Got {val.dtype}",
        )
    else:
        torch._check(
            isinstance(val, IntLike),
            lambda: f"{fn_name}: Expected shift value to be an int. Got {val}",
        )


@register_meta([aten.__rshift__.Tensor, aten.__rshift__.Scalar])
def meta_rshifts(self, other):
    shift_dtype_check("rshift", self, other)
    element_wise = _elementwise_meta(
        self, type_promotion=ELEMENTWISE_PRIM_TYPE_PROMOTION_KIND.DEFAULT
    )
    # Annoying edgecase
    if self.dim() == 0 and isinstance(other, torch.Tensor):
        return torch.empty(
            other.shape, device=element_wise.device, dtype=element_wise.dtype
        )
    return element_wise


@register_meta([aten.__lshift__.Tensor, aten.__lshift__.Scalar])
def meta_lshifts(self, other):
    shift_dtype_check("lshift", self, other)
    element_wise = _elementwise_meta(
        self, type_promotion=ELEMENTWISE_PRIM_TYPE_PROMOTION_KIND.DEFAULT
    )
    # Annoying edgecase
    if self.dim() == 0 and isinstance(other, torch.Tensor):
        return torch.empty(
            other.shape, device=element_wise.device, dtype=element_wise.dtype
        )
    return element_wise


@register_meta(aten.zero.default)
def meta_zero(self):
    return self.new_empty(self.shape)


@register_meta([aten.fill_.Tensor, aten.fill_.Scalar])
def meta_fill_(self, val):
    return self


@register_meta([aten.fill.Tensor, aten.fill.Scalar])
def meta_fill(self, val):
    return torch.empty_like(self)


@register_meta(aten.relu_.default)
def meta_relu_(self):
    return self


@register_meta([aten.index_put.default, aten._unsafe_index_put.default])
def meta_index_put(self, indices, values, accumulate=False):
    return torch.empty_like(self)


@register_meta(aten.masked_fill_.Scalar)
def meta_masked_fill_(self, mask, value):
    check_inplace_broadcast(self.shape, mask.shape)
    return self


@register_meta(aten.index_put_.default)
def meta_index_put_(self, indices, values, accumulate=False):
    return self


@register_meta(aten.alias.default)
def meta_alias(self):
    return self.view(self.shape)


def common_meta_baddbmm_bmm(batch1, batch2, is_bmm, self_baddbmm=None):
    torch._check(batch1.dim() == 3, lambda: "batch1 must be a 3D tensor")
    torch._check(batch2.dim() == 3, lambda: "batch2 must be a 3D tensor")

    batch1_sizes = batch1.size()
    batch2_sizes = batch2.size()

    bs = batch1_sizes[0]
    contraction_size = batch1_sizes[2]
    res_rows = batch1_sizes[1]
    res_cols = batch2_sizes[2]
    output_size = (bs, res_rows, res_cols)

    torch._check(
        batch2_sizes[0] == bs and batch2_sizes[1] == contraction_size,
        lambda: f"Expected size for first two dimensions of batch2 tensor to be: [{bs}"
        f", {contraction_size}] but got: [{batch2_sizes[0]}, {batch2_sizes[1]}].",
    )

    # TODO: handle out

    output = batch2.new_empty(output_size)

    if not is_bmm and self_baddbmm is not None:
        torch._check(self_baddbmm.dim() == 3, lambda: "self must be a 3D tensor")
        torch._check(
            self_baddbmm.size() == output_size,
            lambda: f"Expected an input tensor shape with shape {output_size} but got shape: {self_baddbmm.size()}",
        )

    return output


@register_meta(aten.bmm.default)
def meta_bmm(self, mat2):
    return common_meta_baddbmm_bmm(self, mat2, True)


def div_rtn(x, y):
    q = x // y
    r = x % y
    # WARNING: explicit bool conversion here is necessary;
    # would be fixed by SymBool
    if r != 0 and (bool(r < 0) != bool(y < 0)):
        q -= 1
    return q


def pooling_output_shape_pad_lr(
    inputSize, kernelSize, pad_l, pad_r, stride, dilation, ceil_mode
):
    outputSize = (
        div_rtn(
            inputSize
            + pad_l
            + pad_r
            - dilation * (kernelSize - 1)
            - 1
            + (stride - 1 if ceil_mode else 0),
            stride,
        )
        + 1
    )
    if ceil_mode:
        if (outputSize - 1) * stride >= inputSize + pad_l:
            outputSize -= 1
    return outputSize


def pooling_output_shape(inputSize, kernelSize, pad, stride, dilation, ceil_mode):
    torch._check(stride != 0, lambda: "stride should not be zero")
    torch._check(pad >= 0, lambda: f"pad must be non-negative, but got pad: {pad}")
    torch._check(
        pad <= kernelSize // 2,
        lambda: f"pad should be at most half of kernel size, but got pad={pad} and kernel_size={kernelSize}",
    )
    return pooling_output_shape_pad_lr(
        inputSize, kernelSize, pad, pad, stride, dilation, ceil_mode
    )


def pool2d_shape_check(
    input,
    kH,
    kW,
    dH,
    dW,
    padH,
    padW,
    dilationH,
    dilationW,
    nInputPlane,
    inputHeight,
    inputWidth,
    outputHeight,
    outputWidth,
    memory_format,
):
    ndim = input.dim()
    nOutputPlane = nInputPlane

    torch._check(
        kW > 0 and kH > 0,
        lambda: "kernel size should be greater than zero, but got kH: {kH}, kW: {kW}",
    )
    torch._check(
        dW > 0 and dH > 0,
        lambda: "stride should be greater than zero, but got dH: {dH}, dW: {dW}",
    )
    torch._check(
        dilationH > 0 and dilationW > 0,
        lambda: "dilation should be greater than zero, but got dilationH: {dilationH}, dilationW: {dilationW}",
    )

    valid_dims = input.size(1) != 0 and input.size(2) != 0

    if memory_format == torch.channels_last:
        torch._check(
            ndim == 4 and valid_dims and input.size(3) != 0,
            lambda: "Expected 4D (batch mode) tensor expected for input with channels_last layout"
            " with optional 0 dim batch size for input, but got: {input.size()}",
        )
    else:
        torch._check(
            (ndim == 3 and input.size(0) != 0 and valid_dims)
            or (ndim == 4 and valid_dims and input.size(3) != 0),
            lambda: f"Expected 3D or 4D (batch mode) tensor with optional 0 dim batch size for input, but got: {input.size()}",
        )

    torch._check(
        kW // 2 >= padW and kH // 2 >= padH,
        lambda: "pad should be smaller than or equal to half of kernel size, but got "
        f"padW = {padW}, padH = {padH}, kW = {kW}, kH = {kH}",
    )

    torch._check(
        outputWidth >= 1 and outputHeight >= 1,
        lambda: f"Given input size: ({nInputPlane}x{inputHeight}x{inputWidth}). "
        f"Calculated output size: ({nOutputPlane}x{outputHeight}x{outputWidth}). "
        "Output size is too small",
    )


def pool3d_shape_check(
    input: Tensor,
    nslices: int,
    kT: int,
    kH: int,
    kW: int,
    dT: int,
    dH: int,
    dW: int,
    pT: int,
    pH: int,
    pW: int,
    dilationT: int,
    dilationH: int,
    dilationW: int,
    itime: int,
    iheight: int,
    iwidth: int,
    otime: int,
    oheight: int,
    owidth: int,
    fn_name: str,
    check_input_size: bool = False,
):
    ndim = input.ndim

    torch._check(
        kT > 0 and kW > 0 and kH > 0,
        lambda: (
            f"kernel size should be greater than zero, but got "
            f"kT: {kT}, kH: {kH}, kW: {kW}"
        ),
    )
    torch._check(
        dT > 0 and dW > 0 and dH > 0,
        lambda: (
            f"stride should be greater than zero, but got "
            f"dT: {dT}, dH: {dH}, dW: {dW}"
        ),
    )
    torch._check(
        dilationT > 0 and dilationW > 0 and dilationH > 0,
        lambda: (
            f"dilation should be greater than zero, but got "
            f"dilationT: {dilationT}, dilationH: {dilationH}, dilationW: {dilationW}"
        ),
    )

    torch._check(
        ndim in (4, 5),
        lambda: f"{fn_name}: Expected 4D or 5D tensor for input, but got: {input.shape}",
    )

    for i in range(ndim):
        if ndim == 5 and i == 0:
            # size of batch-dim can be 0.
            continue
        torch._check(
            input.size(i) > 0,
            lambda: (
                f"{fn_name}: Expected input's non-batch dimensions to have positive length,"
                f" but input has a shape of {input.shape}"
                f" and non-batch dimension {input.size(i)} has length zero!"
            ),
        )

    if check_input_size:  # AveragePool3d
        torch._check(
            itime >= kT and iheight >= kH and iwidth >= kW,
            lambda: (
                f"input image (T: {itime} H: {iheight} W: {iwidth}) smaller than "
                f"kernel size (kT: {kT} kH: {kH} kW: {kW})"
            ),
        )

    torch._check(
        kT / 2 >= pT and kW / 2 >= pW and kH / 2 >= pH,
        lambda: (
            f"pad should be smaller than or equal to half of kernel size, but got "
            f"kT: {kT} kW: {kW} kH: {kH} padT: {pT} padW: {pW} padH: {pH}"
        ),
    )

    torch._check(
        otime >= 1 and owidth >= 1 and oheight >= 1,
        lambda: (
            f"Given input size: ({nslices}x{itime}x{iheight}x{iwidth}). "
            f"Calculated output size: ({nslices}x{otime}x{oheight}x{owidth}). "
            f"Output size is too small"
        ),
    )


def max_pool3d_backward_shape_check(
    input,
    grad_output,
    indices,
    nslices,
    kT,
    kH,
    kW,
    dT,
    dH,
    dW,
    pT,
    pH,
    pW,
    dilationT,
    dilationH,
    dilationW,
    itime,
    iheight,
    iwidth,
    otime,
    oheight,
    owidth,
    fn_name,
):
    ndim = input.ndim

    pool3d_shape_check(
        input,
        nslices,
        kT,
        kH,
        kW,
        dT,
        dH,
        dW,
        pT,
        pH,
        pW,
        dilationT,
        dilationH,
        dilationW,
        itime,
        iheight,
        iwidth,
        otime,
        oheight,
        owidth,
        fn_name,
    )

    check_dim_size(grad_output, ndim, ndim - 4, nslices)
    check_dim_size(grad_output, ndim, ndim - 3, otime)
    check_dim_size(grad_output, ndim, ndim - 2, oheight)
    check_dim_size(grad_output, ndim, ndim - 1, owidth)

    check_dim_size(indices, ndim, ndim - 4, nslices)
    check_dim_size(indices, ndim, ndim - 3, otime)
    check_dim_size(indices, ndim, ndim - 2, oheight)
    check_dim_size(indices, ndim, ndim - 1, owidth)


def avg_pool3d_backward_shape_check(
    input: Tensor,
    grad_output: Tensor,
    nslices: int,
    kT: int,
    kH: int,
    kW: int,
    dT: int,
    dH: int,
    dW: int,
    pT: int,
    pH: int,
    pW: int,
    itime: int,
    iheight: int,
    iwidth: int,
    otime: int,
    oheight: int,
    owidth: int,
    fn_name: str,
):
    ndim = input.ndim

    pool3d_shape_check(
        input,
        nslices,
        kT,
        kH,
        kW,
        dT,
        dH,
        dW,
        pT,
        pH,
        pW,
        1,
        1,
        1,
        itime,
        iheight,
        iwidth,
        otime,
        oheight,
        owidth,
        fn_name,
        True,
    )

    check_dim_size(grad_output, ndim, ndim - 4, nslices)
    check_dim_size(grad_output, ndim, ndim - 3, otime)
    check_dim_size(grad_output, ndim, ndim - 2, oheight)
    check_dim_size(grad_output, ndim, ndim - 1, owidth)


def max_pool2d_checks_and_compute_shape(
    input, kernel_size, stride, padding, dilation, ceil_mode
):
    # Reference: aten/src/ATen/native/DilatedMaxPool2d.cpp
    def unpack(name, val):
        torch._check(
            len(val) in [1, 2],
            lambda: f"max_pool2d: {name} must either be a single int, or a tuple of two ints",
        )
        H = val[0]
        W = H if len(val) == 1 else val[1]
        return H, W

    kH, kW = unpack("kernel_size", kernel_size)

    torch._check(
        len(stride) in [0, 1, 2],
        lambda: "max_pool2d: stride must either be omitted, a single int, or a tuple of two ints",
    )
    if len(stride) == 0:
        dH, dW = kH, kW
    else:
        dH, dW = unpack("stride", stride)

    padH, padW = unpack("padding", padding)
    dilationH, dilationW = unpack("dilation", dilation)
    nInputPlane = input.size(-3)
    inputHeight = input.size(-2)
    inputWidth = input.size(-1)

    memory_format = utils.suggest_memory_format(input)
    if memory_format == torch.channels_last:
        torch._check(
            input.dim() == 4,
            lambda: "non-empty 4D (batch mode) tensor expected for input with channels_last layout",
        )
    elif memory_format == torch.contiguous_format:
        torch._check(
            input.dim() in [3, 4],
            lambda: "non-empty 3D or 4D (batch mode) tensor expected for input",
        )
    else:
        torch._check(
            False,
            lambda: "Unsupport memory format. Supports only ChannelsLast, Contiguous",
        )

    outputHeight = pooling_output_shape(inputHeight, kH, padH, dH, dilationH, ceil_mode)
    outputWidth = pooling_output_shape(inputWidth, kW, padW, dW, dilationW, ceil_mode)

    pool2d_shape_check(
        input,
        kH,
        kW,
        dH,
        dW,
        padH,
        padW,
        dilationH,
        dilationW,
        nInputPlane,
        inputHeight,
        inputWidth,
        outputHeight,
        outputWidth,
        memory_format,
    )

    return nInputPlane, outputHeight, outputWidth


@register_meta(aten.max_pool2d_with_indices_backward.default)
def meta_max_pool2d_with_indices_backward(
    grad_output,
    self,
    kernel_size,
    stride,
    padding,
    dilation,
    ceil_mode,
    indices,
):
    (
        nInputPlane,
        outputHeight,
        outputWidth,
    ) = max_pool2d_checks_and_compute_shape(
        self, kernel_size, stride, padding, dilation, ceil_mode
    )

    torch._check(
        self.dtype == grad_output.dtype,
        lambda: f"Expected dtype {self.dtype} for `gradOutput` but got dtype {grad_output.dtype}",
    )

    nOutputPlane = nInputPlane
    ndim = self.ndim

    def _check_dim_size(t):
        check_dim_size(t, ndim, ndim - 3, nOutputPlane)
        check_dim_size(t, ndim, ndim - 2, outputHeight)
        check_dim_size(t, ndim, ndim - 1, outputWidth)

    _check_dim_size(grad_output)
    _check_dim_size(indices)

    memory_format = utils.suggest_memory_format(self)
    return torch.empty(
        self.shape,
        dtype=self.dtype,
        device=self.device,
        memory_format=memory_format,
    )


@register_meta(aten.max_pool2d_with_indices.default)
def meta_max_pool2d_with_indices(
    input, kernel_size, stride=(), padding=(0,), dilation=(1,), ceil_mode=False
):
    (
        nInputPlane,
        outputHeight,
        outputWidth,
    ) = max_pool2d_checks_and_compute_shape(
        input, kernel_size, stride, padding, dilation, ceil_mode
    )

    nbatch = input.size(-4) if input.dim() == 4 else 1
    memory_format = utils.suggest_memory_format(input)
    if input.dim() == 3:
        size = [nInputPlane, outputHeight, outputWidth]
    else:
        size = [nbatch, nInputPlane, outputHeight, outputWidth]
    return (
        torch.empty(
            size,
            dtype=input.dtype,
            device=input.device,
            memory_format=memory_format,
        ),
        torch.empty(
            size,
            dtype=torch.int64,
            device=input.device,
            memory_format=memory_format,
        ),
    )


@register_meta(aten.max_unpool2d)
@out_wrapper()
def meta_max_unpool2d(self_, indices, output_size):
    utils.alert_not_deterministic("max_unpooling2d_forward_out")

    torch._check(
        indices.dtype == torch.int64,
        lambda: f"elements in indices should be type int64 but got: {indices.dtype}",
    )
    torch._check(
        len(output_size) == 2,
        lambda: (
            f"There should be exactly two elements (height, width) in output_size, "
            f"but got {len(output_size)} elements."
        ),
    )

    oheight, owidth = output_size

    torch._check(
        self_.ndim in (3, 4),
        lambda: (
            f"Input to max_unpooling2d should be a 3d or 4d Tensor, "
            f"but got a tensor with {self_.ndim} dimensions."
        ),
    )
    torch._check(
        self_.shape == indices.shape,
        lambda: (
            f"Expected shape of indices to be same as that of the input tensor ({self_.shape}) "
            f"but got indices tensor with shape: {indices.shape}"
        ),
    )

    for i in range(1, self_.ndim):
        torch._check(
            self_.size(i) > 0,
            lambda: (
                f"max_unpooling2d(): "
                f"Expected input to have non-zero size for non-batch dimensions, "
                f"but got {self_.shape} with dimension {i} being empty."
            ),
        )

    self = self_.contiguous()

    if self_.ndim == 3:
        nchannels = self.size(0)
        result = self.new_empty((nchannels, oheight, owidth))
    else:
        nbatch = self.size(0)
        nchannels = self.size(1)
        result = self.new_empty((nbatch, nchannels, oheight, owidth))

    return result


def _max_unpooling3d_shape_check(input, indices, output_size, stride, padding, fn_name):
    torch._check(
        indices.dtype == torch.int64, lambda: "elements in indices should be type int64"
    )
    torch._check(
        input.ndim in (4, 5),
        lambda: f"Input to max_unpooling3d should be a 4d or 5d Tensor, but got a tensor with {input.ndim} dimensions.",
    )
    torch._check(
        len(output_size) == 3,
        lambda: (
            f"There should be exactly three elements (depth, height, width) in output_size, "
            f"but got {len(output_size)} elements."
        ),
    )
    torch._check(
        len(stride) == 3,
        lambda: f"There should be exactly three elements (depth, height, width) in stride, but got: {len(stride)} elements.",
    )
    torch._check(
        len(padding) == 3,
        lambda: f"There should be exactly three elements (depth, height, width) in padding, but got: {len(padding)} elements.",
    )
    torch._check(
        input.shape == indices.shape,
        lambda: (
            f"Expected shape of indices to be same as that of the input tensor ({input.shape}) "
            f"but got indices tensor with shape: {indices.shape}"
        ),
    )

    for i in range(1, input.ndim):
        torch._check(
            input.size(i) > 0,
            lambda: (
                f"{fn_name}: "
                f"Expected input to have non-zero size for non-batch dimensions, "
                f"but got {input.shape} with dimension {i} being empty."
            ),
        )

    torch._check(
        stride[0] > 0 and stride[1] > 0 and stride[2] > 0,
        lambda: f"strides should be greater than zero, but got stride: {stride}",
    )


@register_meta(aten.max_unpool3d)
@out_wrapper()
def meta_max_unpool3d(self_, indices, output_size, stride, padding):
    utils.alert_not_deterministic("max_unpooling3d_forward_out")

    _max_unpooling3d_shape_check(
        self_, indices, output_size, stride, padding, "max_unpooling3d()"
    )

    self = self_.contiguous()

    odepth, oheight, owidth = output_size

    if self_.ndim == 4:
        nchannels = self.size(0)
        result = self.new_empty((nchannels, odepth, oheight, owidth))
    else:
        nbatch = self.size(0)
        nchannels = self.size(1)
        result = self.new_empty((nbatch, nchannels, odepth, oheight, owidth))

    return result


@register_meta(aten.max_pool3d_with_indices)
@out_wrapper("out", "indices")
def meta_max_pool3d_with_indices(
    input,
    kernel_size,
    stride=(),
    padding=(0,),
    dilation=(1,),
    ceil_mode=False,
):
    torch._check(
        len(kernel_size) in (1, 3),
        lambda: "max_pool3d: kernel_size must either be a single int, or a tuple of three ints",
    )
    kT = kernel_size[0]
    kH = kT if len(kernel_size) == 1 else kernel_size[1]
    kW = kT if len(kernel_size) == 1 else kernel_size[2]

    torch._check(
        not stride or len(stride) in (1, 3),
        lambda: "max_pool3d: stride must either be omitted, a single int, or a tuple of three ints",
    )
    dT = kT if not stride else stride[0]
    dH = kH if not stride else (dT if len(stride) == 1 else stride[1])
    dW = kW if not stride else (dT if len(stride) == 1 else stride[2])

    torch._check(
        len(padding) in (1, 3),
        lambda: "max_pool3d: padding must either be a single int, or a tuple of three ints",
    )
    pT = padding[0]
    pH = pT if len(padding) == 1 else padding[1]
    pW = pT if len(padding) == 1 else padding[2]

    torch._check(
        len(dilation) in (1, 3),
        lambda: "max_pool3d: dilation must be either a single int, or a tuple of three ints",
    )
    dilationT = dilation[0]
    dilationH = dilationT if len(dilation) == 1 else dilation[1]
    dilationW = dilationT if len(dilation) == 1 else dilation[2]

    torch._check(
        input.ndim in (4, 5),
        lambda: "non-empty 4D or 5D (batch mode) tensor expected for input",
    )

    nbatch = input.size(-5) if input.ndim == 5 else 1
    nslices = input.size(-4)
    itime = input.size(-3)
    iheight = input.size(-2)
    iwidth = input.size(-1)

    otime = pooling_output_shape(itime, kT, pT, dT, dilationT, ceil_mode)
    oheight = pooling_output_shape(iheight, kH, pH, dH, dilationH, ceil_mode)
    owidth = pooling_output_shape(iwidth, kW, pW, dW, dilationW, ceil_mode)

    pool3d_shape_check(
        input,
        nslices,
        kT,
        kH,
        kW,
        dT,
        dH,
        dW,
        pT,
        pH,
        pW,
        dilationT,
        dilationH,
        dilationW,
        itime,
        iheight,
        iwidth,
        otime,
        oheight,
        owidth,
        "max_pool3d_with_indices()",
    )

    channels_last = (
        input.ndim == 5 and utils.suggest_memory_format(input) == torch.channels_last_3d
    )
    if input.ndim == 4:
        input_channels_last_check = input.unsqueeze(0)
        channels_last = (
            not input_channels_last_check.is_contiguous()
        ) and input_channels_last_check.is_contiguous(
            memory_format=torch.channels_last_3d
        )
        out_shape = (nslices, otime, oheight, owidth)
    else:
        out_shape = (nbatch, nslices, otime, oheight, owidth)  # type: ignore[assignment]

    out = input.new_empty(out_shape)
    indices = input.new_empty(out_shape, dtype=torch.int64)

    if channels_last:
        out = out.to(memory_format=torch.channels_last_3d)
        indices = indices.to(memory_format=torch.channels_last_3d)

    return out, indices


@register_meta(aten.max_pool3d_with_indices_backward)
@out_wrapper()
def meta_max_pool3d_with_indices_backward(
    grad_output,
    input,
    kernel_size,
    stride,
    padding,
    dilation,
    ceil_mode,
    indices,
):
    torch._check(
        len(kernel_size) in (1, 3),
        lambda: "max_pool3d: kernel_size must either be a single int, or a tuple of three ints",
    )
    kT = kernel_size[0]
    kH = kT if len(kernel_size) == 1 else kernel_size[1]
    kW = kT if len(kernel_size) == 1 else kernel_size[2]

    torch._check(
        not stride or len(stride) in (1, 3),
        lambda: "max_pool3d: stride must either be omitted, a single int, or a tuple of three ints",
    )
    dT = kT if not stride else stride[0]
    dH = kH if not stride else (dT if len(stride) == 1 else stride[1])
    dW = kW if not stride else (dT if len(stride) == 1 else stride[2])

    torch._check(
        len(padding) in (1, 3),
        lambda: "max_pool3d: padding must either be a single int, or a tuple of three ints",
    )
    pT = padding[0]
    pH = pT if len(padding) == 1 else padding[1]
    pW = pT if len(padding) == 1 else padding[2]

    torch._check(
        len(dilation) in (1, 3),
        lambda: "max_pool3d: dilation must be either a single int, or a tuple of three ints",
    )
    dilationT = dilation[0]
    dilationH = dilationT if len(dilation) == 1 else dilation[1]
    dilationW = dilationT if len(dilation) == 1 else dilation[2]

    torch._check(
        input.ndim in (4, 5),
        lambda: "non-empty 4D or 5D (batch mode) tensor expected for input",
    )

    nslices = input.size(-4)
    itime = input.size(-3)
    iheight = input.size(-2)
    iwidth = input.size(-1)

    otime = grad_output.size(-3)
    oheight = grad_output.size(-2)
    owidth = grad_output.size(-1)

    max_pool3d_backward_shape_check(
        input,
        grad_output,
        indices,
        nslices,
        kT,
        kH,
        kW,
        dT,
        dH,
        dW,
        pT,
        pH,
        pW,
        dilationT,
        dilationH,
        dilationW,
        itime,
        iheight,
        iwidth,
        otime,
        oheight,
        owidth,
        "max_pool3d_with_indices_backward()",
    )

    channels_last = (
        input.ndim == 5 and utils.suggest_memory_format(input) == torch.channels_last_3d
    )
    if input.ndim == 4:
        input_channels_last_check = input.unsqueeze(0)
        channels_last = (
            not input_channels_last_check.is_contiguous()
        ) and input_channels_last_check.is_contiguous(
            memory_format=torch.channels_last_3d
        )

    grad_input = input.new_empty(input.shape)

    if channels_last:
        grad_input = grad_input.to(memory_format=torch.channels_last_3d)

    return grad_input


def check_grid_sampler_common(input: Tensor, grid: Tensor):
    torch._check(
        input.device == grid.device,
        lambda: (
            f"grid_sampler(): expected input and grid to be on same device, but input "
            f"is on {input.device} and grid is on {grid.device}"
        ),
    )
    torch._check(
        input.layout == torch.strided and grid.layout == torch.strided,
        lambda: (
            f"grid_sampler(): expected input and grid to have torch.strided layout, but "
            f"input has {input.layout} and grid has {grid.layout}"
        ),
    )
    torch._check(
        input.shape[0] == grid.shape[0],
        lambda: (
            f"grid_sampler(): expected grid and input to have same batch size, but got "
            f"input with sizes {input.shape} and grid with sizes {grid.shape}"
        ),
    )
    torch._check(
        grid.shape[-1] == input.ndim - 2,
        lambda: (
            f"grid_sampler(): expected grid to have size {input.ndim - 2} in last "
            f"dimension, but got grid with sizes {grid.shape}"
        ),
    )

    for i in range(2, input.ndim):
        torch._check(
            input.shape[i] > 0,
            lambda: (
                f"grid_sampler(): expected input to have non-empty spatial dimensions, "
                f"but input has sizes {input.shape} with dimension {i} being empty"
            ),
        )


class GridSamplerInterpolation(Enum):
    BILINEAR = 0
    NEAREST = 1
    BICUBIC = 2


def check_grid_sampler_3d(input: Tensor, grid: Tensor, interpolation_mode: int):
    torch._check(
        input.ndim == 5 and input.ndim == grid.ndim,
        lambda: (
            f"grid_sampler(): expected 5D input and grid with same number of "
            f"dimensions, but got input with sizes {input.shape}"
            f" and grid with sizes {grid.shape}"
        ),
    )
    torch._check(
        not (
            input.ndim == 5
            and interpolation_mode == GridSamplerInterpolation.BICUBIC.value
        ),
        lambda: "grid_sampler(): bicubic interpolation only supports 4D input",
    )


@register_meta(aten.grid_sampler_2d_backward.default)
def grid_sampler_2d_backward_meta(
    grad_output,
    input,
    grid,
    interpolation_mode,
    padding_mode,
    align_corners,
    output_mask,
):
    input_requires_grad = output_mask[0]
    if input_requires_grad:
        grad_input = torch.zeros_like(input, memory_format=torch.contiguous_format)
    else:
        grad_input = None
    grad_grid = torch.empty_like(grid, memory_format=torch.contiguous_format)
    return (grad_input, grad_grid)


@register_meta(aten.grid_sampler_3d)
@out_wrapper()
def grid_sampler_3d(
    input,
    grid,
    interpolation_mode,
    padding_mode,
    align_corners,
):
    check_grid_sampler_common(input, grid)
    check_grid_sampler_3d(input, grid, interpolation_mode)
    N = input.shape[0]
    C = input.shape[1]
    out_D = grid.shape[1]
    out_H = grid.shape[2]
    out_W = grid.shape[3]
    return input.new_empty((N, C, out_D, out_H, out_W))


@register_meta(aten.grid_sampler_3d_backward)
@out_wrapper("grad_input", "grad_grid")
def grid_sampler_3d_backward(
    grad_output,
    input,
    grid,
    interpolation_mode,
    padding_mode,
    align_corners,
    output_mask,
):
    check_grid_sampler_common(input, grid)
    check_grid_sampler_3d(input, grid, interpolation_mode)
    input_requires_grad = output_mask[0]
    if input_requires_grad:
        grad_input = torch.zeros_like(
            input, memory_format=torch.legacy_contiguous_format
        )
    else:
        grad_input = None
    grad_grid = torch.empty_like(grid, memory_format=torch.legacy_contiguous_format)
    return grad_input, grad_grid


@register_meta([aten.full.default])
def full(size, fill_value, *args, **kwargs):
    dtype = kwargs.get("dtype", None)
    if not dtype:
        dtype = utils.get_dtype(fill_value)
    kwargs["dtype"] = dtype
    return torch.empty(size, *args, **kwargs)


# zeros_like is special cased to work for sparse
@register_meta(aten.zeros_like.default)
def zeros_like(
    self,
    dtype=None,
    layout=None,
    device=None,
    pin_memory=None,
    memory_format=None,
):
    if layout == torch.sparse_coo:
        torch._check(
            memory_format is None,
            lambda: "memory format option is only supported by strided tensors",
        )

        res = torch.empty(
            0,
            dtype=self.dtype if dtype is None else dtype,
            layout=layout,
            device=self.device if device is None else device,
            pin_memory=pin_memory,
        )

        if self.is_sparse:
            res.sparse_resize_and_clear_(
                self.size(), self.sparse_dim(), self.dense_dim()
            )
        else:
            res.sparse_resize_and_clear_(self.size(), self.dim(), 0)

        res._coalesced_(True)
        return res
    res = aten.empty_like.default(
        self,
        dtype=dtype,
        layout=layout,
        device=device,
        pin_memory=pin_memory,
        memory_format=memory_format,
    )
    # device can be not "meta"
    res.fill_(0)
    return res


@register_meta(aten.select.int)
def meta_select(self, dim, index):
    ndim = self.dim()
    torch._check_index(
        ndim != 0,
        lambda: "select() cannot be applied to a 0-dim tensor.",
    )

    dim = dim if dim >= 0 else dim + ndim
    size = self.size(dim)

    torch._check_index(
        not (-index > size or index >= size),
        lambda: f"select(): index {index} out of range for tensor of size "
        f"{self.size()} at dimension {dim}",
    )

    index = index if index >= 0 else index + size

    new_size = list(self.size())
    new_stride = list(self.stride())

    new_storage_offset = self.storage_offset() + index * new_stride[dim]
    del new_size[dim]
    del new_stride[dim]

    return self.as_strided(new_size, new_stride, new_storage_offset)


@register_meta(aten.select_scatter.default)
def meta_select_scatter(self, src, dim, index):
    return utils.clone_preserve_strides(self)


@register_meta(aten.slice_scatter.default)
def meta_slice_scatter(self, src, dim=0, start=None, end=None, step=1):
    return utils.clone_preserve_strides(self)


# TODO: Deduplicate this with canonicalize_dim
def maybe_wrap_dim(dim: int, dim_post_expr: int, wrap_scalar: bool = True):
    if dim_post_expr <= 0:
        assert wrap_scalar
        dim_post_expr = 1
    min = -dim_post_expr
    max = dim_post_expr - 1
    assert not (dim < min or dim > max), f"dim {dim} out of bounds ({min}, {max})"
    if dim < 0:
        dim += dim_post_expr
    return dim


def ensure_nonempty_size(t, dim):
    return 1 if t.dim() == 0 else t.shape[dim]


# From aten/src/ATen/native/ScatterGatherChecks.h
def gather_shape_check(self, dim, index):
    self_dims = max(self.dim(), 1)
    index_dims = max(index.dim(), 1)
    torch._check(
        self_dims == index_dims,
        lambda: "Index tensor must have the same number of dimensions as input tensor",
    )
    for i in range(self_dims):
        if i != dim:
            torch._check(
                ensure_nonempty_size(index, i) <= ensure_nonempty_size(self, i),
                lambda: f"Size does not match at dimension {i} expected index {index.shape}"
                + f" to be smaller than self {self.shape} apart from dimension {dim}",
            )


@register_meta(aten.gather.default)
def meta_gather(self, dim, index, sparse_grad=False):
    wrapped_dim = maybe_wrap_dim(dim, self.dim())
    is_index_empty = index.numel() == 0
    if not is_index_empty:
        torch._check(
            index.dtype == torch.long,
            lambda: f"gather(): Expected dtype int64 for index, but got {index.dtype}",
        )
        gather_shape_check(self, wrapped_dim, index)
    return self.new_empty(index.shape)


# From aten/src/ATen/native/TensorAdvancedIndexing.cpp
def get_operator_enum(reduce_, use_new_options=False):
    if use_new_options:
        if reduce_ == "sum":
            return "REDUCE_ADD"
        elif reduce_ == "prod":
            return "REDUCE_MULTIPLY"
        elif reduce_ == "mean":
            return "REDUCE_MEAN"
        elif reduce_ == "amax":
            return "REDUCE_MAXIMUM"
        elif reduce_ == "amin":
            return "REDUCE_MINIMUM"
        torch._check(
            False,
            lambda: "reduce argument must be either sum, prod, mean, amax or amin.",
        )
        return
    else:
        if reduce_ == "add":
            return "REDUCE_ADD"
        elif reduce_ == "multiply":
            return "REDUCE_MULTIPLY"
        torch._check(False, lambda: "reduce argument must be either add or multiply.")
        return


# From aten/src/ATen/native/ScatterGatherChecks.h
def scatter_gather_dtype_check(method_name, self, index, src_opt=None):
    if index.numel() != 0:
        torch._check(
            index.dtype == torch.long,
            lambda: f"{method_name}(): Expected dtype int64 for index",
        )

    if src_opt is not None:
        torch._check(
            self.dtype == src_opt.dtype,
            lambda: f"{method_name}(): Expected self.dtype to be equal to src.dtype",
        )


def ensure_nonempty_dim(dim):
    return max(dim, 1)


# From aten/src/ATen/native/ScatterGatherChecks.h
def scatter_shape_check(self, dim, index, src_opt=None):
    if index.numel() == 0:
        return
    torch._check(
        ensure_nonempty_dim(self.dim()) == ensure_nonempty_dim(index.dim()),
        lambda: "Index tensor must have the same number of dimensions as self tensor",
    )

    is_wrong_shape = False
    self_dims = ensure_nonempty_dim(self.dim())

    # Check: index.size(d) <= self.size(d) for all d != dim
    for d in range(self_dims):
        index_d_size = ensure_nonempty_size(index, d)
        if d == dim:
            continue
        if index_d_size > ensure_nonempty_size(self, d):
            is_wrong_shape = True
            break

    # Check: index.size(d) <= src.size(d) for all d if src is Tensor
    if not is_wrong_shape and src_opt is not None:
        for d in range(self_dims):
            index_d_size = ensure_nonempty_size(index, d)
            if index_d_size > ensure_nonempty_size(src_opt, d):
                is_wrong_shape = True
                break

    if src_opt is not None:
        torch._check(
            ensure_nonempty_dim(self.dim()) == ensure_nonempty_dim(index.dim()),
            lambda: "Index tensor must have the same number of dimensions as self tensor",
        )
        torch._check(
            not is_wrong_shape,
            lambda: f"Expected index {index.shape} to be smaller than self {self.shape}"
            + f" apart from dimension {dim} and to be smaller than src {src_opt.shape}",
        )
    else:
        torch._check(
            not is_wrong_shape,
            lambda: f"Expected index {index.shape} to be smaller than self {self.shape}"
            + f" apart from dimension {dim}",
        )


# From aten/src/ATen/native/TensorAdvancedIndexing.cpp
def scatter_meta_impl(self, dim, index, src=None, reduce_=None, use_new_options=False):
    wrapped_dim = maybe_wrap_dim(dim, self.dim())
    scatter_gather_dtype_check("scatter", self, index, src)
    scatter_shape_check(self, wrapped_dim, index, src)
    if reduce_ is not None:
        # Check if we have a valid reduce operator.
        get_operator_enum(reduce_, use_new_options)


@register_meta(aten.scatter_add.default)
def meta_scatter_add(self, dim, index, src):
    scatter_meta_impl(self, dim, index, src, "add")
    return self.new_empty(self.shape)


@register_meta(aten.scatter_add_)
def meta_scatter_add_(self, dim, index, src):
    scatter_meta_impl(self, dim, index, src, "add")
    return self


@register_meta(
    [
        aten.scatter.src,
        aten.scatter.value,
        aten.scatter.reduce,
        aten.scatter.value_reduce,
    ]
)
@out_wrapper()
def meta_scatter(self, dim, index, src_or_value, reduce=None):
    src = src_or_value if isinstance(src_or_value, torch.Tensor) else None
    scatter_meta_impl(self, dim, index, src, reduce)
    return self.new_empty(self.shape)


@register_meta(
    [
        aten.scatter_.src,
        aten.scatter_.value,
        aten.scatter_.reduce,
        aten.scatter_.value_reduce,
    ]
)
def meta_scatter_(self, dim, index, src_or_value, reduce=None):
    src = src_or_value if isinstance(src_or_value, torch.Tensor) else None
    scatter_meta_impl(self, dim, index, src, reduce)
    return self


@register_meta(
    [
        aten._scaled_dot_product_flash_attention,
    ]
)
def meta__scaled_dot_product_flash(
    query: Tensor,
    key: Tensor,
    value: Tensor,
    dropout_p: float = 0.0,
    is_causal: bool = False,
    return_debug_mask: bool = False,
    scale: Optional[float] = None,
):
    batch_size = query.size(0)
    num_heads = query.size(1)
    max_seqlen_batch_q = query.size(2)
    head_dim = query.size(3)

    max_seqlen_batch_k = key.size(2)
    Nnz_q = batch_size * max_seqlen_batch_q

    query_t = query.transpose(1, 2)
    query_reshaped = query_t.reshape(Nnz_q, num_heads, head_dim)
    attention = torch.empty_like(query_reshaped, device=query.device)
    attention = attention.view(
        batch_size, max_seqlen_batch_q, num_heads, head_dim
    ).transpose(1, 2)

    if device_hint(query) == "cpu":
        logsumexp = torch.empty(
            (
                batch_size,
                max_seqlen_batch_q,
                num_heads,
            ),
            dtype=torch.float,
            device=query.device,
        ).transpose(1, 2)
        return (
            attention,
            logsumexp,
            torch.empty((), dtype=torch.int32, device="meta"),
            torch.empty((), dtype=torch.int32, device="meta"),
            0,
            0,
            torch.empty((), dtype=torch.long, device="meta"),
            torch.empty((), dtype=torch.long, device="meta"),
            torch.empty((), dtype=query.dtype, device=query.device),
        )
    max_seqlen_q = math.ceil(max_seqlen_batch_q / 16) * 16
    logsumexp = torch.empty(
        (batch_size, num_heads, max_seqlen_q),
        dtype=torch.float,
        device=query.device,
    )
    cumulative_sequence_length_q = torch.empty(
        batch_size + 1, dtype=torch.int32, device="meta"
    )
    cumulative_sequence_length_k = torch.empty(
        batch_size + 1, dtype=torch.int32, device="meta"
    )

    if return_debug_mask:
        blocksize_c = 128 if head_dim > 64 else 256
        max_seqlen_k = math.ceil(max_seqlen_batch_q / blocksize_c)
        if max_seqlen_batch_k <= 128:
            max_seqlen_k = 128
        elif max_seqlen_batch_k <= 256:
            max_seqlen_k = 256
        debug_mask = torch.empty(
            (batch_size, num_heads, max_seqlen_q, max_seqlen_k),
            dtype=query.dtype,
            device=query.device,
        )
    else:
        debug_mask = torch.empty(0, dtype=query.dtype, device=query.device)

    # Note [Seed and Offset]: device for seed and offset below depends on whether we are
    # capturing or not, but at the time of tracing we don't know if we
    # are going to use cudagraphs or not, so we return meta tensors here
    # it's possible we'll need to have some special handling in inductor for sdpa

    return (
        attention,
        logsumexp,
        cumulative_sequence_length_q,
        cumulative_sequence_length_k,
        max_seqlen_batch_q,
        max_seqlen_batch_k,
        torch.empty((), dtype=torch.long, device="meta"),
        torch.empty((), dtype=torch.long, device="meta"),
        debug_mask,
    )


@register_meta(
    [
        aten._scaled_dot_product_flash_attention_backward,
    ]
)
def meta__scaled_dot_product_flash_backward(
    grad_out: Tensor,
    query: Tensor,
    key: Tensor,
    value: Tensor,
    out: Tensor,
    logsumexp: Tensor,
    cum_seq_q: Tensor,
    cum_seq_k: Tensor,
    max_q: int,
    max_k: int,
    dropout_p: float,
    is_causal: bool,
    philox_seed: Tensor,
    philox_offset: Tensor,
    scale: Optional[float] = None,
):
    batch_size = query.size(0)
    num_heads = query.size(1)
    head_dim = query.size(3)
    len_q = query.size(2) if device_hint(query) == "cpu" else max_q
    len_k = key.size(2) if device_hint(query) == "cpu" else max_k

    grad_q = torch.empty_permuted(
        (batch_size, num_heads, len_q, head_dim),
        (0, 2, 1, 3),
        dtype=query.dtype,
        device=query.device,
    )
    grad_k = torch.empty_permuted(
        (batch_size, num_heads, len_k, head_dim),
        (0, 2, 1, 3),
        dtype=key.dtype,
        device=key.device,
    )
    grad_v = torch.empty_permuted(
        (batch_size, num_heads, len_k, head_dim),
        (0, 2, 1, 3),
        dtype=value.dtype,
        device=value.device,
    )

    return grad_q, grad_k, grad_v


@register_meta(
    [
        aten._scaled_dot_product_efficient_attention,
    ]
)
def meta__scaled_dot_product_efficient(
    query: Tensor,
    key: Tensor,
    value: Tensor,
    attn_bias: Optional[Tensor],
    compute_log_sumexp: bool,
    dropout_p=0.0,
    is_causal: bool = False,
    scale: Optional[float] = None,
):
    query = query.transpose(1, 2)
    key = key.transpose(1, 2)
    value = value.transpose(1, 2)

    B = query.size(0)
    M = query.size(1)
    N = key.size(1)
    num_heads = query.size(-2)
    K = query.size(-1)
    Kv = value.size(-1)

    res = torch.empty(B, M, num_heads, Kv, dtype=query.dtype, device=query.device)

    logsumexp_dim = math.ceil(M / 32) * 32 if compute_log_sumexp else 0
    logsum_exp = torch.empty(
        (B, num_heads, logsumexp_dim),
        dtype=torch.float,
        device=query.device,
    )

    res = res.transpose(1, 2)

    # See Note [Seed and Offset]:
    seed = torch.empty((), dtype=torch.long, device="meta")
    offset = torch.empty((), dtype=torch.long, device="meta")

    return res, logsum_exp, seed, offset


@register_meta(
    [
        aten._scaled_dot_product_efficient_attention_backward,
    ]
)
def meta__scaled_dot_product_efficient_backward(
    grad_out: Tensor,
    query: Tensor,
    key: Tensor,
    value: Tensor,
    attn_bias: Optional[Tensor],
    out: Tensor,
    logsumexp: Tensor,
    philox_seed: Tensor,
    philox_offset: Tensor,
    dropout_p: float,
    grad_input_mask: List[bool],
    is_causal: bool = False,
    scale: Optional[float] = None,
):
    batch_size = query.size(0)
    num_heads = query.size(1)
    max_q = query.size(2)
    head_dim = query.size(3)

    max_k = key.size(2)

    grad_q = torch.empty_permuted(
        (batch_size, num_heads, max_q, head_dim),
        (0, 2, 1, 3),
        dtype=query.dtype,
        device=query.device,
    )
    grad_k = torch.empty_permuted(
        (batch_size, num_heads, max_k, head_dim),
        (0, 2, 1, 3),
        dtype=key.dtype,
        device=key.device,
    )
    grad_v = torch.empty_permuted(
        (batch_size, num_heads, max_k, head_dim),
        (0, 2, 1, 3),
        dtype=value.dtype,
        device=value.device,
    )
    grad_bias = None
    if attn_bias is not None and grad_input_mask[3]:
        grad_bias = torch.empty_strided(
            attn_bias.size(),
            attn_bias.stride(),
            dtype=attn_bias.dtype,
            device=attn_bias.device,
        )

    return grad_q, grad_k, grad_v, grad_bias


@register_meta([aten.scatter_reduce.two, aten.scatter_reduce.two_out])
@out_wrapper()
def meta_scatter_reduce_two(self, dim, index, src, reduce, include_self=True):
    scatter_meta_impl(self, dim, index, src, reduce, use_new_options=True)
    return self.new_empty(self.shape)


@register_meta(aten.scatter_reduce_.two)
def meta_scatter_reduce__two(self, dim, index, src, reduce, include_self=True):
    scatter_meta_impl(self, dim, index, src, reduce, use_new_options=True)
    return self


@register_meta([aten.multinomial.default, aten.multinomial.out])
@out_wrapper()
def meta_multinomial(input, num_samples, replacement=False, *, generator=None):
    torch._check(
        0 < input.dim() <= 2,
        lambda: f"The probabilty distributions dimensions must be 1 or 2, but got {input.dim()}",
    )
    if input.dim() == 1:
        return torch.empty(num_samples, dtype=torch.long, device=input.device)
    return torch.empty(
        input.size(0), num_samples, dtype=torch.long, device=input.device
    )


def multiply_integers(vs):
    r = 1
    for v in vs:
        r *= v
    return r


def upsample_common_check(input_size, output_size, num_spatial_dims):
    torch._check(
        len(output_size) == num_spatial_dims,
        lambda: f"It is expected output_size equals to {num_spatial_dims}, but got size {len(output_size)}",
    )
    expected_input_dims = num_spatial_dims + 2  # N, C, ...
    torch._check(
        len(input_size) == expected_input_dims,
        lambda: f"It is expected input_size equals to {expected_input_dims}, but got size {len(input_size)}",
    )

    torch._check(
        all(s > 0 for s in input_size[2:]) and all(s > 0 for s in output_size),
        lambda: f"Input and output sizes should be greater than 0, but got "
        f"input size {input_size} and output size {output_size}",
    )

    nbatch, channels = input_size[:2]
    return (nbatch, channels, *output_size)


@register_meta(aten.upsample_nearest1d.default)
def upsample_nearest1d(input, output_size, scales=None):
    torch._check(
        input.numel() != 0 or multiply_integers(input.size()[1:]),
        lambda: f"Non-empty 3D data tensor expected but got a tensor with sizes {input.size()}",
    )
    full_output_size = upsample_common_check(
        input.size(), output_size, num_spatial_dims=1
    )
    return input.new_empty(full_output_size).to(
        memory_format=utils.suggest_memory_format(input)
    )


@register_meta(aten.upsample_nearest2d.default)
def upsample_nearest2d(input, output_size, scales_h=None, scales_w=None):
    torch._check(
        input.numel() != 0 or multiply_integers(input.size()[1:]),
        lambda: f"Non-empty 4D data tensor expected but got a tensor with sizes {input.size()}",
    )
    full_output_size = upsample_common_check(
        input.size(), output_size, num_spatial_dims=2
    )
    output = input.new_empty(full_output_size)

    # convert output to correct memory format, if necessary
    memory_format = utils.suggest_memory_format(input)

    # following "heuristic: only use channels_last path when it's faster than the contiguous path"
    _, n_channels, _, _ = input.shape
    if input.device.type == "cuda" and n_channels < 4:
        memory_format = torch.contiguous_format

    output = output.contiguous(memory_format=memory_format)

    return output


@register_meta(aten.upsample_nearest2d_backward.default)
def upsample_nearest2d_backward(
    grad_output: Tensor,
    output_size: Sequence[Union[int, torch.types.SymInt]],
    input_size: Sequence[Union[int, torch.types.SymInt]],
    scales_h: Optional[float] = None,
    scales_w: Optional[float] = None,
):
    full_output_size = upsample_common_check(
        input_size, output_size, num_spatial_dims=2
    )
    torch._check(
        grad_output.ndim == 4,
        lambda: f"Expected grad_output to be a tensor of dimension 4 but got: dimension {grad_output.ndim}",
    )
    for i in range(4):
        torch._check(
            grad_output.size(i) == full_output_size[i],
            lambda: (
                f"Expected grad_output to have the same shape as output;"
                f" output.size({i}) = {full_output_size[i]}"
                f" but got grad_output.size({i}) = {grad_output.size(i)}"
            ),
        )

    return grad_output.new_empty(input_size).to(
        memory_format=utils.suggest_memory_format(grad_output)
    )  # type: ignore[call-overload]


@register_meta(aten.upsample_nearest3d.default)
def upsample_nearest3d(input, output_size, scales_d=None, scales_h=None, scales_w=None):
    torch._check(
        input.numel() != 0 or multiply_integers(input.size()[1:]),
        lambda: f"Non-empty 5D data tensor expected but got a tensor with sizes {input.size()}",
    )
    full_output_size = upsample_common_check(
        input.size(), output_size, num_spatial_dims=3
    )
    return input.new_empty(full_output_size).to(
        memory_format=utils.suggest_memory_format(input)
    )


@register_meta(
    [
        aten.sort.default,
        aten.sort.stable,
        aten.sort.values,
        aten.sort.values_stable,
    ]
)
def meta_sort(self, stable=None, dim=-1, descending=False, values=None, indices=None):
    v, i = torch.empty_like(self), torch.empty_like(self, dtype=torch.int64)
    if values is not None and indices is not None:
        assert isinstance(values, TensorLike)
        assert isinstance(indices, TensorLike)
        # Makes sure values and indices have the same strides. For cases where
        # these have different shapes, like (5, 10, 5) and (0) in msort.
        out_shape = v.shape
        out_stride = v.stride()
        values = _maybe_resize_out(values, out_shape)
        indices = _maybe_resize_out(indices, out_shape)
        values.as_strided_(out_shape, out_stride)
        indices.as_strided_(out_shape, out_stride)
        _safe_copy_out(copy_from=v, copy_to=values)  # type: ignore[arg-type]
        _safe_copy_out(copy_from=i, copy_to=indices)  # type: ignore[arg-type]
        return values, indices
    return v, i


@register_meta(aten.argsort.stable)
def meta_argsort(self, *, stable, dim=-1, descending=False):
    return meta_sort(self, stable=stable, dim=dim, descending=descending)[1]


def rnn_cell_checkSizes(
    input_gates, hidden_gates, input_bias, hidden_bias, factor, prev_hidden
):
    torch._check(input_gates.ndim == 2, lambda: f"{input_gates.ndim} != 2")
    torch._check(
        input_gates.shape == hidden_gates.shape,
        lambda: f"{input_gates.shape} != {hidden_gates.shape}",
    )
    gates_size = input_gates.size(1)
    if input_bias is not None:
        torch._check(input_bias.ndim == 1, lambda: f"{input_bias.ndim} != 1")
        torch._check(
            input_bias.numel() == gates_size,
            lambda: f"{input_bias.numel()} != {gates_size}",
        )
        torch._check(
            input_bias.shape == hidden_bias.shape,
            lambda: f"{input_bias.shape} != {hidden_bias.shape}",
        )
    torch._check(prev_hidden.ndim == 2, lambda: f"{prev_hidden.ndim} != 2")
    expected_prev_hidden_numel = input_gates.size(0) * gates_size // factor
    torch._check(
        prev_hidden.numel() == expected_prev_hidden_numel,
        lambda: f"{prev_hidden.numel()} != {input_gates.size(0)} * {gates_size} // {factor} (aka {expected_prev_hidden_numel})",
    )
    torch._check(
        all(
            x.device == input_gates.device
            for x in [hidden_gates, input_bias, hidden_bias, prev_hidden]
        ),
        lambda: "expected all inputs to be same device",
    )


@register_meta(aten._thnn_fused_lstm_cell.default)
def _thnn_fused_lstm_cell_meta(
    input_gates, hidden_gates, cx, input_bias=None, hidden_bias=None
):
    rnn_cell_checkSizes(input_gates, hidden_gates, input_bias, hidden_bias, 4, cx)
    workspace = torch.empty_like(input_gates, memory_format=torch.contiguous_format)
    hy = torch.empty_like(cx, memory_format=torch.contiguous_format)
    cy = torch.empty_like(cx, memory_format=torch.contiguous_format)
    return (hy, cy, workspace)


@register_meta(aten._cudnn_rnn.default)
def _cudnn_rnn(
    input,
    weight,
    weight_stride0,
    weight_buf,
    hx,
    cx,
    mode,
    hidden_size,
    proj_size,
    num_layers,
    batch_first,
    dropout,
    train,
    bidirectional,
    batch_sizes,
    dropout_state,
):
    is_input_packed = len(batch_sizes) != 0
    if is_input_packed:
        seq_length = len(batch_sizes)
        mini_batch = batch_sizes[0]
        batch_sizes_sum = input.shape[0]
    else:
        seq_length = input.shape[1] if batch_first else input.shape[0]
        mini_batch = input.shape[0] if batch_first else input.shape[1]
        batch_sizes_sum = -1

    num_directions = 2 if bidirectional else 1
    out_size = proj_size if proj_size != 0 else hidden_size
    if is_input_packed:
        out_shape = [batch_sizes_sum, out_size * num_directions]
    else:
        out_shape = (
            [mini_batch, seq_length, out_size * num_directions]
            if batch_first
            else [seq_length, mini_batch, out_size * num_directions]
        )
    output = input.new_empty(out_shape)

    cell_shape = [num_layers * num_directions, mini_batch, hidden_size]
    if cx is None:
        cy = torch.empty(0, device=input.device)
    else:
        cy = cx.new_empty(cell_shape)

    hy = hx.new_empty([num_layers * num_directions, mini_batch, out_size])

    # TODO: Query cudnnGetRNNTrainingReserveSize (expose to python)
    reserve_shape = 0 if train else 0
    reserve = input.new_empty(reserve_shape, dtype=torch.uint8)

    return output, hy, cy, reserve, weight_buf


@register_meta(aten.mkldnn_rnn_layer.default)
def mkldnn_rnn_layer(
    input,
    w0,
    w1,
    w2,
    w3,
    hx_,
    cx_,
    reverse,
    batch_sizes,
    mode,
    hidden_size,
    num_layers,
    has_biases,
    bidirectional,
    batch_first,
    train,
):
    seq_length = input.shape[1] if batch_first else input.shape[0]
    mini_batch = input.shape[0] if batch_first else input.shape[1]
    output_chanels = hidden_size
    out_shape = (
        [mini_batch, seq_length, output_chanels]
        if batch_first
        else [seq_length, mini_batch, output_chanels]
    )
    output = input.new_empty(out_shape)
    if hx_ is None:
        hy = torch.empty(0, device=input.device)
    else:
        hy = hx_.new_empty(hx_.shape)
    if cx_ is None:
        cy = torch.empty(0, device=input.device)
    else:
        cy = cx_.new_empty(cx_.shape)
    workspace = torch.empty(0, device=input.device, dtype=torch.uint8)
    return output, hy, cy, workspace


def zero_numel_check_dims(self, dim, fn_name):
    if self.ndim == 0:
        torch._check_index(
            dim == 0 or dim == -1,
            lambda: f"{fn_name}: Expected reduction dim -1 or 0 for scalar but got {dim}",
        )
    else:
        torch._check_index(
            self.size(dim) != 0,
            lambda: f"{fn_name}: Expected reduction dim {dim} to have non-zero size.",
        )


# From aten/src/ATen/native/ReduceOps.cpp
def check_argmax_argmin(name, self, dim):
    if dim is not None:
        dim = maybe_wrap_dim(dim, self.dim())
        zero_numel_check_dims(self, dim, name)
    else:
        torch._check(
            self.numel() != 0,
            lambda: f"{name}: Expected reduction dim to be specified for input.numel() == 0.",
        )


@register_meta([aten.argmax.default, aten.argmin.default])
def argmax_argmin_meta(self, dim=None, keepdim=False):
    check_argmax_argmin("argmax", self, dim)
    dims = utils.reduction_dims(self.shape, (dim,) if dim is not None else None)
    shape = _compute_reduction_shape(self, dims, keepdim)
    return self.new_empty(shape, dtype=torch.int64)


@register_meta(aten.scalar_tensor.default)
def scalar_tensor(s, dtype=None, layout=None, device=None, pin_memory=None):
    return torch.empty(
        (), dtype=dtype, layout=layout, device=device, pin_memory=pin_memory
    )


@register_meta(aten.topk.default)
def topk_meta(self, k, dim=-1, largest=True, sorted=True):
    # From aten/src/ATen/native/Sorting.cpp
    dim = maybe_wrap_dim(dim, self.dim(), wrap_scalar=True)
    torch._check(
        k >= 0 and k <= (self.size(dim) if self.dim() > 0 else 1),
        lambda: "selected index k out of range",
    )
    sliceSize = 1 if self.dim() == 0 else self.size(dim)
    torch._check(k >= 0 and k <= sliceSize, lambda: "k not in range for dimension")

    topKSize = list(self.shape)
    if len(topKSize) > 0:
        topKSize[dim] = k
    return self.new_empty(topKSize), self.new_empty(topKSize, dtype=torch.int64)


legacy_contiguous_memory_format = torch.contiguous_format


# From aten/src/ATen/native/cuda/RNN.cu
def checkLSTMBackwardSizes(grad_hy, grad_cy, cx, cy, workspace):
    defined_grad = grad_hy if grad_hy is not None else grad_cy
    torch._check(defined_grad.dim() == 2, lambda: "")
    exp_size = defined_grad.size()
    if grad_hy is not None:
        torch._check(grad_hy.size() == exp_size, lambda: "")
    if grad_cy is not None:
        torch._check(grad_cy.size() == exp_size, lambda: "")
    torch._check(cx.size() == exp_size, lambda: "")
    torch._check(cy.size() == exp_size, lambda: "")
    torch._check(workspace.dim() == 2, lambda: "")
    torch._check(workspace.numel() == exp_size[0] * exp_size[1] * 4, lambda: "")


# From aten/src/ATen/native/cuda/RNN.cu
@register_meta(aten._thnn_fused_lstm_cell_backward_impl.default)
def _thnn_fused_lstm_cell_backward_impl(grad_hy, grad_cy, cx, cy, workspace, has_bias):
    if grad_hy is None and grad_cy is None:
        return None, None, None
    checkLSTMBackwardSizes(grad_hy, grad_cy, cx, cy, workspace)
    grad_gates = torch.empty_like(
        workspace, memory_format=legacy_contiguous_memory_format
    )
    grad_cx = torch.empty_like(cx, memory_format=legacy_contiguous_memory_format)
    grad_bias = grad_gates.sum(0, keepdim=False) if has_bias else None
    return grad_gates, grad_cx, grad_bias


@register_meta(aten.pixel_shuffle.default)
def meta_pixel_shuffle(self, upscale_factor):
    assert (
        len(self.shape) > 2 and self.shape[-3] % (upscale_factor * upscale_factor) == 0
    ), f"Invalid input shape for pixel_shuffle: {self.shape} with upscale_factor = {upscale_factor}"

    def is_channels_last(ten):
        return torch._prims_common.suggest_memory_format(ten) == torch.channels_last

    def pick_memory_format():
        if is_channels_last(self):
            if device_hint(self) == "cuda":
                return torch.contiguous_format
            else:
                return torch.channels_last
        elif self.is_contiguous(memory_format=torch.contiguous_format):
            return torch.contiguous_format
        elif self.is_contiguous(memory_format=torch.preserve_format):
            return torch.preserve_format

    C = self.shape[-3] // (upscale_factor * upscale_factor)
    Hr = self.shape[-2] * upscale_factor
    Wr = self.shape[-1] * upscale_factor
    out_shape = (*self.shape[:-3], C, Hr, Wr)

    out = self.new_empty(out_shape)
    out = out.to(memory_format=pick_memory_format())  # type: ignore[call-overload]
    return out


@register_meta(aten.mkldnn_rnn_layer_backward.default)
def mkldnn_rnn_layer_backward(
    input,
    weight0,
    weight1,
    weight2,
    weight3,
    hx_,
    cx_tmp,
    output,
    hy_,
    cy_,
    grad_output_r_opt,
    grad_hy_r_opt,
    grad_cy_r_opt,
    reverse,
    mode,
    hidden_size,
    num_layers,
    has_biases,
    train,
    bidirectional,
    batch_sizes,
    batch_first,
    workspace,
):
    diff_x = input.new_empty(input.shape)
    diff_hx = hx_.new_empty(hx_.shape)
    diff_cx = cx_tmp.new_empty(cx_tmp.shape)
    diff_w1 = weight0.new_empty(weight0.shape)
    diff_w2 = weight1.new_empty(weight1.shape)
    diff_b = weight2.new_empty(weight2.shape)
    return diff_x, diff_w1, diff_w2, diff_b, diff_b, diff_hx, diff_cx


@register_meta([aten.bucketize.Tensor, aten.bucketize.Tensor_out])
@out_wrapper()
def meta_bucketize(self, boundaries, *, out_int32=False, right=False):
    return torch.empty_like(
        self, dtype=torch.int32 if out_int32 else torch.int64
    ).contiguous()


@register_meta(aten._upsample_bilinear2d_aa.default)
def meta_upsample_bilinear2d_aa(
    input, output_size, align_corners, scales_h=None, scales_w=None
):
    full_output_size = upsample_common_check(
        input.size(), output_size, num_spatial_dims=2
    )
    torch._check(
        input.numel() != 0 or all(size > 0 for size in input.size()[1:]),
        lambda: f"Non-empty 4D data tensor expected but got a tensor with sizes {input.size()}",
    )
    return input.new_empty(full_output_size).to(
        memory_format=utils.suggest_memory_format(input)
    )


# From aten/src/ATen/native/cuda/AmpKernels.cu
@register_meta(aten._amp_foreach_non_finite_check_and_unscale_.default)
def _amp_foreach_non_finite_check_and_unscale_(self, found_inf, inv_scale):
    torch._check(
        found_inf.numel() == 1, lambda: "found_inf must be a 1-element tensor."
    )
    torch._check(
        inv_scale.numel() == 1, lambda: "inv_scale must be a 1-element tensor."
    )
    torch._check(
        found_inf.dtype.is_floating_point,
        lambda: "found_inf must be a float tensor.",
    )
    torch._check(
        inv_scale.dtype.is_floating_point,
        lambda: "inv_scale must be a float tensor.",
    )


# From aten/src/ATen/native/UnaryOps.cpp
@register_meta([aten.nan_to_num.default, aten.nan_to_num.out])
@out_wrapper()
def nan_to_num(self, nan=None, posinf=None, neginf=None):
    result_size = list(self.size())
    return self.new_empty(result_size)


@register_meta(torch.ops.aten.transpose_)
def transpose_(self, dim0, dim1):
    assert self.layout not in {
        torch.sparse_csr,
        torch.sparse_csc,
        torch.sparse_bsr,
        torch.sparse_bsc,
    }, f"torch.transpose_: in-place transposition is not supported for {self.layout} layout"

    ndims = self.ndim

    dim0 = maybe_wrap_dim(dim0, ndims)
    dim1 = maybe_wrap_dim(dim1, ndims)

    if dim0 == dim1:
        return self

    size = list(self.size())
    stride = list(self.stride())

    stride[dim0], stride[dim1] = stride[dim1], stride[dim0]
    size[dim0], size[dim1] = size[dim1], size[dim0]

    self.as_strided_(size, stride)
    return self


@register_meta(torch.ops.aten.t_)
def t_(self):
    ndims = self.ndim

    if self.is_sparse:
        sparse_dim = self.sparse_dim()
        dense_dim = self.dense_dim()
        assert (
            sparse_dim <= 2 and dense_dim == 0
        ), f"t_ expects a tensor with <= 2 sparse and 0 dense dimensions, but got {sparse_dim} sparse and {dense_dim} dense dimensions"  # noqa: B950
    else:
        assert (
            self.dim() <= 2
        ), f"t_ expects a tensor with <= 2 dimensions, but self is {ndims}D"

    return transpose_(self, 0, 0 if ndims < 2 else 1)


@register_meta(aten.searchsorted)
@out_wrapper()
def meta_searchsorted(
    sorted_sequence, self, *, out_int32=False, right=False, side=None, sorter=None
):
    dtype = torch.int32 if out_int32 else torch.int64
    if isinstance(self, torch.Tensor):
        return torch.empty_like(self, dtype=dtype).contiguous()
    else:  # Scalar
        return torch.empty((), dtype=dtype, device=sorted_sequence.device)


@register_meta(aten.polygamma)
@out_wrapper()
def meta_polygamma(n: int, self: Tensor) -> Tensor:
    torch._check(n >= 0, lambda: "polygamma(n, x) does not support negative n.")
    _, result_dtype = elementwise_dtypes(
        self,
        type_promotion_kind=ELEMENTWISE_TYPE_PROMOTION_KIND.INT_TO_FLOAT,
    )
    return torch.empty_like(self, dtype=result_dtype)


def _create_unary_float_meta_func(func):
    @register_meta(func)
    @out_wrapper()
    def _f(x):
        return _elementwise_meta(
            x, type_promotion=ELEMENTWISE_PRIM_TYPE_PROMOTION_KIND.INT_TO_FLOAT
        )

    return _f


def _create_binary_float_meta_func(func):
    @register_meta(func)
    @out_wrapper()
    def _f(x, y):
        x, y = _maybe_broadcast(x, y)
        return _elementwise_meta(
            x, y, type_promotion=ELEMENTWISE_PRIM_TYPE_PROMOTION_KIND.INT_TO_FLOAT
        )

    return _f


_create_unary_float_meta_func(aten.special_airy_ai)
_create_unary_float_meta_func(aten.special_bessel_y0)
_create_unary_float_meta_func(aten.special_bessel_y1)
_create_unary_float_meta_func(aten.special_modified_bessel_i0)
_create_unary_float_meta_func(aten.special_modified_bessel_i1)
_create_unary_float_meta_func(aten.special_modified_bessel_k0)
_create_unary_float_meta_func(aten.special_modified_bessel_k1)
_create_unary_float_meta_func(aten.special_scaled_modified_bessel_k0)
_create_unary_float_meta_func(aten.special_scaled_modified_bessel_k1)


_create_binary_float_meta_func(
    [
        aten.special_chebyshev_polynomial_t.default,
        aten.special_chebyshev_polynomial_t.out,
        aten.special_chebyshev_polynomial_t.n_scalar_out,
    ]
)
_create_binary_float_meta_func(
    [
        aten.special_chebyshev_polynomial_u.default,
        aten.special_chebyshev_polynomial_u.out,
        aten.special_chebyshev_polynomial_u.n_scalar_out,
    ]
)
_create_binary_float_meta_func(
    [
        aten.special_hermite_polynomial_h.default,
        aten.special_hermite_polynomial_h.out,
        aten.special_hermite_polynomial_h.n_scalar_out,
    ]
)
_create_binary_float_meta_func(
    [
        aten.special_hermite_polynomial_he.default,
        aten.special_hermite_polynomial_he.out,
        aten.special_hermite_polynomial_he.n_scalar_out,
    ]
)
_create_binary_float_meta_func(
    [
        aten.special_laguerre_polynomial_l.default,
        aten.special_laguerre_polynomial_l.out,
        aten.special_laguerre_polynomial_l.n_scalar_out,
    ]
)


# We must also trigger meta registrations from PrimTorch ref
# decompositions
import torch._refs
import torch._refs.nn.functional
import torch._refs.special


def activate_meta():
    activate_meta_table = {}

    # For a given op, we pick the most specific decomp function from
    # global_decomp_table in the precedence order of meta > post_autograd > pre_autograd
    for type in ["meta", "post_autograd", "pre_autograd"]:
        registry = global_decomposition_table[type]

        for opo in registry:
            if opo not in activate_meta_table:
                activate_meta_table[opo] = registry[opo]

    for op_overload, fn in activate_meta_table.items():
        # Don't register meta for HigherOrderOp's decomp.
        # We can reconsider this in the future, but in general,
        # the way you do a meta for a HigherOrderOp is different from
        # OpOverload.
        if isinstance(op_overload, torch._ops.HigherOrderOperator):
            continue
        assert isinstance(op_overload, OpOverload)

        op_overload.py_impl(torch._C.DispatchKey.Meta)(fn)

        if torch._C._dispatch_has_kernel_for_dispatch_key(
            op_overload.name(), "CompositeImplicitAutograd"
        ):
            # Internally, we shouldn't be registering meta kernels for any operators that
            # have CompositeImplicitAutograd kernels.
            # Instead, we should be letting those decompositions run, and writing meta kernels
            # only for the base operators.
            if op_overload in global_decomposition_table["meta"]:
                raise RuntimeError(
                    f"{op_overload} is a CompositeImplicitAutograd op, we shouldn't "
                    "register meta function for it. Instead, we should let the decomposition run and write "
                    "meta kernels for the base operators."
                )
            pass
        elif op_overload.is_view:
            # Attempting to register a python meta kernel for a view operator.
            # We shouldn't do this, because the output will report as not having aliased storages.
            # All view ops have meta kernels in C++ today, so we should use those instead.
            pass
        elif op_overload.name() in {
            "aten::empty_strided",  # causing infinite recursion, test_meta.py
            "aten::clone",  # causing infinite recursion
            "aten::_to_copy",  # causing infinite recursion, test_serialization.py -k test_tensor_subclass_getstate_overwrite  # noqa: B950
            "aten::copy_",  # Exception not raised, test_torch.py -k test_storage_meta_errors_cpu_int64  # noqa: B950
            "aten::constant_pad_nd",  # requires_grad mismatch, test_ops.py -k test_fake_crossref_backward_amp_istft_cuda_float32  # noqa: B950
            "aten::rot90",  # requires_grad mismatch! test_ops.py -k test_fake_crossref_backward_amp_rot90_cuda_float32  # noqa: B950
            "aten::as_strided_scatter",  # requires_grad mismatch, test_ops.py -k test_fake_crossref_backward_no_amp_as_strided_scatter_cuda_float32  # noqa: B950
        }:
            pass
        else:
            if "mkldnn::" in op_overload.name():
                _meta_lib_dont_use_me_use_register_meta_for_mkldnn.impl(op_overload, fn)
            elif "mkl::" in op_overload.name():
                _meta_lib_dont_use_me_use_register_meta_for_mkl.impl(op_overload, fn)
            elif "onednn::" in op_overload.name():
                _meta_lib_dont_use_me_use_register_meta_for_onednn.impl(op_overload, fn)
            else:
                _meta_lib_dont_use_me_use_register_meta.impl(op_overload, fn)


activate_meta()<|MERGE_RESOLUTION|>--- conflicted
+++ resolved
@@ -1781,27 +1781,6 @@
     )
     mask = torch.empty_like(self, dtype=torch.bool)
     return (torch.empty_like(self), mask)
-
-
-def dot_check(self, other):
-    torch._check(
-        self.dim() == 1 and other.dim() == 1,
-        lambda: f"1D tensors expected, but got {self.dim()}D and {other.dim()}D tensors",
-    )
-
-    def numel_error():
-        return (
-            f"inconsistent tensor size, expected tensor [{self.numel()}] and src [{other.numel()}] to have the"
-            f"same number of elements, but got {self.numel()} and {other.numel()} elements respectively"
-        )
-
-    torch._check(self.numel() == other.numel(), numel_error)
-
-
-@register_meta(aten.dot.default)
-def meta_dot(self, tensor):
-    dot_check(self, tensor)
-    return self.new_empty(())
 
 
 @register_meta([aten.mm.default])
@@ -2663,31 +2642,6 @@
     return real.new_empty(out_shape, dtype=corresponding_complex_dtype(real.dtype))
 
 
-<<<<<<< HEAD
-@register_meta(aten.view.dtype)
-def view_dtype(self, dtype):
-    return utils.clone_preserve_strides(self).to(dtype)
-
-
-@register_meta(aten.vdot.default)
-def vdot(self, other):
-    if not self.is_complex:
-        return torch.dot(self, other)
-
-    if self.is_conj():
-        if other.is_conj():
-            return torch.vdot(other.conj(), self.conj())
-        else:
-            return torch.dot(self.conj(), other)
-    elif other.is_conj():
-        return torch.dot(self, other.conj()).conj()
-
-    dot_check(self, other)
-    return self.new_empty(())
-
-
-=======
->>>>>>> a5e1d380
 @register_meta([aten.nonzero_static.default, aten.nonzero_static.out])
 def nonzero_static(self, *, size: int, fill_value: int = -1):
     return self.new_empty((size, self.dim()), dtype=torch.long)
