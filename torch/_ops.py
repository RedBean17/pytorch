import contextlib
import ctypes
import sys
import types

import torch._C

import torch.jit
from torch import _utils_internal

# Query `hasattr` only once.

_SET_GLOBAL_FLAGS = hasattr(sys, "getdlopenflags") and hasattr(sys, "setdlopenflags")


@contextlib.contextmanager
def dl_open_guard():
    """
    Context manager to set the RTLD_GLOBAL dynamic linker flag while we open a
    shared library to load custom operators.
    """
    if _SET_GLOBAL_FLAGS:
        old_flags = sys.getdlopenflags()
        sys.setdlopenflags(old_flags | ctypes.RTLD_GLOBAL)
    yield
    if _SET_GLOBAL_FLAGS:
        sys.setdlopenflags(old_flags)


<<<<<<< HEAD
=======
def has_key(op, k):
    return (
        torch._C._dispatch_has_kernel_for_dispatch_key(op.name(), k)
        or k in op.py_kernels
    )


# TODO(voz) We are missing an entire axis of registration - Modes for the python key
class PyOperatorABC(ABC):
    def __call__(self, *args, **kwargs):
        pass

    def py_impl(self, dispatch_key, fn):
        pass

    def name(self):
        pass


is_included_in_alias = torch._C._dispatch_is_included_in_alias

DispatchKey = torch._C.DispatchKey

# Equivalent to computeDispatchTableEntryWithDebug
def resolve_key(op: PyOperatorABC, k: DispatchKey):  # type: ignore[valid-type]
    # 1. (Direct) operator registration
    if has_key(op, k):
        return k
    # 2.1 Use CompositeExplicitAutogradNonFunctional kernel if available
    cand = DispatchKey.CompositeExplicitAutogradNonFunctional
    if (k == DispatchKey.Undefined or is_included_in_alias(k, cand)) and has_key(
        op, cand
    ):
        return cand
    # 2.2 Use CompositeExplicitAutograd kernel if available
    cand = DispatchKey.CompositeExplicitAutograd
    if (k == DispatchKey.Undefined or is_included_in_alias(k, cand)) and has_key(
        op, cand
    ):
        return cand
    has_backend_kernel = torch._C._dispatch_has_kernel_for_any_dispatch_key(
        op.name(), torch._C._dispatch_get_backend_keyset_from_autograd(k)
    ) or has_key(op, DispatchKey.CompositeExplicitAutograd)
    # 2.3. Use CompositeImplicitAutograd kernel if available
    cand = DispatchKey.CompositeImplicitAutogradNestedTensor
    if (
        (k != DispatchKey.Undefined and is_included_in_alias(k, cand))
        and has_key(op, cand)
        and not has_backend_kernel
    ):
        return cand
    cand = DispatchKey.CompositeImplicitAutograd
    if (k == DispatchKey.Undefined or is_included_in_alias(k, cand)) and has_key(
        op, cand
    ):
        if (
            k == DispatchKey.AutogradOther
            and torch._C._dispatch_has_kernel_for_any_dispatch_key(
                op.name(), torch._C._dispatch_autogradother_backends
            )
        ):
            raise RuntimeError("ambiguous autogradother kernel")
        elif not has_backend_kernel:
            return cand
    # 2.4. For autograd backend keys, use kernel from DispatchKey::Autograd if available
    cand = DispatchKey.Autograd
    if is_included_in_alias(k, cand) and has_key(op, cand):
        return cand
    # Backend fallback
    if torch._C._dispatch_has_backend_fallback(k):
        # The dispatch key itself will implicitly route to backend fallback.
        # This is probably not great for the pure Python implementation.
        return k
    raise RuntimeError("could not find kernel")


pyop_namespace = {}


class PyOperator(PyOperatorABC):
    def __init__(self, name):
        self._name = name
        self.table = {}
        self.python_key_mode_table = {}

        # Make _OPNamespace not scream, this whole name based association needs a good hard look
        self.__name__ = name
        pyop_namespace[name] = self

    def fallthrough(self, dispatch_key):
        self.table[dispatch_key] = self._fallthrough_fn(self, dispatch_key)

    def py_impl(self, dispatch_key_or_mode):
        def inner(fn):
            if inspect.isclass(dispatch_key_or_mode) and issubclass(
                dispatch_key_or_mode, torch.utils._python_dispatch.TorchDispatchMode
            ):
                mode = dispatch_key_or_mode
                assert mode not in self.python_key_mode_table
                # TODO(voz): Should we replace setting torch._C.DispatchKey.Python entirely with setting mode keys?
                self.python_key_mode_table[mode] = fn
                return fn

            dispatch_key = dispatch_key_or_mode
            assert (
                dispatch_key != torch._C.DispatchKey.Python
            ), "Please register a mode for the torch._C.DispatchKey.Python key instead."
            assert isinstance(dispatch_key, torch._C.DispatchKey)
            assert dispatch_key not in self.table
            self.table[dispatch_key] = fn
            return fn

        return inner

    def dispatch(self, dispatch_key, *args, **kwargs):
        from torch.utils._python_dispatch import _get_current_dispatch_mode

        if dispatch_key == torch._C.DispatchKey.Python:
            # TODO(voz): We should walk all the nodes here / turn it into a list, topmode is ok for now.
            curr_mode = type(_get_current_dispatch_mode())
            assert (
                curr_mode is not None
            ), "Illegal invocation of dispatch on torch._C.DispatchKey.Python without a mode."
            assert (
                curr_mode in self.python_key_mode_table
            ), f"Current active mode {curr_mode} not registered"
            # TODO(voz): The idea behind this is that we do not yet support dispatch by key + mode, only key.
            return self.python_key_mode_table[curr_mode](*args, **kwargs)

        assert dispatch_key in self.table
        return self.table[dispatch_key](*args, **kwargs)

    def __call__(self, *args, **kwargs):
        flat_args = _to_flat_tuple(args, kwargs)
        if torch.overrides.has_torch_function(flat_args):
            return torch.overrides.handle_torch_function(
                self, flat_args, *args, **kwargs
            )

        dispatch_key_set = _compute_keyset(args, kwargs)
        return self.dispatch(dispatch_key_set.highestPriorityTypeId(), *args, **kwargs)

    def name(self):
        return self.name

    # TODO(voz): Should rewrite fallthrough register as the impl for keys we do not specify
    # as opposed to being this sort of explicit thing where ops are a little too key aware...
    def _fallthrough_fn(self, operator, dispatch_key):
        def inner(*args, **kwargs):
            all_keys_after_current = torch._C._dispatch_keyset_full_after(dispatch_key)
            all_keys_after_current_masked = all_keys_after_current & _compute_keyset(
                args, kwargs
            )
            return self.dispatch(
                all_keys_after_current_masked.highestPriorityTypeId(), *args, **kwargs
            )

        return inner


def _to_flat_tuple(args, kwargs):
    flat_args, _ = torch.utils._pytree.tree_flatten(args)
    flat_kwargs, _ = torch.utils._pytree.tree_flatten(kwargs)
    flat_all = flat_args + flat_kwargs
    return flat_all


def _compute_keyset(args, kwargs):
    tensors = _get_tensors(args, kwargs)
    return key_extractor(tensors)


def _get_tensors(args, kwargs):
    flat_all = _to_flat_tuple(args, kwargs)
    tensor_args = [t for t in flat_all if isinstance(t, torch.Tensor)]
    return tuple(tensor_args)


# Note - this should maintain identical impl to the C++ dispatcher key extraction logic
# at ATen/core/dispatch/DispatchKeyExtractor.h
def key_extractor(tensors):
    key_set = torch._C._dispatch_tls_local_include_set()
    for tensor in tensors:
        key_set = key_set | torch._C._dispatch_keys(tensor)
    key_set = key_set - torch._C._dispatch_tls_local_exclude_set()
    return key_set


>>>>>>> f8e71ca3
# Each OpOverload object contains pointer to a a specific operator overload, a pointer to the parent `OpOverloadPacket` object.
# You can obtain an OpOverload object through attribute query on OpOverloadPacket.
class OpOverload:
    def __init__(self, overloadpacket, op, op_dk, schema, tags):
        self._op = op
        self._op_dk = op_dk
        self._schema = schema
        self._overloadpacket = overloadpacket
        self._tags = tags
        self._overloadname = (
            "default" if schema.overload_name == "" else schema.overload_name
        )
        self.name = self._schema.name
        if schema.overload_name:
            self.name += "." + schema.overload_name
        self.__name__ = "{}.{}".format(
            self._schema.name.split("::")[1], self._overloadname
        )
        self.__module__ = overloadpacket.__module__
        op.__module__ = overloadpacket.__module__
        self.__qualname__ = self._name
        self.__annotations__ = {}

    # it's a no-op since OpOverload object is immutable and must be unique for a given op overload.
    def __deepcopy__(self, memo=None):
        return self

    def __repr__(self):
        return "<OpOverload(op='{}.{}', overload='{}')>".format(
            *self._schema.name.split("::"), self._overloadname
        )

    def __call__(self, *args, **kwargs):
        return self._op(*args, **kwargs or {})

    def __hash__(self):
        return hash(self._op)

    # `my_namespace.my_op_name.overload_name`
    def __str__(self):
        return "{}.{}.{}".format(*self._schema.name.split("::"), self._overloadname)

    @property
    def namespace(self):
        return self._schema.name.split("::")[0]

    def decompose(self, *args, **kwargs):
<<<<<<< HEAD
        dk = "CompositeImplicitAutograd"
        if torch._C._dispatch_has_kernel_for_dispatch_key(self.name, dk):
=======
        dk = torch._C.DispatchKey.CompositeImplicitAutograd
        if dk in self.py_kernels:
            # NB: This branch is not too necessary anymore, because we can
            # apply Python CompositeImplicitAutograd *before* tracing
            # using Python dispatcher (also taking advantage of the autograd
            # formula).  But it's included for completeness
            return self.py_kernels[dk](*args, **kwargs)
        elif torch._C._dispatch_has_kernel_for_dispatch_key(self.name(), dk):
>>>>>>> f8e71ca3
            return self._op_dk(dk, *args, **kwargs)
        else:
            return NotImplemented

<<<<<<< HEAD
=======
    def py_impl(self, dispatch_key_or_mode):
        def inner(fn):
            if inspect.isclass(dispatch_key_or_mode) and issubclass(
                dispatch_key_or_mode, torch.utils._python_dispatch.TorchDispatchMode
            ):
                mode = dispatch_key_or_mode
                assert mode not in self.python_key_mode_table
                # TODO(voz): Should we replace setting torch._C.DispatchKey.Python entirely with setting mode keys?
                self.python_key_mode_table[mode] = fn
                return fn

            assert isinstance(dispatch_key_or_mode, torch._C.DispatchKey)
            assert (
                dispatch_key_or_mode != torch._C.DispatchKey.Python
            ), "Please register a mode for the torch._C.DispatchKey.Python key instead."

            self.py_kernels[dispatch_key_or_mode] = fn
            return fn

        return inner

    # This implements the pre-computation logic for the Python dispatcher.
    def __getattr__(self, attr):
        if len(attr) == 0 or not attr[0].isupper():
            raise AttributeError()

        try:
            key = torch._C._dispatch_key_parse(attr)
        except Exception as e:
            raise AttributeError()

        if key == torch._C.DispatchKey.Python:
            if not self.python_key_mode_table:
                setattr(self, attr, key)
                return key

            def handler(*args, **kwargs):
                from torch.utils._python_dispatch import _get_current_dispatch_mode

                # TODO: We also need to handle tensor subclasses here
                # TODO(voz): We should walk all the nodes here / turn it into a list, topmode is ok for now.
                curr_mode = type(_get_current_dispatch_mode())
                assert (
                    curr_mode is not None
                ), "Illegal invocation of dispatch on torch._C.DispatchKey.Python without a mode."
                if curr_mode not in self.python_key_mode_table:
                    # TODO: This path is slow, should generally encourage this
                    # case to not happen
                    return self._op_dk(key, *args, **kwargs)
                # TODO(voz): The idea behind this is that we do not yet support dispatch by key + mode, only key.
                return self.python_key_mode_table[curr_mode](*args, **kwargs)

            setattr(self, attr, handler)
            return handler

        key = resolve_key(self, key)
        r = self.py_kernels.get(key, key)
        setattr(self, attr, r)
        return r

    def name(self):
        return self._name

>>>>>>> f8e71ca3
    @property
    def overloadpacket(self):
        return self._overloadpacket

    @property
    def op(self):
        return self._op

    @property
    def tags(self):
        return self._tags

    # TODO: add more methods to expose information about input and output arguments


# OpOverloadPacket class contains pointer to a base unresolved operator that doesn't correspond to a specific operator
# You can obtain an OpOverload object through attribute query.
class OpOverloadPacket:
    def __init__(self, qualified_op_name, op_name, op, overload_names):
        # These attributes are accessible on the object through the properties
        # defined below but are immutable
        self._qualified_op_name = qualified_op_name
        self.__name__ = op_name
        self._op = op
        self._overload_names = overload_names

    # it's a no-op since OpOverloadPacket object is immutable and must be unique for a given op.
    def __deepcopy__(self, memo=None):
        return self

    def __repr__(self):
        return "<OpOverloadPacket(op='{}.{}')>".format(
            *self._qualified_op_name.split("::")
        )

    def __hash__(self):
        return hash(self._op)

    def __str__(self):
        return "{}.{}".format(*self._qualified_op_name.split("::"))

    @property
    def op(self):
        return self._op

    def __getattr__(self, key):
        # It is not a valid op_name when __file__ is passed in
        if key == "__file__":
            return "torch.ops"

        # ensure that query for dunder attributes that does not exist on
        # opoverloadpacket but instead exists on the self._op object does not unnecessarily call
        # `_get_operation_overload` (which is an expensive operation).
        # This is done to prevent any potential slowdown. This list can be extended
        # if there exists other attributes like `__name__` that only exist on self._op and not on the
        # opoverloadpacket.
        # This is ok since we are guaranteed that an overload name for an aten op can't start with '__'
        try:
            if key.startswith("__"):
                return getattr(self._op, key)
        except AttributeError:
            # for consistency because it seems weird to
            # throw an attribute error with a message containing
            # an object name different from the one the attribute
            # query was performed on.
            raise AttributeError(
                "'{}' can't have an overload name beginning with '__' and the "
                "underlying op {} has no attribute {} either.".format(
                    str(self), str(self._op), key
                )
            ) from None

        try:
            # This is ok since we are guaranteed that an overload name for an aten op can't be 'default'
            use_key = "" if key == "default" else key
            # TODO: disallow access to overloads registered by JIT
            op_, op_dk_, tags = torch._C._get_operation_overload(
                self._qualified_op_name, use_key
            )
            schema = torch._C._get_schema(self._qualified_op_name, use_key)
            overload = OpOverload(self, op_, op_dk_, schema, tags)
            # cache the overload object
            setattr(self, key, overload)
            return overload
        except RuntimeError:
            raise AttributeError(
                "The underlying op of '{}' has no overload name '{}'".format(
                    str(self), key
                )
            ) from None

    def __call__(self, *args, **kwargs):
        # overloading __call__ to ensure torch.ops.foo.bar()
        # is still callable from JIT
        # We save the function ptr as the `op` attribute on
        # OpOverloadPacket to access it here.
        return self._op(*args, **kwargs or {})

    # TODO: use this to make a __dir__
    def overloads(self):
        return [n if n else "default" for n in self._overload_names]


# Resolution of torch.fn is different from torch.ops.aten.fn
# torch.fn uses the Python argparser, matches with the
# appropriate schema, and calls into the unboxed version of the method
# torch.ops.aten.fn resolution is done via the mechanism defined in JIT.
# JIT creates a stack of all the overloads and then tries to match the
# correct one at runtime and always calls into the boxed version of the method
# Autograd codegen creates VariableType, TracerType,
# inplace or view type and python bindings.
# Aten codegen generates tensor methods for the the tensor class.

# _OpNamespace is a subclass of ModuleType because the torch script
# allows attribute lookups on modules only. Since we want torch.ops.foo.bar()
# to work from script, we need to ensure ops and foo are modules


class _OpNamespace(types.ModuleType):
    """
    An op namespace to dynamically bind Operators into Python.

    Say a user has created a custom Operator called "my_namespace::my_op". To
    call this op, the user will write torch.ops.my_namespace.my_op(...).
    At startup, this operation will not yet be bound into Python. Instead, the
    following sequence of magic tricks will occur:
    1. `torch.ops.my_namespace` will invoke the `__getattr__` magic method
       on the `torch.ops` object, which will create a new `_OpNamespace`
       object called `my_namespace` and set it as an attribute on the `ops`
       object.
    2. `torch.ops.my_namespace.my_op` will then invoke `__getattr__` on
       the `my_namespace` object, which will retrieve the operation via
       `torch.get_operation`, a function bound from C++, and then in a similar
       fashion bind this new object onto the `my_namespace` object.
    3. `torch.ops.my_namespace.my_op(...)` then calls this new operation
        and subsequent accesses will incur no further lookup (the namespace and
        operation will already exist).
    """

    def __init__(self, name):
        super(_OpNamespace, self).__init__("torch.ops." + name)
        self.name = name

    def __getattr__(self, op_name):
        # It is not a valid op_name when __file__ is passed in
        if op_name == "__file__":
            return "torch.ops"

        # Get the op `my_namespace::my_op` if available. This will also check
        # for overloads and raise an exception if there are more than one.
        namespace_name = self.name
        qualified_op_name = "{}::{}".format(namespace_name, op_name)
        try:
            op, overload_names = torch._C._jit_get_operation(qualified_op_name)
        except RuntimeError as e:
            # Turn this into AttributeError so getattr(obj, key, default)
            # works (this is called by TorchScript with __origin__)
            raise AttributeError(
                f"'_OpNamespace' '{self.name}' object has no attribute '{op_name}'"
            ) from e

        # let the script frontend know that op is identical to the builtin op
        # with qualified_op_name
        torch.jit._builtins._register_builtin(op, qualified_op_name)
        op.__module__ = self.__module__ + "." + namespace_name
        opoverloadpacket = OpOverloadPacket(
            qualified_op_name, op_name, op, overload_names
        )
        opoverloadpacket.__module__ = self.__module__ + "." + namespace_name
        # cache the opoverloadpacket to ensure that each op corresponds to
        # a unique OpOverloadPacket object
        setattr(self, op_name, opoverloadpacket)
        return opoverloadpacket


class _Ops(types.ModuleType):
    __file__ = "_ops.py"

    def __init__(self):
        super(_Ops, self).__init__("torch.ops")
        self.loaded_libraries = set()

    def __getattr__(self, name):
        # Here we are creating `torch.ops.my_namespace`
        namespace = _OpNamespace(name)
        setattr(self, name, namespace)
        return namespace

    def load_library(self, path):
        """
        Loads a shared library from the given path into the current process.

        The library being loaded may run global initialization code to register
        custom operators with the PyTorch JIT runtime. This allows dynamically
        loading custom operators. For this, you should compile your operator
        and the static registration code into a shared library object, and then
        call ``torch.ops.load_library('path/to/libcustom.so')`` to load the
        shared object.

        After the library is loaded, it is added to the
        ``torch.ops.loaded_libraries`` attribute, a set that may be inspected
        for the paths of all libraries loaded using this function.

        Args:
            path (str): A path to a shared library to load.
        """
        if sys.executable == "torch_deploy":
            return

        path = _utils_internal.resolve_library_path(path)
        with dl_open_guard():
            # Import the shared library into the process, thus running its
            # static (global) initialization code in order to register custom
            # operators with the JIT.
            ctypes.CDLL(path)
        self.loaded_libraries.add(path)


# The ops "namespace"
ops = _Ops()<|MERGE_RESOLUTION|>--- conflicted
+++ resolved
@@ -1,7 +1,10 @@
 import contextlib
 import ctypes
+import inspect
 import sys
 import types
+from abc import ABC
+from typing import Any, Dict
 
 import torch._C
 
@@ -27,8 +30,6 @@
         sys.setdlopenflags(old_flags)
 
 
-<<<<<<< HEAD
-=======
 def has_key(op, k):
     return (
         torch._C._dispatch_has_kernel_for_dispatch_key(op.name(), k)
@@ -217,10 +218,9 @@
     return key_set
 
 
->>>>>>> f8e71ca3
 # Each OpOverload object contains pointer to a a specific operator overload, a pointer to the parent `OpOverloadPacket` object.
 # You can obtain an OpOverload object through attribute query on OpOverloadPacket.
-class OpOverload:
+class OpOverload(PyOperatorABC):
     def __init__(self, overloadpacket, op, op_dk, schema, tags):
         self._op = op
         self._op_dk = op_dk
@@ -230,12 +230,15 @@
         self._overloadname = (
             "default" if schema.overload_name == "" else schema.overload_name
         )
-        self.name = self._schema.name
+        self._name = self._schema.name
         if schema.overload_name:
-            self.name += "." + schema.overload_name
+            self._name += "." + schema.overload_name
+        self.py_kernels: Dict[torch._C.DispatchKey, Any] = {}  # type: ignore[name-defined]
         self.__name__ = "{}.{}".format(
             self._schema.name.split("::")[1], self._overloadname
         )
+        # TODO(voz): Lots of shared logic around python_key_mode_table, maybe pull into base...
+        self.python_key_mode_table = {}
         self.__module__ = overloadpacket.__module__
         op.__module__ = overloadpacket.__module__
         self.__qualname__ = self._name
@@ -265,10 +268,6 @@
         return self._schema.name.split("::")[0]
 
     def decompose(self, *args, **kwargs):
-<<<<<<< HEAD
-        dk = "CompositeImplicitAutograd"
-        if torch._C._dispatch_has_kernel_for_dispatch_key(self.name, dk):
-=======
         dk = torch._C.DispatchKey.CompositeImplicitAutograd
         if dk in self.py_kernels:
             # NB: This branch is not too necessary anymore, because we can
@@ -277,13 +276,10 @@
             # formula).  But it's included for completeness
             return self.py_kernels[dk](*args, **kwargs)
         elif torch._C._dispatch_has_kernel_for_dispatch_key(self.name(), dk):
->>>>>>> f8e71ca3
             return self._op_dk(dk, *args, **kwargs)
         else:
             return NotImplemented
 
-<<<<<<< HEAD
-=======
     def py_impl(self, dispatch_key_or_mode):
         def inner(fn):
             if inspect.isclass(dispatch_key_or_mode) and issubclass(
@@ -347,7 +343,6 @@
     def name(self):
         return self._name
 
->>>>>>> f8e71ca3
     @property
     def overloadpacket(self):
         return self._overloadpacket
@@ -495,6 +490,8 @@
         # It is not a valid op_name when __file__ is passed in
         if op_name == "__file__":
             return "torch.ops"
+        elif op_name == "__origin__":
+            raise AttributeError()
 
         # Get the op `my_namespace::my_op` if available. This will also check
         # for overloads and raise an exception if there are more than one.
@@ -523,14 +520,25 @@
         return opoverloadpacket
 
 
+class _PyOpNamespace(_OpNamespace):
+    def __init__(self):
+        super(_PyOpNamespace, self).__init__("torch.ops")
+        self.pyop_namespace = pyop_namespace
+
+
 class _Ops(types.ModuleType):
     __file__ = "_ops.py"
 
     def __init__(self):
         super(_Ops, self).__init__("torch.ops")
         self.loaded_libraries = set()
+        self.pyops = _PyOpNamespace()
 
     def __getattr__(self, name):
+        # Check if the name is a pyop
+        if name in self.pyops.pyop_namespace:
+            return self.pyops.pyop_namespace[name]
+
         # Here we are creating `torch.ops.my_namespace`
         namespace = _OpNamespace(name)
         setattr(self, name, namespace)
