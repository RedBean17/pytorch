--- conflicted
+++ resolved
@@ -7,7 +7,6 @@
 )
 from torch.testing._internal.common_dtype import all_types_and
 import numpy as np
-from torch._custom_op.impl import custom_op
 from torch.testing._internal.autograd_function_db import (
     sample_inputs_numpy_cube,
     sample_inputs_numpy_mul,
@@ -16,12 +15,8 @@
 )
 from torch import Tensor
 from torch.types import Number
-<<<<<<< HEAD
-from typing import Sequence, Tuple
-=======
 from typing import *  # noqa: F403
 import torch._custom_ops as custom_ops
->>>>>>> 3577ae3e
 
 # Note: [custom op db]
 #
@@ -32,46 +27,44 @@
 def to_numpy(tensor):
     return tensor.cpu().numpy()
 
-@custom_op('_torch_testing::numpy_cube')
+@custom_ops.custom_op('_torch_testing::numpy_cube')
 def numpy_cube(x: Tensor) -> Tuple[Tensor, Tensor]:
-    ...
-
-@numpy_cube.impl('cpu')
-@numpy_cube.impl('cuda')
+    raise NotImplementedError()
+
+@custom_ops.impl('_torch_testing::numpy_cube')
 def numpy_cube_impl(x):
     x_np = to_numpy(x)
     dx = torch.tensor(3 * x_np ** 2, device=x.device)
     return torch.tensor(x_np ** 3, device=x.device), dx
 
-@numpy_cube.impl_abstract()
+@custom_ops.impl_abstract('_torch_testing::numpy_cube')
 def numpy_cube_abstract(x):
     return x.clone(), x.clone()
 
-@numpy_cube.impl_save_for_backward()
+@custom_ops.impl_save_for_backward('_torch_testing::numpy_cube')
 def numpy_cube_save_for_backward(inputs, output):
     return (inputs.x, output[1])
 
-@numpy_cube.impl_backward()
+@custom_ops.impl_backward('_torch_testing::numpy_cube')
 def numpy_cube_backward(ctx, saved, grad_out, grad_dx):
     x, dx = saved
-    grad_x = numpy_mul(grad_out, dx) + 6 * numpy_mul(grad_dx, x)
+    grad_x = torch.ops._torch_testing.numpy_mul(grad_out, dx) + 6 * torch.ops._torch_testing.numpy_mul(grad_dx, x)
     return {'x': grad_x}
 
-@custom_op('_torch_testing::numpy_mul')
+@custom_ops.custom_op('_torch_testing::numpy_mul')
 def numpy_mul(x: Tensor, y: Tensor) -> Tensor:
-    ...
-
-@numpy_mul.impl('cpu')
-@numpy_mul.impl('cuda')
+    raise NotImplementedError()
+
+@custom_ops.impl('_torch_testing::numpy_mul')
 def numpy_mul_impl(x, y):
     return torch.tensor(to_numpy(x) * to_numpy(y), device=x.device)
 
-@numpy_mul.impl_abstract()
+@custom_ops.impl_abstract('_torch_testing::numpy_mul')
 def numpy_mul_abstract(x, y):
     assert x.device == y.device
     return (x * y).contiguous()
 
-@numpy_mul.impl_save_for_backward()
+@custom_ops.impl_save_for_backward('_torch_testing::numpy_mul')
 def numpy_mul_save_for_backward(inputs, output):
     saved = {}
     saved['x_requires_grad'] = inputs.x.requires_grad
@@ -81,18 +74,17 @@
     saved['x'] = inputs.x if inputs.y.requires_grad else None
     return saved
 
-@numpy_mul.impl_backward()
+@custom_ops.impl_backward('_torch_testing::numpy_mul')
 def numpy_mul_backward(ctx, saved, grad_out):
     grad_x = grad_out * saved['y'] if saved['x_requires_grad'] else None
     grad_y = grad_out * saved['x'] if saved['x_requires_grad'] else None
     return {'y': grad_y, 'x': grad_x}
 
-@custom_op('_torch_testing::numpy_sort')
+@custom_ops.custom_op('_torch_testing::numpy_sort')
 def numpy_sort(x: Tensor, dim: int) -> Tuple[Tensor, Tensor, Tensor]:
-    ...
-
-@numpy_sort.impl('cpu')
-@numpy_sort.impl('cuda')
+    raise NotImplementedError()
+
+@custom_ops.impl("_torch_testing::numpy_sort")
 def numpy_sort_impl(x, dim):
     device = x.device
     x = to_numpy(x)
@@ -105,33 +97,32 @@
         torch.tensor(ind_inv, device=device),
     )
 
-@numpy_sort.impl_abstract()
+@custom_ops.impl_abstract('_torch_testing::numpy_sort')
 def numpy_sort_abstract(x, dim):
     return torch.empty_like(x), torch.empty_like(x, dtype=torch.long), torch.empty_like(x, dtype=torch.long)
 
-@numpy_sort.impl_save_for_backward()
+@custom_ops.impl_save_for_backward('_torch_testing::numpy_sort')
 def numpy_sort_save_for_backward(inputs, output):
     out, ind, ind_inv = output
     return [inputs.dim, ind, ind_inv]
 
-@numpy_sort.impl_backward(output_differentiability=[True, False, False])
+@custom_ops.impl_backward('_torch_testing::numpy_sort', output_differentiability=[True, False, False])
 def numpy_sort_backward(ctx, saved, grad_out, grad_ind, grad_ind_inv):
     dim, ind, ind_inv = saved
-    return {'x': numpy_take(grad_out, ind_inv, ind, dim)}
-
-@custom_op('_torch_testing::numpy_take')
+    return {'x': torch.ops._torch_testing.numpy_take(grad_out, ind_inv, ind, dim)}
+
+@custom_ops.custom_op('_torch_testing::numpy_take')
 def numpy_take(x: Tensor, ind: Tensor, ind_inv: Tensor, dim: int) -> Tensor:
-    ...
-
-@numpy_take.impl('cpu')
-@numpy_take.impl('cuda')
+    raise NotImplementedError()
+
+@custom_ops.impl("_torch_testing::numpy_take")
 def numpy_take_impl(x, ind, ind_inv, dim):
     device = x.device
     x = to_numpy(x)
     ind = to_numpy(ind)
     return torch.tensor(np.take_along_axis(x, ind, dim), device=device)
 
-@numpy_take.impl_abstract()
+@custom_ops.impl_abstract('_torch_testing::numpy_take')
 def numpy_take_abstract(x, ind, ind_inv, dim):
     assert x.device == ind.device
     assert x.device == ind_inv.device
@@ -139,7 +130,7 @@
     assert ind_inv.dtype == torch.long
     return torch.empty_like(x)
 
-@numpy_take.impl_save_for_backward()
+@custom_ops.impl_save_for_backward('_torch_testing::numpy_take')
 def numpy_take_save_for_backward(inputs, output):
     return {
         'dim': inputs.dim,
@@ -147,19 +138,19 @@
         'ind_inv': inputs.ind_inv,
     }
 
-@numpy_take.impl_backward()
+@custom_ops.impl_backward('_torch_testing::numpy_take')
 def numpy_take_backward(ctx, saved, grad_out):
     return {
-        'x': numpy_take(grad_out, saved['ind_inv'], saved['ind'], saved['dim']),
+        'x': torch.ops._torch_testing.numpy_take(grad_out, saved['ind_inv'], saved['ind'], saved['dim']),
         'ind': None,
         'ind_inv': None,
     }
 
-@custom_op('_torch_testing::numpy_nonzero')
+@custom_ops.custom_op('_torch_testing::numpy_nonzero')
 def numpy_nonzero(x: Tensor) -> Tensor:
-    ...
-
-@numpy_nonzero.impl(['cpu', 'cuda'])
+    raise NotImplementedError()
+
+@custom_ops.impl('_torch_testing::numpy_nonzero')
 def numpy_nonzero_impl(x):
     x_np = to_numpy(x)
     res = np.stack(np.nonzero(x_np), axis=1)
@@ -167,7 +158,7 @@
         raise RuntimeError("not supported")
     return torch.tensor(res, device=x.device)
 
-@numpy_nonzero.impl_abstract()
+@custom_ops.impl_abstract('_torch_testing::numpy_nonzero')
 def numpy_nonzero_abstract(x):
     ctx = torch._custom_op.impl.get_ctx()
     i0 = ctx.create_unbacked_symint()
@@ -185,36 +176,36 @@
 
     yield SampleInput(result, args=())
 
-@custom_op('_torch_testing::numpy_view_copy')
+@custom_ops.custom_op('_torch_testing::numpy_view_copy')
 def numpy_view_copy(x: Tensor, shape: Sequence[int]) -> Tensor:
-    ...
-
-@numpy_view_copy.impl(['cpu', 'cuda'])
+    raise NotImplementedError()
+
+@custom_ops.impl('_torch_testing::numpy_view_copy')
 def numpy_view_copy_impl(x, shape) -> Tensor:
     return torch.tensor(np.copy(to_numpy(x).reshape(shape)), device=x.device)
 
-@numpy_view_copy.impl_abstract()
+@custom_ops.impl_abstract('_torch_testing::numpy_view_copy')
 def numpy_view_copy_abstract(x, shape) -> Tensor:
     return x.clone().view(shape).clone()
 
-@numpy_view_copy.impl_save_for_backward()
+@custom_ops.impl_save_for_backward('_torch_testing::numpy_view_copy')
 def numpy_view_copy_save_for_backward(inputs, output) -> Tensor:
     return inputs.x.shape
 
-@numpy_view_copy.impl_backward()
+@custom_ops.impl_backward('_torch_testing::numpy_view_copy')
 def numpy_view_copy_backward(ctx, x_shape, grad_out) -> Tensor:
-    return {'x': numpy_view_copy(grad_out, x_shape)}
+    return {'x': torch.ops._torch_testing.numpy_view_copy(grad_out, x_shape)}
 
 def sample_inputs_numpy_view_copy(opinfo, device, dtype, requires_grad, **kwargs):
     make_arg = functools.partial(make_tensor, device=device, dtype=dtype, requires_grad=requires_grad)
     result = make_arg(2, 3, 4, low=0.9, high=2)
     yield SampleInput(result, args=([2, 12],))
 
-@custom_op('_torch_testing::numpy_cat')
+@custom_ops.custom_op('_torch_testing::numpy_cat')
 def numpy_cat(xs: Sequence[Tensor], dim: int) -> Tensor:
-    ...
-
-@numpy_cat.impl(['cpu', 'cuda'])
+    raise NotImplementedError()
+
+@custom_ops.impl('_torch_testing::numpy_cat')
 def numpy_cat_impl(xs, dim):
     assert len(xs) > 0
     assert all(x.device == xs[0].device for x in xs)
@@ -223,19 +214,19 @@
     np_out = np.concatenate(np_xs, axis=dim)
     return torch.tensor(np_out, device=xs[0].device)
 
-@numpy_cat.impl_abstract()
+@custom_ops.impl_abstract('_torch_testing::numpy_cat')
 def numpy_cat_abstract(xs, dim):
     assert len(xs) > 0
     assert all(x.device == xs[0].device for x in xs)
     assert all(x.dtype == xs[0].dtype for x in xs)
     return torch.cat(xs, dim=dim)
 
-@numpy_cat.impl_save_for_backward()
+@custom_ops.impl_save_for_backward('_torch_testing::numpy_cat')
 def numpy_cat_save_for_backward(inputs, output):
     dim_sizes = [x.shape[inputs.dim] for x in inputs.xs]
     return dim_sizes, inputs.dim
 
-@numpy_cat.impl_backward()
+@custom_ops.impl_backward('_torch_testing::numpy_cat')
 def numpy_cat_backward(ctx, saved, grad_out):
     dim_sizes, dim = saved
     splits = list(np.cumsum(dim_sizes)[:-1])
@@ -249,9 +240,6 @@
     r2 = make_arg(5, 3, 4, low=0.9, high=2)
     yield SampleInput([r0, r1, r2], args=(0,))
 
-<<<<<<< HEAD
-@custom_op('_torch_testing::numpy_nms')
-=======
 @custom_ops.custom_op('_torch_testing::numpy_split_copy')
 def numpy_split_copy(x: Tensor, sections: Sequence[int], dim: int) -> List[Tensor]:
     raise NotImplementedError()
@@ -307,11 +295,10 @@
     return {'x': torch.ops._torch_testing.numpy_cat(grad_out, dim=dim)}
 
 @custom_ops.custom_op('_torch_testing::numpy_nms')
->>>>>>> 3577ae3e
 def numpy_nms(boxes: Tensor, scores: Tensor, iou_threshold: Number) -> Tensor:
-    ...
-
-@numpy_nms.impl(['cpu', 'cuda'])
+    raise NotImplementedError()
+
+@custom_ops.impl('_torch_testing::numpy_nms')
 def numpy_nms_impl(boxes, scores, iou_threshold):
     # Adapted from Ross Girshick's fast-rcnn implementation at
     # https://github.com/rbgirshick/fast-rcnn/blob/master/lib/utils/nms.py
@@ -356,7 +343,7 @@
     assert result.size(0) >= 2
     return result
 
-@numpy_nms.impl_abstract()
+@custom_ops.impl_abstract('_torch_testing::numpy_nms')
 def numpy_nms_abstract(boxes, scores, iou_threshold):
     assert boxes.device == scores.device
     N = boxes.shape[0]
@@ -381,44 +368,38 @@
 
     yield SampleInput(boxes, args=(scores, iou_threshold))
 
-# CustomOp isn't deepcopy-able, so we wrap in a function that is.
-def wrap_for_opinfo(op):
-    def inner(*args, **kwargs):
-        return op(*args, **kwargs)
-    return inner
-
 custom_op_db = [
     OpInfo(
         'NumpyCubeCustomOp',
-        op=wrap_for_opinfo(numpy_cube),
+        op=torch.ops._torch_testing.numpy_cube,
         sample_inputs_func=sample_inputs_numpy_cube,
         dtypes=all_types_and(torch.bool, torch.half),
         supports_out=False,
     ),
     OpInfo(
         'NumpyMulCustomOp',
-        op=wrap_for_opinfo(numpy_mul),
+        op=torch.ops._torch_testing.numpy_mul,
         sample_inputs_func=sample_inputs_numpy_mul,
         dtypes=all_types_and(torch.bool, torch.half),
         supports_out=False,
     ),
     OpInfo(
         'NumpySortCustomOp',
-        op=wrap_for_opinfo(numpy_sort),
+        op=torch.ops._torch_testing.numpy_sort,
         sample_inputs_func=sample_inputs_numpy_sort,
         dtypes=all_types_and(torch.bool, torch.half),
         supports_out=False,
     ),
     OpInfo(
         'NumpyTakeCustomOp',
-        op=wrap_for_opinfo(numpy_take),
+        op=torch.ops._torch_testing.numpy_take,
         sample_inputs_func=sample_inputs_numpy_take,
         dtypes=all_types_and(torch.bool, torch.half),
         supports_out=False,
     ),
     OpInfo(
         'NumpyNonzeroCustomOp',
-        op=wrap_for_opinfo(numpy_nonzero),
+        op=torch.ops._torch_testing.numpy_nonzero,
         sample_inputs_func=sample_inputs_numpy_nonzero,
         dtypes=all_types_and(torch.bool, torch.half),
         supports_autograd=False,
@@ -426,7 +407,7 @@
     ),
     OpInfo(
         'NumpyNMSCustomOp',
-        op=wrap_for_opinfo(numpy_nms),
+        op=torch.ops._torch_testing.numpy_nms,
         sample_inputs_func=sample_inputs_numpy_nms,
         dtypes=all_types_and(torch.bool, torch.half),
         supports_autograd=False,
@@ -434,7 +415,7 @@
     ),
     OpInfo(
         'NumpyViewCopyCustomOp',
-        op=wrap_for_opinfo(numpy_view_copy),
+        op=torch.ops._torch_testing.numpy_view_copy,
         sample_inputs_func=sample_inputs_numpy_view_copy,
         dtypes=all_types_and(torch.bool, torch.half),
         supports_autograd=True,
@@ -442,7 +423,7 @@
     ),
     OpInfo(
         'NumpyCatCustomOp',
-        op=wrap_for_opinfo(numpy_cat),
+        op=torch.ops._torch_testing.numpy_cat,
         sample_inputs_func=sample_inputs_numpy_cat,
         dtypes=all_types_and(torch.bool, torch.half),
         supports_autograd=True,
