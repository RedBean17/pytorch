import contextlib
import functools
import itertools
import logging

from typing import Dict, List, Optional

import torch._C
import torch.fx
import torch.nn
import torch.onnx.operators
from torch._dispatch.python import enable_python_dispatcher
from torch._dynamo.utils import deepcopy_to_fake_tensor, get_fake_value, get_real_value
from torch._dynamo.variables.base import VariableTracker
from torch._dynamo.variables.builtin import BuiltinVariable
from torch._dynamo.variables.functions import UserFunctionVariable
from torch._dynamo.variables.tensor import SymNodeVariable
from torch._guards import Source
from torch.utils import _pytree as pytree

from ..exc import (
    UncapturedHigherOrderOpError,
    unimplemented,
    Unsupported,
    UserError,
    UserErrorType,
)
from ..guards import GuardBuilder
from ..source import FSDPNNModuleSource, GetItemSource, NNModuleSource
from ..utils import proxy_args_kwargs
from .lists import ListVariable, TupleVariable
from .nn_module import NNModuleVariable


log = logging.getLogger(__name__)


def safe_or_raise_always_restore(tx, graph_checkpoint, checkpoint, f, sub_args):
    # Will raise if not sound
    try:
        f.call_function(tx, sub_args, {})
    finally:
        tx.output.graph = graph_checkpoint
        tx.restore_graphstate(checkpoint)


def raise_hard_error_if_graph_break(reason):
    def deco(fn):
        @functools.wraps(fn)
        def graph_break_as_hard_error(*args, **kwargs):
            try:
                return fn(*args, **kwargs)
            except Unsupported as e:
                msg = " Scroll up to find out what causes the graph break."
                raise UncapturedHigherOrderOpError(reason + msg) from e

        return graph_break_as_hard_error

    return deco


@contextlib.contextmanager
def dynamo_enable_grad(tx):
    from . import GradModeVariable

    org_value = torch.is_grad_enabled()
    try:
        GradModeVariable.create(tx, True)
        yield
    finally:
        GradModeVariable.create(tx, org_value)


def are_tensors(var):
    from . import TensorVariable

    if isinstance(var, TensorVariable):
        return True
    if isinstance(var, (TupleVariable, ListVariable)):
        return all(are_tensors(item) for item in var.items)
    return False


def validate_args_and_maybe_create_graph_inputs(
    sub_args, tracer, tx, manually_set_subgraph_inputs
):
    from . import (
        AutogradFunctionContextVariable,
        ConstantVariable,
        SymNodeVariable,
        TensorVariable,
    )
    from .builder import wrap_fx_proxy, wrap_fx_proxy_cls

    assert tracer.parent is not None

    args = []
    for a in sub_args:
        assert isinstance(a, VariableTracker)

        if isinstance(a, ConstantVariable):
            # Ensures that we recompile when the constant value changes
            a.add_guard(GuardBuilder.CONSTANT_MATCH)

            if manually_set_subgraph_inputs:
                # This arg is not used in the body of the higher order op.
                # Currently, this new input is added to make the calls
                # happy, which expect a fixed number of arguments. In
                # future, we can clean this up.
                tracer.create_graph_input("const")
            new_arg = a
        elif isinstance(a, TensorVariable):
            if manually_set_subgraph_inputs:
                new_proxy = tracer.create_graph_input(a.as_proxy().node.name)
                example_value = a.as_proxy().node.meta["example_value"]
                new_arg = wrap_fx_proxy(
                    tx=tx, proxy=new_proxy, example_value=example_value
                )
            else:
                new_arg = a
        elif isinstance(a, SymNodeVariable):
            if manually_set_subgraph_inputs:
                new_proxy = tracer.create_graph_input(str(a.sym_num.node.expr))
                new_arg = wrap_fx_proxy_cls(
                    target_cls=SymNodeVariable,
                    tx=tx,
                    proxy=new_proxy,
                    example_value=a.sym_num,
                )
            else:
                new_arg = a
        elif isinstance(a, AutogradFunctionContextVariable):
            if manually_set_subgraph_inputs:
                tracer.create_graph_input(a.as_proxy().node.name)
            new_arg = a
        else:
            raise unimplemented(
                f"HigherOrderOperator with body that accepts non-Tensors as input. "
                f"Got: {a.python_type()}"
            )

        args.append(new_arg)
    return args


# See NOTE [HigherOrderOperator tracing design] for details of the design
def speculate_subgraph(
    tx,
    f,
    sub_args,
    sub_kwargs,
    graph_checkpoint,
    checkpoint,
    description,
    *,
    always_restore=False,
    enable_grad=False,
    # NOTE [Temporary argument `manually_set_subgraph_inputs`]
    # If manually_set_subgraph_inputs=True, then we manually add
    # the `sub_args` to `subgraph`, if False then we rely
    # on tracer's lifting mechanism to lift these args.
    # NOTE: Default `True` is temporary and plan is
    #       to always lift args in future and remove this
    #       argument.
    manually_set_subgraph_inputs=True,
    restore_side_effects=True,
):
    if sub_kwargs is None:
        sub_kwargs = {}

    # See NOTE [Temporary argument `manually_set_subgraph_inputs`]
    if sub_kwargs and manually_set_subgraph_inputs:
        unimplemented(
            "Use `manually_set_subgraph_inputs=False` when passing `sub_kwargs`."
        )

    try:
        with tx.output.new_subtracer() as tracer:
            args = validate_args_and_maybe_create_graph_inputs(
                sub_args, tracer, tx, manually_set_subgraph_inputs
            )

            validate_args_and_maybe_create_graph_inputs(
                sub_kwargs.values(), tracer, tx, manually_set_subgraph_inputs=False
            )

            autograd_ctx = (
                dynamo_enable_grad(tx) if enable_grad else contextlib.nullcontext()
            )

            if restore_side_effects:
                prev_side_effects = tx.output.side_effects.clone()

            with autograd_ctx:
                output = f.call_function(tx, args, sub_kwargs)

            if restore_side_effects:
                # Captured variables are tracked in side-effects
                # and they show up in output graph incorrectly.
                # It is ok to undo this side-effect tracking
                # as speculate_subgraph will allow only
                # pure functions.
                tx.output.side_effects = prev_side_effects

            # Register output to graph
            # Modeled off of compile_and_call_fx_graph
            # TODO: support pytree output
            # We check always_restore because we dont use the output or side effects of always_restore code,
            # like bwd.
            if always_restore:
                # Nothing left to do here
                return output, tx.output.graph, tracer.lifted_freevars
            else:
                if not are_tensors(output):
                    unimplemented(
                        "HigherOrderOperator body's output must consist of tensors only"
                    )

                tx.output.guards.update(output.guards)
                # The output proxies might not belong to this SubgraphTracer
                # (if they are free variables that were never lifted)
                # so lift them here.
                output_proxies = output.as_proxy()
                output_proxies = pytree.tree_map(
                    tracer.maybe_lift_tracked_freevar_to_input, output_proxies
                )
                tx.output.create_node(
                    "output",
                    "output",
                    (tracer.create_arg((output_proxies,))),
                    {},
                )
                graph = tx.output.graph
                graph.lint()
                lifted_freevars = tracer.lifted_freevars

                return (
                    output,
                    graph,
                    lifted_freevars,
                )

    except Unsupported as ex:
        msg = (
            f"speculate_subgraph: while introspecting {description}, we were unable "
            f"to trace function `{f.get_name()}` into a single graph. This means "
            f"that Dynamo was unable to prove safety for this API and will "
            f"fall back to eager-mode PyTorch, which could lead to a slowdown."
        )
        log.warning(msg)
        log.exception(ex)
        tx.output.graph = graph_checkpoint
        tx.restore_graphstate(checkpoint)
        raise Unsupported(
            f"{msg} Scroll up for the stack trace "
            f"of the initial exception. The reason was: {ex.msg}"
        ) from ex


def make_attr(tx, name):
    node = tx.output.create_proxy(
        "get_attr",
        name,
        (),
        {},
    )
    return node


def add_subgraph(tx, source, name, gm):
    next_name = None
    i = 0
    while not next_name:
        candidate = f"{name}_{i}"
        if candidate in tx.output.nn_modules:
            i += 1
        else:
            next_name = candidate

    gm.__name__ = next_name
    if source.guard_source().is_fsdp_module():
        src = FSDPNNModuleSource(GetItemSource(source, next_name))
    else:
        src = NNModuleSource(GetItemSource(source, next_name))
    gm.torchdynamo_force_dynamic = False
    tx.output.register_attr_or_module(gm, next_name, source=src)
    return next_name


class TorchHigherOrderOperatorVariable(VariableTracker):
    def __init__(self, value, source: Optional[Source] = None, **kwargs):
        super().__init__(**kwargs)
        self.value = value
        self.source = source

    @staticmethod
    def make(value, source=None, **kwargs):
        if value.__name__ == "cond":
            return CondHigherOrderVariable(value, source, **kwargs)
        elif value.__name__ == "map":
            return MapHigherOrderVariable(value, source, **kwargs)
        elif value.__name__ == "executorch_call_delegate":
            return ExecutorchCallDelegateHigherOrderVariable(value, source, **kwargs)
        elif value.__name__ == "out_dtype":
            return OutDtypeHigherOrderVariable(value, source, **kwargs)
        elif value is torch._functorch.eager_transforms.grad_impl:
            return FunctorchGradHigherOrderVariable(value, source, **kwargs)
        elif value is torch._functorch.vmap.vmap_impl:
            return FunctorchVmapHigherOrderVariable(value, source, **kwargs)
        elif value.__name__ in (
            "trampoline_autograd_fwd",
            "trampoline_autograd_bwd",
            "trampoline_autograd_apply",
        ):
            return AutogradFunctionMethodHigherOrderVariable(value, source, **kwargs)
        elif value.__name__ == "wrap":
            return WrapHigherOrderVariable(value, source, **kwargs)
        elif value.__name__ in (
            "wrap_activation_checkpoint",
            "tag_activation_checkpoint",
        ):
            return CheckpointHigherOrderVariable(value, source, **kwargs)
        elif value.__name__ == "_export_tracepoint":
            return ExportTracepointHigherOrderVariable(value, source, **kwargs)
        else:
            unimplemented(f"HigherOrderOperator {value.__name__}")

    def check_kwargs(self, kwargs, supported_types):
        if not all(isinstance(value, supported_types) for value in kwargs.values()):
            raise unimplemented(
                f"Only kwargs of the following types are supported: {supported_types}"
            )

    def call_function(
        self, tx, args: List[VariableTracker], kwargs: Dict[str, VariableTracker]
    ) -> VariableTracker:
        unimplemented(f"HigherOrderOperator {self.value.__name__}")


class CondHigherOrderVariable(TorchHigherOrderOperatorVariable):
    @raise_hard_error_if_graph_break(
        reason="Cond doesn't work unless it is captured completely with torch.compile."
    )
    def call_function(
        self, tx, args: "List[VariableTracker]", kwargs: "Dict[str, VariableTracker]"
    ) -> "VariableTracker":
        from . import (
            ConstantVariable,
            ListVariable,
            NestedUserFunctionVariable,
            TensorVariable,
            UserFunctionVariable,
        )
        from .builder import wrap_fx_proxy

        # TODO(voz): Support fake tensor dispatch for recursive
        # ops - see torch/dispatch/_dispatcher.py
        if len(args) != 4:
            unimplemented(
                f"Expected 4 arguments but got {len(args)}.\n"
                f"Usage: cond(pred, true_fn, false_fn, operands)",
            )
        # predicate
        if type(args[0]) not in (ConstantVariable, TensorVariable, SymNodeVariable):
            unimplemented(
                f"Expected pred to be bool or a boolean tensor with single "
                f"item but got {str(type(args[0]))} "
                f"with original python type {str(args[0].python_type())}.",
            )
        tx.output.guards.update(args[0].guards)

        # operands
        if not isinstance(args[3], (ListVariable, TupleVariable)):
            unimplemented(
                f"Expected a tuple but got {args[3].python_type()}",
            )
        operands = args[3].unpack_var_sequence(tx)
        if not all(
            isinstance(operand, (TensorVariable, torch.Tensor)) for operand in operands
        ):
            unimplemented(
                "Expected a tuple of tensors but got {actual_args}".format(  # noqa: UP032
                    actual_args=[
                        str(operand.python_type())
                        if isinstance(operand, VariableTracker)
                        else str(type(operand))
                        for operand in operands
                    ],
                ),
            )

        # branches
        assert isinstance(
            args[1],
            (UserFunctionVariable, NestedUserFunctionVariable, NNModuleVariable),
        ), str(
            type(args[1])
        )  # true_fn

        assert isinstance(
            args[2],
            (UserFunctionVariable, NestedUserFunctionVariable, NNModuleVariable),
        ), str(
            type(args[2])
        )  # false_fn

        # Our strategy for tracing the true/false branches of cond
        # are to checkpoint our graphstate, run the true branch,
        # roll it back to the checkpoint, and run the false
        # branch, and then merge the graphstates.  Well, perhaps
        # "merge" is too strong a word: we mostly assert that
        # the resulting graphstates have to be the same.
        #
        # We only permit guards to diverge (we union the guards from
        # both branches).  In particular, this means that side
        # effects are NOT permitted inside true/false branches; this
        # would be difficult to implement, because of the path
        # explosion problem.

        graph_checkpoint, checkpoint = tx.output.graph, tx.copy_graphstate()

        def speculate_branch(branch):
            # NB: 0 is predicate
            ix = 1 if branch else 2
            # TODO: Support kwargs
            ret_val, ret_graph, ret_lifted_freevars = speculate_subgraph(
                tx,
                args[ix],
                operands,
                {},
                graph_checkpoint,
                checkpoint,
                "cond",
            )

            if not isinstance(ret_val, TensorVariable):
                unimplemented(
                    "Expected branch to return a single tensor",
                )
            return ret_val, ret_graph, ret_lifted_freevars

        (true_r, true_graph, true_lifted_freevars) = speculate_branch(True)
        true_nn_modules = tx.copy_graphstate().output.nn_modules

        (false_r, false_graph, false_lifted_freevars) = speculate_branch(False)
        false_nn_modules = tx.copy_graphstate().output.nn_modules

        # TODO (tmanlaibaatar) deduplicate this later
        # Let's say we capture cond(pred, true_fn, false_fn, x)
        # and true_fn has lifted variables a, b, c
        # and false_fn has lifted variables a, b, d
        # Then each branch graph will receive:
        # true_fn(x, a, b, c, a_false, b_false, d_false)
        # false_fn(x, a_true, b_true, c_true, a, b, d)
        # https://github.com/pytorch/pytorch/issues/103530
        def fixup_branch_inps(graph, add_after, new_args, suffix) -> None:
            original_phs = [node for node in graph.nodes if node.op == "placeholder"]
            assert add_after < len(
                original_phs
            ), f"Invalid index for inserting lifted arguments {add_after}."

            # When operands is empty, add_after can be -1 for false graph. In that case, we need to insert new
            # nodes before the first node in the graph since placeholders precede normal nodes.
            def _add_phs():
                for inp_node in new_args:
                    new_node_name = inp_node.node.name + suffix
                    graph.placeholder(new_node_name)

            if add_after == -1:
                first_node = next(iter(graph.nodes))
                with graph.inserting_before(first_node):
                    _add_phs()
            else:
                insertion_node = original_phs[add_after]
                with graph.inserting_after(insertion_node):
                    _add_phs()

        fixup_branch_inps(
            true_graph,
            len(operands) + len(true_lifted_freevars) - 1,
            false_lifted_freevars,
            "_false_branch",
        )

        fixup_branch_inps(
            false_graph, len(operands) - 1, true_lifted_freevars, "_true_branch"
        )

        true_name = add_subgraph(
            tx,
            self.source,
            "cond_true",
            torch.fx.GraphModule(true_nn_modules.nn_modules, true_graph),
        )
        false_name = add_subgraph(
            tx,
            self.source,
            "cond_false",
            torch.fx.GraphModule(false_nn_modules.nn_modules, false_graph),
        )

        true_node = make_attr(tx, true_name)
        false_node = make_attr(tx, false_name)

        p_args = (
            args[0].as_proxy(),
            true_node,
            false_node,
            [a.as_proxy() for a in operands]
            + list(true_lifted_freevars.keys())
            + list(false_lifted_freevars.keys()),
        )
        # TODO: assert that the true/false return values are
        # consistent
        example_value = true_r.as_proxy().node.meta["example_value"]

        _, p_kwargs = proxy_args_kwargs([], kwargs)

        # Store the invocation as a call
        return wrap_fx_proxy(
            tx=tx,
            proxy=tx.output.create_proxy(
                "call_function",
                torch.ops.higher_order.cond,
                args=tuple(p_args),
                kwargs=p_kwargs,
            ),
            example_value=example_value,
        )


def non_single_tensor_return_unsupported(api, ret):
    from . import TensorVariable

    if not isinstance(ret, TensorVariable):
        raise Unsupported(
            f"{api} over function that returns something " f"other than one Tensor"
        )


class MapHigherOrderVariable(TorchHigherOrderOperatorVariable):
    def call_function(
        self, tx, args: List[VariableTracker], kwargs: Dict[str, VariableTracker]
    ) -> VariableTracker:
        from . import (
            ConstantVariable,
            NestedUserFunctionVariable,
            TensorVariable,
            UserFunctionVariable,
        )
        from .builder import wrap_fx_proxy

        assert type(args[0]) in (UserFunctionVariable, NestedUserFunctionVariable)
        assert type(args[1]) is TensorVariable

        sample_shape = args[1].get_real_value().size()
        if len(sample_shape) < 1 or sample_shape[0] == 0:
            unimplemented(
                "map() operator doesn't support scalar or zero-sized tensors during tracing."
            )

        checkpoint = tx.copy_graphstate()
        # To get the example output from map() we will need to provide at least one sample to
        # the loop body. In our case we will always use xs[0], and our map() won't support zero
        # sized tensor during tracing.
        first_dim = args[1].call_method(
            tx, "__getitem__", args=[ConstantVariable.create(0)], kwargs={}
        )

        # TODO: Support kwargs
        (
            body_r,
            body_graph,
            body_lifted_freevars,
        ) = speculate_subgraph(
            tx,
            args[0],
            [
                first_dim,
                *args[2:],
            ],
            {},
            tx.output.graph,
            checkpoint,
            "torch.ops.higher_order.map",
        )

        body_nn_modules = tx.copy_graphstate().output.nn_modules

        body_name = add_subgraph(
            tx,
            self.source,
            "map_body",
            torch.fx.GraphModule(body_nn_modules.nn_modules, body_graph),
        )

        body_node = make_attr(tx, body_name)
        p_args = (
            body_node,
            *(arg.as_proxy() for arg in args[1:]),
            *(arg for arg in body_lifted_freevars.keys()),
        )
        non_single_tensor_return_unsupported("torch.ops.higher_order.map", body_r)
        r = body_r.as_proxy().node.meta["example_value"]
        example_value = r.new_empty(
            [get_fake_value(args[1].as_proxy().node, tx).shape[0], *r.shape]
        )

        _, p_kwargs = proxy_args_kwargs([], kwargs)

        # Store the invocation as a call
        return wrap_fx_proxy(
            tx=tx,
            proxy=tx.output.create_proxy(
                "call_function",
                self.value,
                args=tuple(p_args),
                kwargs=p_kwargs,
            ),
            example_value=example_value,
        )


class ExecutorchCallDelegateHigherOrderVariable(TorchHigherOrderOperatorVariable):
    def call_function(
        self, tx, args: "List[VariableTracker]", kwargs: "Dict[str, VariableTracker]"
    ) -> "VariableTracker":
        from . import ConstantVariable
        from .builder import wrap_fx_proxy

        self.check_kwargs(kwargs, ConstantVariable)

        # This is operator for delegation within Executorch which calls a
        # specific function in the given lowered module with the given
        # operators. The actual operator is defined in the Executorch codebase.
        # This is a bad hierarchical violation since
        # executorch_call_delegate sits at a higher level than dynamo, but
        # there's no real solution to this issue yet.
        lowered_module = tx.output.get_submodule(args[0].module_key)

        lowered_node = make_attr(tx, args[0].module_key)

        p_args = tuple(arg.as_proxy() for arg in args[1:])
        real_sub_args = pytree.tree_map_only(
            torch.fx.Proxy, lambda a: get_real_value(a.node, tx.output), p_args
        )
        example_res = lowered_module.original_module(*real_sub_args)
        example_value = deepcopy_to_fake_tensor(example_res, tx.fake_mode)

        p_args = (lowered_node,) + p_args

        _, p_kwargs = proxy_args_kwargs([], kwargs)

        # Store the invocation as a call
        return wrap_fx_proxy(
            tx=tx,
            proxy=tx.output.create_proxy(
                "call_function",
                self.value,
                args=tuple(p_args),
                kwargs=p_kwargs,
            ),
            example_value=example_value,
        )


class FunctorchGradHigherOrderVariable(TorchHigherOrderOperatorVariable):
    def call_function(
        self, tx, args: "List[VariableTracker]", kwargs: "Dict[str, VariableTracker]"
    ) -> "VariableTracker":
        from . import ConstantVariable
        from .builder import wrap_fx_proxy

        # TODO: Support `fn` with kwargs.
        if not torch._dynamo.config.capture_func_transforms:
            unimplemented(
                "torch.func.grad capture is disabled, "
                "it can be turned on by setting "
                "`torch._dynamo.config.capture_func_transforms=True`"
            )
        # [NOTE] Here we are (roughly) modelling the following
        #
        #   grad_fn = torch.func.grad(fn, argnums=.., has_aux=..)
        #   grad_output = grad_fn(x)
        checkpoint = tx.copy_graphstate()
        graph_checkpoint = tx.output.graph
        grad_args = (args[0], args[1], args[2])

        # get arguments
        func, argnums, has_aux = grad_args
        kwargs = args[4].items
        if len(kwargs) > 0:
            # Since speculate_subgraph doesn't support kwargs, we can't handle this for now.
            unimplemented(
                "torch.func.grad: kwargs arguments are currently unsupported."
            )

        # Trace through the `func`
        # NOTE [HACK: Enable autograd while tracing function]
        # `torch.func.grad` should not be affected by `no_grad` outside of `grad`.
        # So, we enable_grad right before the function to which `grad` is applied
        # (the parts explicitly disabled with `no_grad` inside the function are still disabled).
        # Eg.
        # def f(x):
        #     with no_grad():  # This will disable grad tracking under it.
        #        y = x * 2
        #
        #     return x ** 2 - y  # grad tracking should be enabled irrespective of outside `no_grad`.
        #
        # with no_grad():  # This will not disable grad tracking inside of grad(f).
        #     grad_o = torch.func.grad(f)(x)
        # TODO: Support kwargs
        body_r, body_graph, body_lifted_freevars = speculate_subgraph(
            tx,
            func,
            args[3].items,
            {},
            graph_checkpoint,
            checkpoint,
            "torch.func.grad",
            # See NOTE [HACK: Enable autograd while tracing function]
            enable_grad=True,
        )

        body_name = add_subgraph(
            tx,
            self.source,
            "grad_body",
            torch.fx.GraphModule(tx.output.nn_modules, body_graph),
        )
        body_node = make_attr(tx, body_name)
        grad_proxy_args = (
            body_node,
            *(arg.as_proxy() for arg in grad_args[1:]),
        )

        # Model `grad_fn = grad(fn, *grad_args, **grad_kwargs)`
        grad_fn = tx.output.create_proxy(
            "call_function",
            torch.func.grad,
            args=tuple(grad_proxy_args),
            kwargs={},
            name="grad_proxy",
        )

        # Pass lifted freevars to the call to `grad_fn`
        args = args[3].items
        grad_fn_args = tuple(arg.as_proxy() for arg in args) + tuple(
            body_lifted_freevars
        )

        # Call grad_fn with inputs.
        # grad_output = grad_fn(*grad_fn_args, **grad_fn_kwargs)
        grad_output = grad_fn(*grad_fn_args)

        # `grad_fn(*grad_fn_args, **grad_fn_kwargs)`
        # Output of grad_fn is
        # For has_aux=False, Tuple[gradients of inputs indicated by argnums].
        # For has_aux=True, Tuple[Tuple[gradients of inputs indicated by argnums], aux values]
        # NOTE: example_value should match `grad_output`.
        def _from_args(idx):
            return args[idx].as_proxy().node.meta["example_value"].contiguous()

        def to_python_ints(argnums):
            if not isinstance(argnums, (ConstantVariable, TupleVariable)):
                raise UserError(
                    UserErrorType.INVALID_INPUT,
                    f"argnums is expected to be int or tuple of ints. Got {argnums}.",
                )

            if isinstance(argnums, ConstantVariable):
                if not isinstance(argnums.value, (int, tuple)):
                    raise UserError(
                        UserErrorType.INVALID_INPUT,
                        f"argnums is expected to be int or tuple of ints. Got {argnums}.",
                    )
                return argnums.value
            else:
                const_vars = argnums.unpack_var_sequence(tx)
                if not all(
                    isinstance(var, ConstantVariable) and isinstance(var.value, int)
                    for var in const_vars
                ):
                    raise UserError(
                        UserErrorType.INVALID_INPUT,
                        f"argnums is expected to contain int only. Got {const_vars}.",
                    )
                return tuple(var.value for var in const_vars)

        argnums_v = to_python_ints(argnums)
        example_value = pytree.tree_map(_from_args, argnums_v)

        if has_aux.value:
            # case : has_aux = True
            # NOTE: Currently speculate subgraph allows body_r to be
            # Tensor or Tuple/List of Tensor.
            # Since `grad` expects output with has_aux
            # to be (output, aux), only valid output currently is
            # (output, some_tensor)
            body_r_proxy = body_r.as_proxy()
            aux = body_r_proxy[1].node.meta["example_value"]
            example_value = (example_value, aux)

        fx_proxy = wrap_fx_proxy(tx=tx, proxy=grad_output, example_value=example_value)

        # Call contiguous on all the computed grads.
        if not has_aux.value:
            if isinstance(argnums_v, int):
                return fx_proxy.call_method(tx, "contiguous", (), {})
            else:
                grads = fx_proxy
                items = []
                for idx in range(len(argnums_v)):
                    proxy = grads.call_method(
                        tx, "__getitem__", (ConstantVariable.create(idx),), {}
                    ).call_method(tx, "contiguous", (), {})
                    items.append(proxy)
                return TupleVariable(items)
        else:  # case: has_aux.value = True
            # fx_proxy -> Tuple(grads, aux)
            grads = fx_proxy.call_method(
                tx, "__getitem__", (ConstantVariable.create(0),), {}
            )
            aux = fx_proxy.call_method(
                tx, "__getitem__", (ConstantVariable.create(1),), {}
            )
            if isinstance(argnums_v, int):
                return TupleVariable([grads.call_method(tx, "contiguous", (), {}), aux])
            else:
                items = []
                for idx in range(len(argnums_v)):
                    proxy = grads.call_method(
                        tx, "__getitem__", (ConstantVariable.create(idx),), {}
                    ).call_method(tx, "contiguous", (), {})
                    items.append(proxy)
                return TupleVariable([TupleVariable(items), aux])


class FunctorchVmapHigherOrderVariable(TorchHigherOrderOperatorVariable):
    def call_function(
        self, tx, args: "List[VariableTracker]", kwargs: "Dict[str, VariableTracker]"
    ) -> "VariableTracker":
        from . import ConstantVariable, TensorVariable
        from .builder import wrap_fx_proxy

        if not torch._dynamo.config.capture_func_transforms:
            unimplemented(
                "torch.func.vmap capture is disabled, "
                "it can be turned on by setting "
                "`torch._dynamo.config.capture_func_transforms=True`"
            )

        checkpoint = tx.copy_graphstate()
        graph_checkpoint = tx.output.graph

        # unpack args
        fn = args[0]
        in_dims = args[1]
        out_dims = args[2]
        randomness = args[3]
        chunk_size = args[4]
        batch_input_args = args[5:]

        if not isinstance(in_dims, (ConstantVariable, TupleVariable)):
            unimplemented("torch.func.vmap: in_dims is not an int or tuple variable.")

        if not isinstance(out_dims, (ConstantVariable, TupleVariable)):
            unimplemented("torch.func.vmap: out_dims is not an int or tuple variable.")

        if kwargs:
            unimplemented(
                "NYI - torch.func.vmap: kwargs arguments are currently unsupported."
            )

        if chunk_size.value is not None:
            unimplemented(
                "NYI - torch.func.vmap is not implemented when chunk_size is passed"
            )

        # Trace into tree_flatten with the list of batch_input_args.
        tree_flatten = UserFunctionVariable(pytree.tree_flatten)
        flat_args, arg_spec = tree_flatten.call_function(
            tx, [ListVariable(batch_input_args)], {}
        ).unpack_var_sequence(tx)

        # Transform in_dims into a list if it's not an integer literal.
        in_dims_v = (
            in_dims
            if isinstance(in_dims.as_python_constant(), int)
            else BuiltinVariable(list).call_function(tx, [in_dims], {})
        )

        # Trace into broadcast_to_and_flatten with the transformed in_dims.
        broadcast_to_and_flatten = UserFunctionVariable(
            pytree._broadcast_to_and_flatten
        )
        broadcasted_in_dims = broadcast_to_and_flatten.call_function(
            tx, [in_dims_v, arg_spec], {}
        )

        # We want to pass unbatched input to speculate subgraph.
        # So we loop through the inputs and select only one sample
        # from the batch.
        unbatched_input_args = []
        for arg, in_dim in zip(
            flat_args.unpack_var_sequence(tx),
            broadcasted_in_dims.unpack_var_sequence(tx),
        ):
            if in_dim is not None:
                assert isinstance(arg, TensorVariable)
                unbatched_arg = arg.call_method(
<<<<<<< HEAD
                    tx, "select", [in_dim, ConstantVariable(0)], {}
=======
                    tx, "select", [in_dim, ConstantVariable.create(0)], {}
>>>>>>> 691f8ca4
                )
                unbatched_input_args.append(unbatched_arg)
            else:
                unbatched_input_args.append(arg)

        # Ban ops like `stride`, `storage_offset` in the traced functions.
        # NOTE: We are conservatively banning more ops (vmap should be able
        #       to handle a few of them).
        tree_unflatten = UserFunctionVariable(pytree.tree_unflatten)
        with tx.strict_translation_mode():
            # trace through the function with unbatched inputs.
            _, body_graph, body_lifted_freevars = speculate_subgraph(
                tx,
                fn,
                # Returns a ListVariable, since that's where we started flattening.
                # However, we really want to pass the inner Python list as argument.
                tree_unflatten.call_function(
                    tx, [ListVariable(unbatched_input_args), arg_spec], {}
                ).unpack_var_sequence(tx),
                {},
                graph_checkpoint,
                checkpoint,
                "torch.vmap",
            )

        body_name = add_subgraph(
            tx,
            self.source,
            "vmap_body",
            torch.fx.GraphModule(tx.output.nn_modules, body_graph),
        )
        body_node = make_attr(tx, body_name)

        # body_lifted_variable should not be treated as batched.
        # So here we update `in_dims` to reflect that.
        # NOTE: updated_in_dims is flat list, it is ok for now
        #       as speculate_subgraph does not supports functions with non-Tensor args.
        #       (so we graph-break above)
        updated_in_dims = TupleVariable(
            broadcasted_in_dims.unpack_var_sequence(tx)
            + [
                ConstantVariable.create(None),
            ]
            * len(body_lifted_freevars)
        )

        vmap_proxy_args = (
            body_node,
            *(arg.as_proxy() for arg in (updated_in_dims, out_dims, randomness)),
        )
        # vmap_proxy corresponds to `vmap_proxy = vmap(fn, *vmap_args, **vmap_kwargs)`
        vmap_proxy = tx.output.create_proxy(
            "call_function",
            torch.func.vmap,
            args=tuple(vmap_proxy_args),
            kwargs={},
            name="vmap_proxy",
        )

        proxy_batched_fn_args = tuple(
            arg.as_proxy() for arg in batch_input_args
        ) + tuple(body_lifted_freevars)

        # We compute the example_value by actually calling
        # `vmap` with FakeTensors.
        fake_batched_fn_args = itertools.chain(
            (get_fake_value(arg.as_proxy().node, tx) for arg in batch_input_args),
            (get_fake_value(arg.node, tx) for arg in body_lifted_freevars),
        )
        actual_in_dims = tuple(
            pytree.tree_map(lambda x: x.value, updated_in_dims.items)
        )

        # NOTE: `body_graph` might have operators which
        # will create new tensors. So it is required
        # that we run `vmap` under FakeMode.
        with tx.fake_mode, enable_python_dispatcher():
            example_value = torch._functorch.vmap.vmap_impl(
                torch.fx.GraphModule(tx.output.nn_modules, body_graph),
                actual_in_dims,
                out_dims.as_python_constant(),
                randomness.value,
                chunk_size.value,
                *fake_batched_fn_args,
            )

        # proxy corresponds to `call = vmap_proxy(*batched_fn_args, **batched_fn_kwargs)`
        proxy = vmap_proxy(*proxy_batched_fn_args)
        return wrap_fx_proxy(
            tx=tx,
            proxy=proxy,
            example_value=example_value,
        )


class AutogradFunctionMethodHigherOrderVariable(TorchHigherOrderOperatorVariable):
    def call_function(
        self, tx, args: "List[VariableTracker]", kwargs: "Dict[str, VariableTracker]"
    ) -> "VariableTracker":
        from . import ConstantVariable, UserFunctionVariable
        from .builder import wrap_fx_proxy

        self.check_kwargs(kwargs, ConstantVariable)

        from . import TorchVariable

        always_restore = self.value.__name__ == "trampoline_autograd_bwd"
        if (
            self.value.__name__ == "trampoline_autograd_bwd"
            or self.value.__name__ == "trampoline_autograd_fwd"
        ):
            fn = UserFunctionVariable(self.value, source=self.source)
        else:
            fn = TorchVariable(self.value)
        checkpoint = tx.copy_graphstate()
        pre_guards = tx.output.guards
        graph_checkpoint = tx.output.graph

        # TODO: Support kwargs
        (
            body_r,
            body_graph,
            body_lifted_freevars,
        ) = speculate_subgraph(
            tx,
            fn,
            [
                *args,
            ],
            {},
            graph_checkpoint,
            checkpoint,
            "the user-defined autograd.Function",
            # Backwards should never, ever be stored!
            always_restore=always_restore,
            restore_side_effects=False,
        )
        post_guards = tx.output.guards
        if body_lifted_freevars:
            for freevar in body_lifted_freevars.keys():
                if "saved_tensor_marked" not in freevar.node.meta:
                    unimplemented("NYI - freevars in autograd function.")

        if always_restore:
            if post_guards - pre_guards:
                unimplemented("NYI - New guards discovered in a restoring state")
            # Nothing left to do here
            return None

        p_args = (
            *(arg.as_proxy() for arg in args),
            *(arg for arg in body_lifted_freevars.keys()),
        )
        non_single_tensor_return_unsupported("autograd.Function forward", body_r)
        r = body_r.as_proxy().node.meta["example_value"]
        example_value = r

        _, p_kwargs = proxy_args_kwargs([], kwargs)

        # Store the invocation as a call
        return wrap_fx_proxy(
            tx=tx,
            proxy=tx.output.create_proxy(
                "call_function",
                self.value,
                args=tuple(p_args),
                kwargs=p_kwargs,
            ),
            example_value=example_value,
        )


class WrapHigherOrderVariable(TorchHigherOrderOperatorVariable):
    def create_wrapped_node(self, tx, args, kwargs, description):
        # See NOTE [HigherOrderOperator tracing design] for more details
        checkpoint = tx.copy_graphstate()
        graph_checkpoint = tx.output.graph

        (
            body_r,
            body_graph,
            body_lifted_freevars,
        ) = speculate_subgraph(
            tx,
            args[0],  # function
            [*args[1:]],
            kwargs,
            graph_checkpoint,
            checkpoint,
            description,
            manually_set_subgraph_inputs=False,
        )

        body_name = add_subgraph(
            tx,
            self.source,
            "wrap_body",
            torch.fx.GraphModule(tx.output.nn_modules, body_graph),
        )

        body_node = make_attr(tx, body_name)

        # Since, we call `speculate_subgraph` with `manually_set_subgraph_inputs=False`,
        # all the arguments are lifted.
        lifted_args = tuple(arg for arg in body_lifted_freevars.keys())

        proxy_args = (body_node,) + lifted_args
        example_value = pytree.tree_map_only(
            torch.fx.Proxy,
            lambda a: a.node.meta["example_value"],
            body_r.as_proxy(),
        )

        return proxy_args, {}, example_value

    def call_function(
        self, tx, args: "List[VariableTracker]", kwargs: "Dict[str, VariableTracker]"
    ) -> "VariableTracker":
        from .builder import wrap_fx_proxy

        p_args, p_kwargs, example_value = self.create_wrapped_node(
            tx, args, kwargs, "wrap"
        )

        # Store the invocation as a call
        return wrap_fx_proxy(
            tx=tx,
            proxy=tx.output.create_proxy(
                "call_function",
                self.value,
                args=tuple(p_args),
                kwargs=p_kwargs,
            ),
            example_value=example_value,
        )


class OutDtypeHigherOrderVariable(TorchHigherOrderOperatorVariable):
    def call_function(
        self, tx, args: "List[VariableTracker]", kwargs: "Dict[str, VariableTracker]"
    ) -> "VariableTracker":
        from .builder import wrap_fx_proxy

        if len(kwargs) != 0:
            unimplemented("out_dtype does not handle kwargs")

        p_args = tuple(arg.as_proxy() for arg in args)
        op = p_args[0]
        output_dtype = p_args[1]
        fake_sub_args = pytree.tree_map_only(
            torch.fx.Proxy, lambda a: a.node.meta["example_value"], p_args[2:]
        )
        # This is a simplified implementation of this operator just for tracing.
        # Actual implementation may also first promote the arguments
        example_value = op(*fake_sub_args).to(dtype=output_dtype)

        # Store the invocation as a call
        return wrap_fx_proxy(
            tx=tx,
            proxy=tx.output.create_proxy(
                "call_function",
                self.value,
                args=tuple(p_args),
                kwargs={},
            ),
            example_value=example_value,
        )


class CheckpointHigherOrderVariable(WrapHigherOrderVariable):
    def call_function(
        self, tx, args: List[VariableTracker], kwargs: Dict[str, VariableTracker]
    ) -> VariableTracker:
        from torch._higher_order_ops.wrap import TagActivationCheckpoint
        from torch.utils.checkpoint import noop_context_fn
        from .builder import wrap_fx_proxy

        if "context_fn" in kwargs and kwargs["context_fn"] != noop_context_fn:
            context_fn = kwargs.pop("context_fn")
            self.value.context_fn = context_fn.fn

        checkpoint_kwargs, gmod_kwargs = TagActivationCheckpoint.divide_kwargs(kwargs)

        # Here we use checkpoint_kwargs (and not gmod kwargs). gmod_kwargs are
        # already flattened above and managed inside the fx graph.
        p_args, _, example_value = self.create_wrapped_node(
            tx, args, gmod_kwargs, "torch.utils.checkpoint.checkpoint"
        )

        _, checkpoint_kwargs = proxy_args_kwargs([], checkpoint_kwargs)

        # Store the invocation as a call
        return wrap_fx_proxy(
            tx=tx,
            proxy=tx.output.create_proxy(
                "call_function",
                self.value,
                args=tuple(p_args),
                kwargs=checkpoint_kwargs,
            ),
            example_value=example_value,
        )


class ExportTracepointHigherOrderVariable(TorchHigherOrderOperatorVariable):
    def call_function(
        self, tx, args: "List[VariableTracker]", kwargs: "Dict[str, VariableTracker]"
    ) -> "VariableTracker":
        from .builder import wrap_fx_proxy

        p_args = tuple(arg.as_proxy() for arg in args)
        p_kwargs = {key: arg.as_proxy() for key, arg in kwargs.items()}
        return wrap_fx_proxy(
            tx=tx,
            proxy=tx.output.create_proxy(
                "call_function",
                self.value,
                args=p_args,
                kwargs=p_kwargs,
            ),
            example_value=None,
        )<|MERGE_RESOLUTION|>--- conflicted
+++ resolved
@@ -909,11 +909,7 @@
             if in_dim is not None:
                 assert isinstance(arg, TensorVariable)
                 unbatched_arg = arg.call_method(
-<<<<<<< HEAD
-                    tx, "select", [in_dim, ConstantVariable(0)], {}
-=======
                     tx, "select", [in_dim, ConstantVariable.create(0)], {}
->>>>>>> 691f8ca4
                 )
                 unbatched_input_args.append(unbatched_arg)
             else:
