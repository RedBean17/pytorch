--- conflicted
+++ resolved
@@ -1261,11 +1261,7 @@
             )
 
         if py_type is not None:
-<<<<<<< HEAD
-            return ConstantVariable(py_type)
-=======
             return ConstantVariable.create(py_type)
->>>>>>> 691f8ca4
 
         raise UserError(
             UserErrorType.ANTI_PATTERN,
