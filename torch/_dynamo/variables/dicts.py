import collections
import dataclasses
import functools
import inspect
from typing import Dict, List

import torch
import torch.fx

from .. import variables
from ..bytecode_transformation import create_call_function, create_instruction
from ..eval_frame import skip_code

from ..exc import unimplemented
from ..source import AttrSource, GlobalWeakRefSource
from ..utils import global_key_name, istensor
from .base import MutableLocal, VariableTracker
from .constant import ConstantVariable
from .tensor import TensorVariable


class ConstDictVariable(VariableTracker):
    def __init__(self, items, user_cls, recursively_contains=None, **kwargs):
        super().__init__(recursively_contains=recursively_contains, **kwargs)

        self.guards.update(VariableTracker.propagate(items.values())["guards"])
        self.items = items
        self.user_cls = user_cls

    def as_proxy(self):
        return {k: v.as_proxy() for k, v in self.items.items()}

    def as_python_constant(self):
        return {k: v.as_python_constant() for k, v in self.items.items()}

    def python_type(self):
        return self.user_cls

    def reconstruct(self, codegen):
        # instructions to load collections.OrderedDict if necessary
        if self.user_cls is collections.OrderedDict:
            codegen.extend_output(
                [
                    codegen.create_load_python_module(collections, True),
                    codegen.create_load_attr("OrderedDict"),
                ]
            )
        # instructions to build the dict keys and values
        for key in self.items.keys():
            if istensor(key):
                codegen.append_output(
                    codegen.create_load_global(global_key_name(key), True, add=True)
                )
                codegen.extend_output(create_call_function(0, False))
            else:
                codegen.append_output(codegen.create_load_const(key))
            codegen(self.items[key])
        # BUILD_MAP and calling collections.OrderedDict if necessary
        if self.user_cls is collections.OrderedDict:
            return [
                create_instruction("BUILD_MAP", arg=len(self.items)),
                *create_call_function(1, False),
            ]
        # BUILD_MAP only if user_cls is dict
        else:
            return [create_instruction("BUILD_MAP", arg=len(self.items))]

    def getitem_const(self, arg: VariableTracker):
        return self.items[ConstDictVariable.get_key(arg)].add_options(self, arg)

    def call_method(
        self,
        tx,
        name,
        args: "List[VariableTracker]",
        kwargs: "Dict[str, VariableTracker]",
    ) -> "VariableTracker":
        from . import ConstantVariable, SetVariable, TupleVariable

        options = VariableTracker.propagate(self, args, kwargs.values())
        val = self.items

        if name == "__getitem__":
            return self.getitem_const(args[0])

        elif name == "items":
            assert not (args or kwargs)
            return TupleVariable(
                [
                    TupleVariable(
                        items=[
                            ConstDictVariable._key_to_var(
                                tx,
                                k,
                                **options,
                            ),
                            v,
                        ],
                        **options,
                    )
                    for k, v in val.items()
                ],
                **options,
            )
        elif name == "keys":
            assert not (args or kwargs)
            return SetVariable(
                tx=tx,
                items=[
                    ConstDictVariable._key_to_var(
                        tx,
                        k,
                        **options,
                    )
                    for k in val.keys()
                ],
                mutable_local=MutableLocal(),
                **options,
            )

        elif name == "values":
            assert not (args or kwargs)
            return TupleVariable(list(val.values()), **options)
        elif name == "__len__":
            assert not (args or kwargs)
            return ConstantVariable.create(len(self.items), **options)
        elif (
            name == "__setitem__"
            and args
            and ConstDictVariable.is_valid_key(args[0])
            and self.mutable_local
        ):
            assert not kwargs and len(args) == 2
            k = ConstDictVariable.get_key(args[0])

            if istensor(k):
                tx.store_global_weakref(global_key_name(k), k)
            newval = collections.OrderedDict(val)
            newval[k] = args[1]

            new_rec_contains = self.recursively_contains.union(
                args[1].recursively_contains
            )
            if args[1].mutable_local is not None:
                new_rec_contains.add(args[1].mutable_local)

            return tx.replace_all(
                self,
                self.modifed(newval, new_rec_contains, **options),
            )
        elif (
            name in ("pop", "get")
            and args
            and ConstDictVariable.is_valid_key(args[0])
            and ConstDictVariable.get_key(args[0]) not in self.items
            and len(args) == 2
        ):
            # missing item, return the default value
            return args[1].add_options(options)
        elif (
            name == "pop"
            and args
            and ConstDictVariable.is_valid_key(args[0])
            and self.mutable_local
        ):
            newval = collections.OrderedDict(val)
            result = newval.pop(ConstDictVariable.get_key(args[0]))
            tx.replace_all(self, self.modifed(newval, None, **options))
            return result.add_options(options)
        elif (
            name == "update"
            and args
            and isinstance(args[0], ConstDictVariable)
            and self.mutable_local
        ):
            newval = collections.OrderedDict(val)
            newval.update(args[0].items)
            new_rec_contains = self.recursively_contains.union(
                args[0].recursively_contains
            )
            result = self.modifed(
                newval, recursively_contains=new_rec_contains, **options
            )
            return tx.replace_all(self, result)
        elif (
            name in ("get", "__getattr__")
            and args
            and ConstDictVariable.is_valid_key(args[0])
            and ConstDictVariable.get_key(args[0]) in self.items
        ):
            result = self.items[ConstDictVariable.get_key(args[0])]
            return result.add_options(options)
        elif (
            name == "__contains__" and args and ConstDictVariable.is_valid_key(args[0])
        ):
            return ConstantVariable.create(
                ConstDictVariable.get_key(args[0]) in self.items, **options
            )
        else:
            return super().call_method(tx, name, args, kwargs)

    def modifed(self, items, recursively_contains, **options):
        """a copy of self with different items"""
        return self.clone(
            items=items, recursively_contains=recursively_contains, **options
        )

    def unpack_var_sequence(self, tx):
        options = VariableTracker.propagate([self])
        val = self.items
        result = [ConstDictVariable._key_to_var(tx, k, **options) for k in val.keys()]
        return result

    @classmethod
    def get_key(cls, arg: VariableTracker):
        if isinstance(arg, TensorVariable) and arg.specialized_value is not None:
            return arg.specialized_value
        else:
            return arg.as_python_constant()

    @classmethod
    def is_valid_key(cls, key):
        return (
            key.is_python_constant()
            or isinstance(key, TensorVariable)
            and key.specialized_value is not None
            or isinstance(key, ConstantVariable)
            and key.python_type() is torch.dtype
        )

    @classmethod
    def _key_to_var(cls, tx, key, **options):
        from .builder import VariableBuilder

        if istensor(key):
            return VariableBuilder(tx, GlobalWeakRefSource(global_key_name(key)))(key)
        else:
            assert ConstantVariable.is_literal(key)
            return ConstantVariable.create(key, **options)


class DefaultDictVariable(ConstDictVariable):
    def __init__(self, items, user_cls, default_factory=None, **kwargs):
        super().__init__(items, user_cls, **kwargs)
        assert user_cls is collections.defaultdict
        self.default_factory = default_factory

    def is_python_constant(self):
        # Return false for unsupported defaults. This ensures that a bad handler
        # path is not taken in BuiltinVariable for getitem.
        if self.default_factory not in [list, tuple, dict] and not self.items:
            return False
        return super().is_python_constant()

    @staticmethod
    def is_supported_arg(arg):
        if isinstance(arg, variables.BuiltinVariable):
            return arg.fn in [list, tuple, dict]
        else:
            return isinstance(arg, variables.functions.BaseUserFunctionVariable)

    def call_method(
        self,
        tx,
        name,
        args: "List[VariableTracker]",
        kwargs: "Dict[str, VariableTracker]",
    ) -> "VariableTracker":
        options = VariableTracker.propagate(self, args, kwargs.values())

        if name == "__getitem__":
            k = ConstDictVariable.get_key(args[0])

            if k in self.items:
                return self.getitem_const(args[0])
            else:
                if self.default_factory is None:
                    raise KeyError(f"{k}")
                else:
                    if istensor(k):
                        tx.store_global_weakref(global_key_name(k), k)
                    new_val = collections.OrderedDict(self.items)
                    default_var = self.default_factory.call_function(tx, [], {})
                    new_val[k] = default_var
                    new_rec_contains = self.recursively_contains.union(
                        default_var.recursively_contains
                    )
                    if default_var.mutable_local is not None:
                        new_rec_contains.add(default_var.mutable_local)
                    tx.replace_all(
                        self, self.modifed(new_val, new_rec_contains, **options)
                    )
                    return default_var
        else:
            return super().call_method(tx, name, args, kwargs)


class DataClassVariable(ConstDictVariable):
    """
    This is a bit of a hack to deal with
    transformers.file_utils.ModelOutput() from huggingface.

    ModelOutput causes trouble because it a a mix of a dataclass and a
    OrderedDict and it calls super() methods implemented in C.
    """

    # ModelOutput() excludes None, though generic datclasses don't
    include_none = False

    @staticmethod
    @functools.lru_cache(None)
    def _patch_once():
        from transformers.file_utils import ModelOutput

        for obj in ModelOutput.__dict__.values():
            if callable(obj):
                skip_code(obj.__code__)

    @staticmethod
    def is_matching_cls(cls):
        try:
            from transformers.file_utils import ModelOutput

            return issubclass(cls, ModelOutput)
        except ImportError:
            return False

    @classmethod
    def is_matching_object(cls, obj):
        return cls.is_matching_cls(type(obj))

    @classmethod
    def create(cls, user_cls, args, kwargs, options):
        DataClassVariable._patch_once()

        skip_code(user_cls.__init__.__code__)
        keys = [f.name for f in dataclasses.fields(user_cls)]
        bound = inspect.signature(user_cls).bind(*args, **kwargs)
        bound.apply_defaults()
        assert set(bound.arguments.keys()) == set(keys)
        items = collections.OrderedDict()
        for key in keys:
            val = bound.arguments[key]
            if isinstance(val, VariableTracker):
                items[key] = val
            else:
                if cls.include_none:
                    assert variables.ConstantVariable.is_literal(val)
                    items[key] = variables.ConstantVariable.create(val)
                else:
                    assert val is None, f"unexpected {val}"

        if len(items) == 1 and not isinstance(items[keys[0]], variables.TensorVariable):
            unimplemented("DataClassVariable iterator constructor")
            # TODO(jansel): implement unpacking logic in ModelOutput.__post_init__

        return cls(items, user_cls, **options)

    @classmethod
    def wrap(cls, builder, obj):
        user_cls = type(obj)
        keys = [f.name for f in dataclasses.fields(user_cls)]

        excluded = []
        items = collections.OrderedDict()
        for key in keys:
            # __init__ function of a dataclass might not have yet defined the key
            if hasattr(obj, key):
                val = getattr(obj, key)
                var = builder.__class__(
                    tx=builder.tx, source=AttrSource(builder.source, key)
                )(val)
                if val is not None or cls.include_none:
                    items[key] = var
                else:
                    excluded.append(var)
        return cls(
            items, user_cls, **VariableTracker.propagate(excluded, items.values())
        )

    def __init__(self, items, user_cls, **options):
        super().__init__(items, user_cls, **options)
        assert self.is_matching_cls(user_cls)

    def as_proxy(self):
        raise NotImplementedError()

    def reconstruct(self, codegen):
        codegen.extend_output([codegen._create_load_const(self.user_cls)])
        keys = tuple(self.items.keys())
        for key in keys:
            codegen(self.items[key])
        return codegen.create_call_function_kw(len(keys), keys, True)

    def call_method(
        self,
        tx,
        name,
        args: "List[VariableTracker]",
        kwargs: "Dict[str, VariableTracker]",
    ) -> "VariableTracker":
        options = VariableTracker.propagate(self, args, kwargs.values())
        if name == "__getitem__":
            assert not kwargs and len(args) == 1
            index = args[0].as_python_constant()
            if isinstance(index, str):
                return self.items[index].add_options(options)
            else:
                return (
                    self.call_method(tx, "to_tuple", [], {})
                    .call_method(tx, "__getitem__", args, kwargs)
                    .add_options(options)
                )
        elif name == "to_tuple":
            assert not (args or kwargs)
            return variables.TupleVariable(list(self.items.values()), **options)
        elif name == "__setattr__":
            name = "__setitem__"
        return super().call_method(tx, name, args, kwargs)

    def var_getattr(self, tx, name: str) -> "VariableTracker":
        if name in self.items:
            return self.call_method(
                tx, "__getitem__", [variables.ConstantVariable.create(name)], {}
            )
        elif not self.include_none:
            defaults = {f.name: f.default for f in dataclasses.fields(self.user_cls)}
            if name in defaults:
                assert variables.ConstantVariable.is_literal(defaults[name])
                return variables.ConstantVariable.create(defaults[name]).add_options(
                    self
                )
        super().var_getattr(tx, name)


class CustomizedDictVariable(ConstDictVariable):
    @staticmethod
    def is_matching_cls(cls):
        try:
            # True if using default OrderedDict.__init__ and did not implement __post_init__
            if (
                issubclass(cls, collections.OrderedDict)
                and cls.__init__ is collections.OrderedDict.__init__
                and not hasattr(cls, "__post_init__")
            ):
                return True
            # hack for HF usecase:
            #   assume dataclass annotation for ModelOutput subclass
            #   assume self.create is AA to ModelOutput.__post_init__
            # for non-HF usecase:
            #   check __module__ string to avoid costy HF import
            if cls.__module__ != "transformers.modeling_outputs":
                return False
            from transformers.file_utils import ModelOutput

            return issubclass(cls, ModelOutput)
        except ImportError:
            return False

    @classmethod
    def is_matching_object(cls, obj):
        return cls.is_matching_cls(type(obj))

    # called from user_defined.py
    # when is_matching_cls(cls) is true
    @classmethod
    def create(cls, user_cls, args, kwargs, options):
        # avoid tracing when returnning ModelOutput from forward func
        for attr_name in ("__init__", "__post_init__", "__setattr__", "__setitem__"):
            if hasattr(user_cls, attr_name):
                fn = getattr(user_cls, attr_name)
                assert callable(fn), f"expect callable attr {attr_name}"
                if hasattr(fn, "__code__"):
                    skip_code(fn.__code__)

        if not args and not kwargs:
            # CustomDict() init with empty arguments
            raw_items = collections.OrderedDict()
        elif dataclasses.is_dataclass(user_cls):
            # @dataclass CustomDict(a=1, b=2)
            bound = inspect.signature(user_cls).bind(*args, **kwargs)
            bound.apply_defaults()
            raw_items = bound.arguments
        elif len(args) == 1 and isinstance(args[0], ConstDictVariable) and not kwargs:
            # CustomDict({'a': 1, 'b': 2})
            raw_items = args[0].items
        else:
            unimplemented("custome dict init with args/kwargs unimplemented")

        items = collections.OrderedDict()
        for key in raw_items.keys():
            val = raw_items[key]
            if isinstance(val, VariableTracker):
                items[key] = val
            elif variables.ConstantVariable.is_literal(val):
                items[key] = variables.ConstantVariable.create(val)
            else:
                unimplemented("expect VariableTracker or ConstantVariable.is_literal")

        return cls(items, user_cls, **options)

    # called from builder.py
    @classmethod
    def wrap(cls, builder, obj):
        raise NotImplementedError()

    def __init__(self, items, user_cls, **options):
        super().__init__(items, user_cls, **options)
        assert self.is_matching_cls(user_cls)

    def as_proxy(self):
        raise NotImplementedError()

    # 'RETURN_VALUE triggered compile'
    # called from torch/_dynamo/codegen.py
    def reconstruct(self, codegen):
        codegen.extend_output([codegen._create_load_const(self.user_cls)])
        keys = tuple(self.items.keys())
        for key in keys:
            codegen(self.items[key])
        return codegen.create_call_function_kw(len(keys), keys, True)

    def call_method(
        self,
        tx,
        name,
        args: "List[VariableTracker]",
        kwargs: "Dict[str, VariableTracker]",
    ) -> "VariableTracker":
        options = VariableTracker.propagate(self, args, kwargs.values())
        fn = getattr(self.user_cls, name)
        source = None if self.source is None else AttrSource(self.source, name)

        if hasattr(fn, "__objclass__") and fn.__objclass__ in (
            dict,
            collections.OrderedDict,
        ):
            # for python dict method without overridden
            return super().call_method(tx, name, args, kwargs)
        elif name in ("__getitem__", "to_tuple", "__setitem__", "__setattr__"):
            # for user overridden method
            return tx.inline_user_function_return(
                variables.UserFunctionVariable(fn, source=source, **options),
                [self] + list(args),
                kwargs,
            )

        unimplemented("custom dict: call_method unimplemented name=%s", name)

    def var_getattr(self, tx, name: str) -> "VariableTracker":
        if name in self.items:
            return self.call_method(
                tx, "__getitem__", [variables.ConstantVariable.create(name)], {}
            )
        super().var_getattr(tx, name)


class HFPretrainedConfigVariable(VariableTracker):
    """
    Hack for HuggingFace PretrainedConfig
    """

    @staticmethod
    def is_matching_cls(cls):
        try:
            from transformers.configuration_utils import PretrainedConfig

            return issubclass(cls, PretrainedConfig)
        except ImportError:
            return False

    @classmethod
    def is_matching_object(cls, obj):
        return cls.is_matching_cls(type(obj))

    def __init__(self, obj, **kwargs):
        super().__init__(**kwargs)
        self.obj = obj
        assert self.is_matching_cls(type(obj))

    def var_getattr(self, tx, name: str) -> "VariableTracker":
        from . import ConstantVariable

        return ConstantVariable.create(getattr(self.obj, name))

    def call_hasattr(self, tx, name: str) -> "VariableTracker":
<<<<<<< HEAD
        return variables.ConstantVariable(hasattr(self.obj, name)).add_options(self)
=======
        return variables.ConstantVariable.create(hasattr(self.obj, name)).add_options(
            self
        )
>>>>>>> 691f8ca4
<|MERGE_RESOLUTION|>--- conflicted
+++ resolved
@@ -584,10 +584,6 @@
         return ConstantVariable.create(getattr(self.obj, name))
 
     def call_hasattr(self, tx, name: str) -> "VariableTracker":
-<<<<<<< HEAD
-        return variables.ConstantVariable(hasattr(self.obj, name)).add_options(self)
-=======
         return variables.ConstantVariable.create(hasattr(self.obj, name)).add_options(
             self
-        )
->>>>>>> 691f8ca4
+        )