import collections
import dataclasses
import enum
import logging
import math
import os
import re
import types
import weakref
from inspect import currentframe, getframeinfo
<<<<<<< HEAD
from typing import Any, Callable, Dict, List, Optional, Set, Tuple, Type, Union
=======
from typing import (
    Any,
    Callable,
    Dict,
    List,
    NamedTuple,
    Optional,
    Set,
    Tuple,
    Type,
    Union,
)
>>>>>>> ecd41867
from weakref import ReferenceType

import numpy as np

import sympy

import torch
from torch.fx.experimental.symbolic_shapes import FloorDiv

from . import config, convert_frame, mutation_guard
from .eval_frame import set_guard_error_hook, set_guard_fail_hook
from .exc import unimplemented
from .types import GuardedCode, GuardFn  # noqa: F401
from .utils import (
    dict_const_keys,
    dict_param_key_ids,
    guard_failures,
    istype,
    orig_code_map,
    rename_implicit,
    tuple_iterator_getitem,
    tuple_iterator_len,
)

log = logging.getLogger(__name__)
TensorGuards = torch._C._dynamo.guards.TensorGuards
check_obj_id = torch._C._dynamo.guards.check_obj_id
check_type_id = torch._C._dynamo.guards.check_type_id


CLOSURE_VARS = collections.OrderedDict(
    [
        ("___check_type_id", check_type_id),
        ("___check_obj_id", check_obj_id),
        ("___is_grad_enabled", torch.is_grad_enabled),
        ("___odict_getitem", collections.OrderedDict.__getitem__),
        ("___dict_param_key_ids", dict_param_key_ids),
        ("___dict_const_keys", dict_const_keys),
        ("___tuple_iterator_len", tuple_iterator_len),
        ("___tuple_iterator_getitem", tuple_iterator_getitem),
        ("__math_isnan", math.isnan),
        ("inf", float("inf")),
    ]
)


class GuardSource(enum.Enum):
    LOCAL = 0
    GLOBAL = 1
    LOCAL_NN_MODULE = 2
    GLOBAL_NN_MODULE = 3
    CONSTANT = 4
    RANDOM_VALUE = 5
    SHAPE_ENV = 6

    def select(self, locals_, globals_):
        if self in (GuardSource.LOCAL, GuardSource.LOCAL_NN_MODULE):
            return locals_
        if self in (GuardSource.GLOBAL, GuardSource.GLOBAL_NN_MODULE):
            return globals_
        raise NotImplementedError()

    def is_nn_module(self) -> bool:
        return self in (GuardSource.GLOBAL_NN_MODULE, GuardSource.LOCAL_NN_MODULE)

    def is_local(self):
        return self in (GuardSource.LOCAL, GuardSource.LOCAL_NN_MODULE)


@dataclasses.dataclass
class Guard:
    # The name of a Guard specifies what exactly it is the guard is guarding
    # on.  The meaning of the name is dependent on the create_fn; you must
    # look at the use-site inside create_fn to know what name means.
    #
    # That being said, although you might think this is just a "name", name is
    # usually an arbitrary Python expression that will be evaluated with all
    # globals (and locals, if you create a LOCAL guard) to extract the Python
    # object that we want to perform guard tests on.  This evaluation
    # typically happens in GuardBuilder.eval.  In these cases, name is
    # typically produced by Source.name() (not to be confused with
    # GuardSource)--morally, we could have stored a Source here.
    #
    # Occasionally, name is not a valid Python expression; sometimes
    # it is meaningless.  Example create_fns that are like this include
    # GRAD_MODE and SYMBOL_MATCH.
    name: str
    source: GuardSource
    create_fn: Callable[["GuardBuilder", "Guard"], None]
    is_volatile: bool = False

    # Export only. These values are written to at time of guard check_fn creation.
    guard_types: Optional[List[str]] = None
    code_list: Optional[List[str]] = None
    obj_weakref: Optional[object] = None
    guarded_class_weakref: Optional[type] = None

    def __hash__(self):
        return hash((self.name, self.source, id(self.create_fn)))

    def sort_key(self):
        return (
            self.source.value if self.source else -1,
            len(self.name),
            self.name,
            self.create_fn.__code__.co_firstlineno,
        )

    def __lt__(self, other):
        return self.sort_key() < other.sort_key()

    @staticmethod
    def weakref_to_str(obj_weakref):
        """
        This is a workaround of a Python weakref bug.

        `obj_weakref` is instance returned by `weakref.ref`,
        `str(obj_weakref)` is buggy if the original obj overrides __getattr__, e.g:

            class MyConfig(dict):
                def __getattr__(self, x):
                    return self[x]

            obj = MyConfig(offset=5)
            obj_weakref = weakref.ref(obj)
            str(obj_weakref)  # raise error: KeyError: '__name__'
        """
        if isinstance(obj_weakref, weakref.ReferenceType):
            obj = obj_weakref()
            if obj is not None:
                return f"<weakref at {hex(id(obj_weakref))}; to '{obj.__class__.__name__}' at {hex(id(obj))}>"
            else:
                return f"<weakref at {hex(id(obj_weakref))}; dead>"
        else:
            return str(obj_weakref)

    def __str__(self):
        s = f"""
            {self.source.name.lower() if self.source else ""} {repr(self.name)} {self.create_fn.__name__}
            {{
                'guard_types': {self.guard_types},
                'code': {self.code_list},
                'obj_weakref': {self.weakref_to_str(self.obj_weakref)}
                'guarded_class': {self.guarded_class_weakref}
            }}
            """
        return s

    def create(self, local_builder: "GuardBuilder", global_builder: "GuardBuilder"):
        return self.create_fn(self.source.select(local_builder, global_builder), self)

    def is_nn_module(self):
        return self.source.is_nn_module()

    def is_local(self):
        return self.source.is_local()

    def set_export_info(self, guard_type, guarded_class, code_list, obj_weakref):
        if not self.guard_types:
            self.guard_types = list()

        self.guard_types.append(guard_type)

        assert self.guarded_class_weakref in (
            guarded_class,
            None,
        ), "Guarded class id must be identical, or None"
        self.guarded_class_weakref = guarded_class

        if not self.code_list:
            self.code_list = code_list
        else:
            self.code_list.extend(code_list)

        assert self.obj_weakref in (
            obj_weakref,
            None,
        ), "Guarded object must be identical, or None"
        self.obj_weakref = obj_weakref


def strip_function_call(name):
    """
    "___odict_getitem(a, 1)" => "a"
    """
    m = re.search(r"([a-z0-9_]+)\(([^(),]+)[^()]*\)", name)
    if m and m.group(1) != "slice":
        return strip_function_call(m.group(2))
    return strip_getattr_getitem(name)


def strip_getattr_getitem(name):
    """
    "a[1]" => "a"
    "a.foo" => "a"
    """
    return re.split(r"[.\[]", name)[0]


class GuardBuilder:
    def __init__(
        self,
        id_ref: Callable[[Type[object]], str],
        scope: Optional[Dict[str, object]],
        guarded_code: "CheckFunctionManager",
        renames=True,
    ):
        self.id_ref = id_ref
        if scope:
            if renames:
                scope = {rename_implicit(k): v for k, v in scope.items()}
        else:
            scope = dict()
        self.scope: Dict[str, object] = scope
        self.argnames: List[str] = []
        # Code is python expression strings generated for each guard
        self.code: List[str] = []

        # Most of the time, we generate Python code in a guard to directly
        # check various properties.  However, tensors are a bit special;
        # it is too slow to check their properties one-by-one in Python.
        # Instead, there is a C++ function TensorGuards.check which takes
        # all of the tensor arguments and checks them all against compile-time
        # examples entirely in C++.  Thus, every time we process a
        # TENSOR_MATCH guard, we just add another entry to
        # tensor_check_names/tensor_check_examples, saying "for this local,
        # check it against this example", and it all ends up getting
        # swept up into a single call to ___check_tensors.  Invariant:
        # len(tensor_check_names) == len(tensor_check_examples).
        self.tensor_check_names: List[str] = []
        self.tensor_check_examples: List[torch.Tensor] = []

        self.tensor_check_ids: Dict[str, int] = {}
        # TODO: tf is this naming
        self.guarded_code: CheckFunctionManager = guarded_code

    def get(self, name: str) -> Any:
        return eval(name, self.scope, CLOSURE_VARS)

    def arg_ref(self, guard: Union[str, Guard]) -> str:
        name: str
        if isinstance(guard, str):
            name = guard
        else:
            name = guard.name
        base = strip_getattr_getitem(strip_function_call(name))
        if base not in self.argnames:
            if re.match(r"^\d+$", base):
                log.warning(f"invalid var name: {guard}")
            self.argnames.append(base)

        return name

    def TYPE_MATCH(self, guard: Guard):
        # ___check_type_id is same as `id(type(x)) == y`
        t = type(self.get(guard.name))
        obj_id = self.id_ref(t)
        code = f"___check_type_id({self.arg_ref(guard)}, {obj_id})"
        self._produce_guard_code(guard, [code])

    def ID_MATCH(self, guard: Guard):
        # ___check_obj_id is same as `id(x) == y`
        m = re.match(r"^type\((.+)\)$", guard.name)
        if m:
            # optional optimization to produce cleaner/faster guard code
            return self.TYPE_MATCH(
                Guard(m.group(1), guard.source, GuardBuilder.TYPE_MATCH)
            )

        code = f"___check_obj_id({self.arg_ref(guard)}, {self.id_ref(self.get(guard.name))})"
        self._produce_guard_code(guard, [code])

    def NAME_MATCH(self, guard: Guard):
        obj = self.get(guard.name)
        code = f"{self.arg_ref(guard)}.__name__ == {obj.__name__}"
        self._produce_guard_code(guard, [code])

    def HASATTR(self, guard: Guard):
        m = re.match(r"^(.*)[.]([a-zA-Z0-9_]+)$", guard.name)
        assert m, f"invalid hasattr check {guard.name}"
        base, attr = m.group(1, 2)
        ref = self.arg_ref(base)
        val = hasattr(self.get(base), attr)
        code = None
        if val:
            code = f"hasattr({ref}, {attr!r})"
        else:
            code = f"not hasattr({ref}, {attr!r})"

        self._produce_guard_code(guard, [code], provided_guarded_object=self.get(base))

    def EQUALS_MATCH(self, guard: Guard):
        ref = self.arg_ref(guard)
        val = self.get(guard.name)
        t = type(val)
        assert istype(
            val,
            (
                int,
                float,
                bool,
                type(None),
                str,
                type,
                list,
                tuple,
                set,
                slice,
                frozenset,
                range,
                torch.Size,
                torch.device,
                torch.dtype,
                np.int8,
                np.int16,
                np.int32,
                np.int64,
                np.uint8,
                np.uint16,
                np.uint32,
                np.uint64,
            ),
        ), t.__name__
        if istype(val, (torch.device, torch.dtype)):
            # TODO(jansel): is this slow? perhaps optimize it
            code = [f"str({ref}) == {str(val)!r}"]
            self._produce_guard_code(guard, code)
            return

        # Special case for nan because float("nan") == float("nan") evaluates to False
        if istype(val, float) and math.isnan(val):
            code = list()
            code.append(f"___check_type_id({ref}, {self.id_ref(t)})")
            code.append(f"__math_isnan({ref})")
            self._produce_guard_code(guard, code)
            return

        # Add type check to prevent equality check between tensor and non-tensor.
        code = list()
        if istype(val, (list, tuple)):
            self.LIST_LENGTH(guard)

            for idx, elem in enumerate(val):
                code.append(
                    f"___check_type_id({ref}[{idx}], {self.id_ref(type(elem))})"
                )

        elif not istype(val, torch.Size):
            code.append(f"___check_type_id({ref}, {self.id_ref(t)})")

        if istype(val, torch.Size):
            val = tuple(val)

        code.append(f"{ref} == {val!r}")
        self._produce_guard_code(guard, code)

    def CONSTANT_MATCH(self, guard: Guard):
        val = self.get(guard.name)
        if istype(val, (bool, type(None))):
            self.ID_MATCH(guard)
        else:
            self.EQUALS_MATCH(guard)

    def NN_MODULE(self, guard: Guard):
        self.ID_MATCH(guard)
        ref = self.arg_ref(guard)
        val = self.get(guard.name)

        def setup_guard():
            assert istype(val.training, bool)
            self.code.append(f"{ref}.training == {val.training}")

        if hasattr(val, "training"):
            # There are cases where a monkeypatched object has a guard made between __new__ and __init__
            setup_guard()
        else:
            unimplemented(f"Guard setup for uninitialized class {type(val)}")

    def FUNCTION_MATCH(self, guard: Guard):
        """things like torch.add and user defined functions"""
        if guard.is_local():
            return self.ID_MATCH(guard)

    def BUILTIN_MATCH(self, guard: Guard):
        return self.FUNCTION_MATCH(guard)

    def PYMODULE_MATCH(self, guard: Guard):
        return self.FUNCTION_MATCH(guard)

    def LIST_LENGTH(self, guard):
        ref = self.arg_ref(guard)
        value = self.get(guard.name)
        t = type(value)

        code = list()
        code.append(f"___check_type_id({ref}, {self.id_ref(t)})")
        code.append(f"len({ref}) == {len(value)}")

        self._produce_guard_code(guard, code)

    def TUPLE_ITERATOR_LEN(self, guard):
        ref = self.arg_ref(guard)
        value = self.get(guard.name)
        t = type(value)

        code = list()
        code.append(f"___check_type_id({ref}, {self.id_ref(t)})")
        code.append(f"___tuple_iterator_len({ref}) == {tuple_iterator_len(value)}")

        self._produce_guard_code(guard, code)

    def DICT_KEYS(self, guard):
        ref = self.arg_ref(guard)
        value = self.get(guard.name)
        t = type(value)

        code = list()
        code.append(f"___check_type_id({ref}, {self.id_ref(t)})")
        param_key_ids = set(dict_param_key_ids(value))
        const_keys = set(dict_const_keys(value))
        if param_key_ids:
            code.append(f"___dict_param_key_ids({ref}) == {param_key_ids!r}")
            code.append(f"___dict_const_keys({ref}) == {const_keys!r}")
        else:
            code.append(f"set({ref}.keys()) == {const_keys!r}")

        self._produce_guard_code(guard, code)

    def WEAKREF_ALIVE(self, guard):
        self._produce_guard_code(guard, [f"{self.arg_ref(guard)} is not None"])

    def NN_MODULE_PARAM_NAMES(self, guard):
        ref = self.arg_ref(guard)
        value = self.get(guard.name)
        t = type(value)
        keys = {k for k, v in value.named_parameters()}

        code = list()
        code.append(f"___check_type_id({ref}, {self.id_ref(t)})")
        code.append(f"{{k for k, v in {ref}.named_parameters()}} == {keys!r}")

        self._produce_guard_code(guard, code)

    def ODICT_KEYS(self, guard):
        """OrderedDict keys match"""
        ref = self.arg_ref(guard)
        value = self.get(guard.name)
        t = type(value)

        code = list()
        code.append(f"___check_type_id({ref}, {self.id_ref(t)})")
        code.append(f"str({ref}.keys()) == {str(value.keys())!r}")

        self._produce_guard_code(guard, code)

    def OBJECT_MUTATION(self, guard: Guard):
        mutation_guard.watch(self.get(guard.name), self.guarded_code)

    def GRAD_MODE(self, guard: Guard):
        """Guard on the initial grad state"""
        assert guard.name == ""
        assert guard.source is GuardSource.GLOBAL
        code = None
        if convert_frame.initial_grad_state:
            code = "___is_grad_enabled()"
        else:
            code = "not ___is_grad_enabled()"
        self._produce_guard_code(guard, [code])

    # This is a bit of a crutch for export case for symbolic shape guards.
    # SYMBOL_MATCH is only ever, and must only ever, be used for setting this value on
    # the create_fn field for tracking guards in export.
    def SYMBOL_MATCH(self, guard: Guard):
        raise AssertionError("this should not actually be called")

    def TENSOR_MATCH(self, guard: Guard):
        if guard.is_nn_module():
            self.ID_MATCH(guard)
        else:
            value = self.get(guard.name)
            assert isinstance(value, torch.Tensor)
            tensor_name = self.arg_ref(guard)
            self.tensor_check_names.append(tensor_name)
            self.tensor_check_examples.append(value)

            # STOP - DO NOT USE id_ref FOR TENSORS - TENSOR INVALIDATION RULES DIFFER
            self.tensor_check_ids[tensor_name] = id(value)

            # Note: Guard code produced for tensor_match is a little different.
            # We accumulate tensor names, then do a single install of `___check_tensors`.
            # See _guards.cpp and TensorGuard for more information.
            # TODO(voz): Add tensor matching code to export
            # Note: this is a bit of a special case, and so does not use _produce_guard_code
            guard.set_export_info(
                "TENSOR_MATCH",
                weakref.ref(type(value)),
                None,
                weakref.ref(value),
            )

    # A util that appends guarded code, or, in the case of export, adds data onto guards
    def _produce_guard_code(self, guard, code_list, provided_guarded_object=None):
        # WARNING: It is important that cur_frame/caller do NOT stay in
        # the current frame, because they will keep things live longer
        # than they should.  See TestMisc.test_release_module_memory
        cur_frame = currentframe()
        assert cur_frame is not None
        caller = cur_frame.f_back
        del cur_frame
        assert caller is not None
        func_name = getframeinfo(caller)[2]
        del caller
        # We use func_name for export, so might as well get a nice defensive check out of it
        assert func_name in dir(
            self.__class__
        ), f"_produce_guard_code must be called from inside GuardedCode. Called from {func_name}"

        self.code.extend(code_list)

        # Not all guards have names, some can be installed globally (see asserts on HAS_GRAD)
        if provided_guarded_object is None:
            name_valid = guard.name is not None and guard.name != ""

            guarded_object = self.get(guard.name) if name_valid else None
        else:
            guarded_object = provided_guarded_object

        guarded_object_type = (
            weakref.ref(type(guarded_object)) if guarded_object is not None else None
        )
        obj_ref = None
        if hasattr(guarded_object.__class__, "__weakref__"):
            obj_ref = weakref.ref(guarded_object)

        guard.set_export_info(
            func_name,
            guarded_object_type,
            code_list,
            obj_ref,
        )


from sympy.printing.str import StrPrinter


@dataclasses.dataclass
class TensorReference(object):
    """
    TensorReference objects are entirely optional. They are created to give us hints
    into where the symbolic shape came from.

    ref_id: The id of the tensor
    kind: A string tracking where in the tensor this value came from ("size","stride", etc)
    idx: An index in the structure

    NOTE - A symbolic shape coming from tensor at id 12345's shape dim 2, would be
    TensorReference(ref_id=12345, kind="size", idx=2)
    """

    ref_id: Optional[int] = None
    kind: Optional[str] = None
    idx: Optional[int] = None
    # Note - this is untyped because of TypeError: '_SpecialForm' object does not support item assignment
    # But it is a Optional[Union["sympy.Expr", int]]
    expr: Optional[object] = None  # Populated after association

    def __hash__(self):
        return hash((self.ref_id, self.kind, self.idx))


class DynamoGuardPrinter(StrPrinter):
    @staticmethod
    def tensor_ref_as_str(tensor_ref, id_to_name_map):
        if tensor_ref.kind in ("size", "stride"):
            return f"{id_to_name_map[tensor_ref.ref_id]}.{tensor_ref.kind}()[{tensor_ref.idx}]"
        return f"{id_to_name_map[tensor_ref.ref_id]}.{tensor_ref.kind}()"

    def __init__(
        self,
        expr_to_tensor_ref: Dict[sympy.Symbol, Dict[TensorReference, None]],
        id_to_name_map,
        shape_env,
        intermediary_symbols,
    ):
        super().__init__()
        self.expr_to_tensor_ref = expr_to_tensor_ref
        self.id_to_name_map = id_to_name_map
        self.shape_env = shape_env
        self.intermediary_symbols = intermediary_symbols

    def _print_Symbol(self, expr) -> str:
        assert isinstance(expr, sympy.Symbol)
        if expr == 0:
            return "0"
        if expr == 1:
            return "1"
        assert expr in (self.expr_to_tensor_ref) or (expr in self.intermediary_symbols)
        refs = self.expr_to_tensor_ref[expr]
        if len(refs) == 0:
            return super()._print_Symbol(expr)
        tensor_ref = next(
            iter(refs)
        )  # Any is fine here, because we install equality guards later
        return DynamoGuardPrinter.tensor_ref_as_str(tensor_ref, self.id_to_name_map)


# NB: Naively, you'd expect this to only be a function that produces
# the callable that consistutes the guard.  However, there is some
# delicate handling for invalidating this check function when the
# locals/globals get invalidated, so there's some extra state
# we have to hold in this manager class.
#
# TODO: this object has reference cycle with itself, via check_fn which
# references back to CheckFunction via ___guarded_code in closure_vars.
# Ideally, there shouldn't be any ref cycle so that guards are
# promptly disposed of.
class CheckFunctionManager:
    def __init__(
        self,
        output_graph=None,
        guards: Optional[Set[Guard]] = None,
        f_locals: Optional[Dict[str, object]] = None,
        f_globals: Optional[Dict[str, object]] = None,
        guard_fail_fn: Optional[Callable[[Tuple[str, str]], None]] = None,
    ):
        self.valid = True
        self._weakrefs: List["ReferenceType[object]"] = []
        self._seen_ids: Set[int] = set()
        self.output_graph = output_graph

        # Note: right overrides left
        def combine_scopes(left, right):
            if left is None:
                return right

            if right is None:
                return left

            return {**left, **right}

        local_builder = GuardBuilder(
            self.id_ref, combine_scopes(f_globals, f_locals), self, renames=True
        )
        global_builder = GuardBuilder(self.id_ref, f_globals, self, renames=False)
        for guard in sorted(guards or [], key=Guard.sort_key):
            if not config.guard_nn_modules and guard.is_nn_module():
                continue
            guard.create(local_builder, global_builder)
        self.check_fn = self.compile_check_fn(
            local_builder, global_builder, guards, guard_fail_fn
        )
        self._seen_ids.clear()

    """
    This is a complex bit of logic. The outline here is brief. For a line by line breakdown, see
    the code comments below.

    The role of this function is to take the current state of symbolic shape guards, tensor ids in the
    CURRENT dynamo frame, and tensor names (dynamo's frame agnostic tensor reference mechanism, see TensorCheck and
    guards.cpp for more info) - and produce executable python expressions for addition to our guarded code components
    that make their way into check_fn.

    We DO NOT create guards based on ids. The IDs act as a lookup for the following mapping:

    dynamo: tensor_name <> tensor_id
    shape_env: tensor_id <> shape_expr

    This allows us to then create a tensor_name <> shape_expr association for the current frames guards.
    """

    def _parse_symbolic_shape_expressions(self, tensor_check_names, tensor_check_ids):
        # Pre join output
        finished_expressions: List[str] = []

        # A mapping of tensor_ids to tensor names
        id_to_name_map: Dict[int, str] = {}

        # We should not have a shape env, or guards if we are not in config.dynamic shapes
        # But check it anyway.
        if not config.dynamic_shapes:
            return None

        expr_to_tensor_ref: Dict[sympy.Symbol, Dict[TensorReference, None]] = {}
        guard_printer = DynamoGuardPrinter(
            expr_to_tensor_ref,
            id_to_name_map,
            self.output_graph.shape_env,
            self.output_graph.intermediary_symbols,
        )

        # tensor_check_names is the primary tensor association mechanism in dynamo.
        # All other guards installations are driven off of it, so these ones will too.
        for name in tensor_check_names:
            tensor_id = tensor_check_ids[name]
            id_to_name_map[tensor_id] = name

            if tensor_id in self.output_graph.tensor_id_to_sym_shape_ref:
                # If we made it here, this tensor_id is relevant to dynamo guard installation
                # AND was found in the shape_env
                tensor_ref_set = self.output_graph.tensor_id_to_sym_shape_ref[tensor_id]
                for tensor_ref in tensor_ref_set:
                    obj_expr = tensor_ref.expr
                    if obj_expr not in expr_to_tensor_ref:
                        expr_to_tensor_ref[obj_expr] = {}
                    expr_to_tensor_ref[obj_expr][tensor_ref] = None

        guard_expression = self.output_graph.shape_env.get_guard_expr()
        expr_as_str = guard_printer.doprint(guard_expression)
        # We may get into a state where symbolic shape keys (all should be found in replacements)
        # Have not been removed from the expression. This is a serious enough error state that we need to assert.
        for key in self.output_graph.shape_env.var_to_val.keys():
            assert str(key) not in expr_as_str, f"Unknown shape symbol {key}. "
        finished_expressions.append(expr_as_str)

        for expr in expr_to_tensor_ref.keys():
            tensor_refs = expr_to_tensor_ref[expr].keys()
            equality_candidates = [
                DynamoGuardPrinter.tensor_ref_as_str(x, id_to_name_map)
                for x in tensor_refs
            ]

            if len(equality_candidates) > 1:
                equality_expr = " == ".join(equality_candidates)
                finished_expressions.append(equality_expr)

        # Redundant with code_parts, but allows us to wrap it with parens nicely.
        if len(finished_expressions) == 0:
            return None

        expression = " and ".join(finished_expressions)
        return f"({expression})"

    def compile_check_fn(
        self, local_builder, global_builder, guards_out, guard_fail_fn
    ):
        assert not (set(local_builder.argnames) & set(global_builder.argnames))
        # see parallel handling of ".0" / "___implicit0" in _eval_frame.c
        largs = [a for a in local_builder.scope.keys() if a == "___implicit0"]
        largs += [a for a in local_builder.argnames if a != "___implicit0"]
        largs += ["**___kwargs_ignored"]
        args = ",".join(largs)

        code_parts = (
            ["___guarded_code.valid"] + local_builder.code + global_builder.code
        )
        # TODO(whc) maybe only the 'check_tensors' one is ambiguous? if so we can be less general..
        verbose_code_parts = (
            ["___guarded_code.valid"] + local_builder.code + global_builder.code
        )

        tensor_check_names = (
            local_builder.tensor_check_names + global_builder.tensor_check_names
        )

        tensor_check_ids = local_builder.tensor_check_ids.copy()
        tensor_check_ids.update(global_builder.tensor_check_ids)

        check_tensors_fn = None
        check_tensors_verbose_fn = None
        if tensor_check_names:
            symbolic_shape_expression = self._parse_symbolic_shape_expressions(
                tensor_check_names, tensor_check_ids
            )
            tensor_check_examples = (
                local_builder.tensor_check_examples
                + global_builder.tensor_check_examples
            )
            tensor_guards = TensorGuards(
                *tensor_check_examples, dynamic_shapes=config.dynamic_shapes
            )
            check_tensors_fn = tensor_guards.check
            check_tensors_verbose_fn = tensor_guards.check_verbose
            code_parts.append(f"___check_tensors({', '.join(tensor_check_names)})")
            verbose_args = ", ".join(
                tensor_check_names + ["tensor_check_names=tensor_check_names"]
            )
            verbose_code_parts.append(f"___check_tensors_verbose({verbose_args})")
            if symbolic_shape_expression:
                code_parts.append(symbolic_shape_expression)
                verbose_code_parts.append(symbolic_shape_expression)
                guards_out.add(
                    Guard(
                        name="symbolic_shape_expression",
                        source=GuardSource.SHAPE_ENV,
                        create_fn=GuardBuilder.SYMBOL_MATCH,
                        code_list=symbolic_shape_expression,
                    )
                )

        def direct_equality(a, b):
            return a == b

        def direct_negation(a, b):
            return not direct_equality(a, b)

        code = " and ".join(unique(code_parts))
        closure_vars = collections.OrderedDict(
            [
                ("___guarded_code", self),
                ("___check_tensors", check_tensors_fn),
                ("___check_tensors_verbose", check_tensors_verbose_fn),
                ("tensor_check_names", tensor_check_names),
                ("floor", math.floor),
                ("ceiling", math.ceil),
                ("Eq", direct_equality),
                ("Ne", direct_negation),
                ("Mod", sympy.Mod),
                ("FloorDiv", FloorDiv),
            ]
        )
        closure_vars.update(CLOSURE_VARS)
        py_code = f"""\
def ___make_guard_fn({','.join(closure_vars.keys())}):
    return lambda {args}: {code}
"""
        if os.environ.get("TORCHDYNAMO_PRINT_GUARDS", None) == "1":
            print("GUARDS", code)
        set_guard_fail_hook(guard_fail_hook)
        out: Dict[str, Any] = dict()
        # print("RUNNING PY CODE", py_code)
        exec(py_code, global_builder.scope, out)
        guard_fn = out["___make_guard_fn"](*closure_vars.values())
        guard_fn.closure_vars = closure_vars
        # TODO(whc) maybe '.code_parts' was only kept around for the guard callback? so we don't need both
        guard_fn.code_parts = code_parts
        guard_fn.verbose_code_parts = verbose_code_parts
        guard_fn.global_scope = global_builder.scope
        guard_fn.guard_fail_fn = guard_fail_fn
        return guard_fn

    def invalidate(self, ref):
        # A weakref is no longer valid, self.check_fn should return false
        self.valid = False

    def id_ref(self, obj):
        """add a weakref, return the id"""
        try:
            if id(obj) not in self._seen_ids:
                self._weakrefs.append(weakref.ref(obj, self.invalidate))
                self._seen_ids.add(id(obj))
        except TypeError:
            pass  # cannot weakref bool object
        return id(obj)


class GuardFail(NamedTuple):
    # A string repr of the piece of failed guard code we eval-ed
    reason: str
    # A code object where we failed a guard
    orig_code: types.CodeType


def guard_fail_hook(
    guard_fn: GuardFn, code: types.CodeType, f_locals: Dict[str, object], last: bool
) -> None:
    """
    called whenever a guard fails.
    """
    if not guard_fn.guard_fail_fn and not last:
        return
    scope = {rename_implicit(k): v for k, v in f_locals.items()}
    scope.update(guard_fn.closure_vars)
    reason = None
    for part in guard_fn.verbose_code_parts:
        fail_reason = eval(part, guard_fn.global_scope, scope)
        # TODO(whc) hacky for now as not every 'part' in guard_fn.verbose_code_parts
        # is updated to return a string explaining the failure.
        if isinstance(fail_reason, str):
            reason = fail_reason
            break
        elif isinstance(fail_reason, bool) and not fail_reason:
            reason = part
            break
    try:
<<<<<<< HEAD
        guard_fn.guard_fail_fn((reasons, orig_code_map[code]))
    except Exception as e:
        log.error(
            "Failure in guard_fail_fn callback - raising here will cause a NULL Error on guard eval"
        )

    guard_failures[orig_code_map[code]].append(reasons)
=======
        guard_fn.guard_fail_fn(GuardFail(reason, orig_code_map[code]))
    except Exception as e:
        log.error(
            "Failure in guard_fail_fn callback - raising here will cause a NULL Error on guard eval",
            exc_info=True,
        )

    if last:
        guard_failures[orig_code_map[code]].append(reason)
>>>>>>> ecd41867


def guard_error_hook(
    guard_fn: GuardFn, code: types.CodeType, f_locals: Dict[str, object], last: bool
):
    print(
        f"ERROR RUNNING GUARDS {code.co_name} {code.co_filename}:{code.co_firstlineno}"
    )
    print(" ", " and\n  ".join(guard_fn.code_parts))


set_guard_error_hook(guard_error_hook)


def unique(seq):
    seen = set()
    for x in seq:
        if x not in seen:
            yield x
            seen.add(x)<|MERGE_RESOLUTION|>--- conflicted
+++ resolved
@@ -8,9 +8,6 @@
 import types
 import weakref
 from inspect import currentframe, getframeinfo
-<<<<<<< HEAD
-from typing import Any, Callable, Dict, List, Optional, Set, Tuple, Type, Union
-=======
 from typing import (
     Any,
     Callable,
@@ -23,7 +20,6 @@
     Type,
     Union,
 )
->>>>>>> ecd41867
 from weakref import ReferenceType
 
 import numpy as np
@@ -898,15 +894,6 @@
             reason = part
             break
     try:
-<<<<<<< HEAD
-        guard_fn.guard_fail_fn((reasons, orig_code_map[code]))
-    except Exception as e:
-        log.error(
-            "Failure in guard_fail_fn callback - raising here will cause a NULL Error on guard eval"
-        )
-
-    guard_failures[orig_code_map[code]].append(reasons)
-=======
         guard_fn.guard_fail_fn(GuardFail(reason, orig_code_map[code]))
     except Exception as e:
         log.error(
@@ -916,7 +903,6 @@
 
     if last:
         guard_failures[orig_code_map[code]].append(reason)
->>>>>>> ecd41867
 
 
 def guard_error_hook(
