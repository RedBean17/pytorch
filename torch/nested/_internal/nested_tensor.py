--- conflicted
+++ resolved
@@ -78,7 +78,6 @@
         assert not isinstance(values, NestedTensor)
         assert values.ndim == 2
 
-<<<<<<< HEAD
         if sym_size is not None:
             # Passed during meta utils fakification
             self._size = sym_size
@@ -93,19 +92,6 @@
             D = values.shape[1]
             B = offsets.shape[0] - 1
             self._size = (B, self.raggedness_id, D)
-        self.offsets = offsets
-        return
-
-    def set_raggedness_id(self, id):
-        self.raggedness_id = id
-        self._size = (self._size[0], id, self._size[2])
-=======
-        # In a later PR, we'll need to accept an additional size argument
-        # to handle dynamic shapes.
-        ragged_dim = get_tensor_id(offsets)
-        D = values.shape[1]
-        B = offsets.shape[0] - 1
-        self._size = (B, ragged_dim, D)
         self._offsets = offsets
         return
 
@@ -114,7 +100,10 @@
 
     def offsets(self):
         return self._offsets
->>>>>>> 1e52dc3a
+
+    def set_raggedness_id(self, id):
+        self.raggedness_id = id
+        self._size = (self._size[0], id, self._size[2])
 
     def __repr__(self):
         # We should implement this in torch/_tensor_str.py instead
@@ -126,21 +115,21 @@
         return f"NestedTensor(size={self._size}, offsets={self.offsets}{grad_fn_str})"
 
     def __tensor_flatten__(self):
-        return ["buffer", "offsets"], (self.size(1), self.requires_grad,)
+        return ["_values", "_offsets"], (self.size(1), self.requires_grad,)
 
     def __tensor_unflatten__(inner_tensors, meta):
         assert len(inner_tensors) == 2
-        buffer = inner_tensors["buffer"]
-        offsets = inner_tensors["offsets"]
+        values = inner_tensors["_values"]
+        offsets = inner_tensors["_offsets"]
         symint, requires_grad, = meta
 
         # This pair of methods gets called during the initial creation and then
         B = offsets.shape[0] - 1
-        D = buffer.shape[1]
+        D = values.shape[1]
         sym_size = (B, symint, D)
 
         return NestedTensor(
-            buffer, offsets=offsets, nb_tensors=B, sym_size=sym_size,
+            values, offsets=offsets, sym_size=sym_size,
             requires_grad=requires_grad)
 
     @classmethod
