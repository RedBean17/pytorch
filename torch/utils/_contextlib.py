# Extra utilities for working with context managers that should have been
# in the standard library but are not

import functools
import inspect
import warnings
import sys
from typing import Any, Callable, TypeVar, cast

# Used for annotating the decorator usage of _DecoratorContextManager (e.g.,
# 'no_grad' and 'enable_grad').
# See https://mypy.readthedocs.io/en/latest/generics.html#declaring-decorators
FuncType = Callable[..., Any]
F = TypeVar('F', bound=FuncType)


def _wrap_generator(ctx_factory, func):
    """
    Wrap each generator invocation with the context manager factory.

    The input should be a function that returns a context manager,
    not a context manager itself, to handle one-shot context managers.
    """
    @functools.wraps(func)
    def generator_context(*args, **kwargs):
        gen = func(*args, **kwargs)

        # Generators are suspended and unsuspended at `yield`, hence we
        # make sure the grad mode is properly set every time the execution
        # flow returns into the wrapped generator and restored when it
        # returns through our `yield` to our caller (see PR #49017).
        try:
            # Issuing `None` to a generator fires it up
            with ctx_factory():
                response = gen.send(None)

            while True:
                try:
                    # Forward the response to our caller and get its next request
                    request = yield response

                except GeneratorExit:
                    # Inform the still active generator about its imminent closure
                    with ctx_factory():
                        gen.close()
                    raise

                except BaseException:
                    # Propagate the exception thrown at us by the caller
                    with ctx_factory():
                        response = gen.throw(*sys.exc_info())

                else:
                    # Pass the last request to the generator and get its response
                    with ctx_factory():
                        response = gen.send(request)

        # We let the exceptions raised above by the generator's `.throw` or
        # `.send` methods bubble up to our caller, except for StopIteration
        except StopIteration as e:
            # The generator informed us that it is done: take whatever its
            # returned value (if any) was and indicate that we're done too
            # by returning it (see docs for python's return-statement).
            return e.value

    return generator_context


def context_decorator(ctx, func):
    """
    Like contextlib.ContextDecorator, but:

    1. Is done by wrapping, rather than inheritance, so it works with context
       managers that are implemented from C and thus cannot easily inherit from
       Python classes
    2. Wraps generators in the intuitive way (c.f. https://bugs.python.org/issue37743)
    3. Errors out if you try to wrap a class, because it is ambiguous whether
       or not you intended to wrap only the constructor

    The input argument can either be a context manager (in which case it must
    be a multi-shot context manager that can be directly invoked multiple times)
    or a callable that produces a context manager.
    """

    assert not (callable(ctx) and hasattr(ctx, '__enter__')), (
        f"Passed in {ctx} is both callable and also a valid context manager "
        "(has __enter__), making it ambiguous which interface to use.  If you "
        "intended to pass a context manager factory, rewrite your call as "
        "context_decorator(lambda: ctx()); if you intended to pass a context "
        "manager directly, rewrite your call as context_decorator(lambda: ctx)"
    )

    if not callable(ctx):
        def ctx_factory():
            return ctx
    else:
        ctx_factory = ctx

    if inspect.isclass(func):
        raise RuntimeError(
            "Cannot decorate classes; it is ambiguous whether or not only the "
            "constructor or all methods should have the context manager applied; "
            "additionally, decorating a class at definition-site will prevent "
            "use of the identifier as a conventional type.  "
            "To specify which methods to decorate, decorate each of them "
            "individually."
        )

    if inspect.isgeneratorfunction(func):
        return _wrap_generator(ctx_factory, func)

    @functools.wraps(func)
    def decorate_context(*args, **kwargs):
        with ctx_factory():
            return func(*args, **kwargs)

    return decorate_context


class _DecoratorContextManager:
    """Allow a context manager to be used as a decorator"""

    def __call__(self, orig_func: F) -> F:
        if inspect.isclass(orig_func):
            warnings.warn("Decorating classes is deprecated and will be disabled in "
                          "future versions. You should only decorate functions or methods. "
                          "To preserve the current behavior of class decoration, you can "
<<<<<<< HEAD
                          "directly decorate the `__init__` method and nothing else.", stacklevel=2)
=======
                          "directly decorate the `__init__` method and nothing else.", stacklevel=TO_BE_DETERMINED)
>>>>>>> fff02e67
            func = cast(F, lambda *args, **kwargs: orig_func(*args, **kwargs))
        else:
            func = orig_func

        return cast(F, context_decorator(self.clone, func))

    def __enter__(self) -> None:
        raise NotImplementedError

    def __exit__(self, exc_type: Any, exc_value: Any, traceback: Any) -> None:
        raise NotImplementedError

    def clone(self):
        # override this method if your children class takes __init__ parameters
        return self.__class__()


class _NoParamDecoratorContextManager(_DecoratorContextManager):
    """Allow a context manager to be used as a decorator without parentheses"""

    def __new__(cls, orig_func=None):
        if orig_func is None:
            return super().__new__(cls)
        return cls()(orig_func)<|MERGE_RESOLUTION|>--- conflicted
+++ resolved
@@ -125,11 +125,7 @@
             warnings.warn("Decorating classes is deprecated and will be disabled in "
                           "future versions. You should only decorate functions or methods. "
                           "To preserve the current behavior of class decoration, you can "
-<<<<<<< HEAD
-                          "directly decorate the `__init__` method and nothing else.", stacklevel=2)
-=======
                           "directly decorate the `__init__` method and nothing else.", stacklevel=TO_BE_DETERMINED)
->>>>>>> fff02e67
             func = cast(F, lambda *args, **kwargs: orig_func(*args, **kwargs))
         else:
             func = orig_func
