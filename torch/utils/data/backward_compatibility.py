--- conflicted
+++ resolved
@@ -2,8 +2,4 @@
 
 def worker_init_fn(worker_id):
     warnings.warn("Usage of backward_compatibility.worker_init_fn is deprecated"
-<<<<<<< HEAD
-                  " as DataLoader automatically applies sharding in every worker", stacklevel=2)
-=======
-                  " as DataLoader automatically applies sharding in every worker", stacklevel=TO_BE_DETERMINED)
->>>>>>> fff02e67
+                  " as DataLoader automatically applies sharding in every worker", stacklevel=TO_BE_DETERMINED)