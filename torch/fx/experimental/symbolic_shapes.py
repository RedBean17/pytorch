--- conflicted
+++ resolved
@@ -416,22 +416,6 @@
     # semantics that this is an "unchecked" assert (but it this actually
     # something useful?  Might be better to restrict only for unbacked
     # SymInt).
-<<<<<<< HEAD
-    _constrain_symbol_range(a.node.shape_env, a.node.expr, min, max)
-
-def constrain_range_int(a, *, min, max):
-    """
-    Constrain range on concrete int value.
-    This can happens for the following scenarios:
-    - Eager mode execution and real int value is provided.
-    - During tracing the traced symbol is resolved as a static integer (see
-      PR #101655 for more details).
-    """
-
-    assert not isinstance(a, SymInt)
-    if not (min <= a <= max):
-        raise ValueRangeError(f"Invalid value {a} for range [{min}:{max}]")
-=======
     _constrain_symbol_range(
         a.node.shape_env,
         a.node.expr,
@@ -440,7 +424,6 @@
         runtime_min=min,
         runtime_max=max
     )
->>>>>>> 11602ac5
 
 
 def constrain_unify(a, b):
@@ -3089,7 +3072,10 @@
             # Don't do anything if we don't have a nontrivial lower bound
             # Also don't do anything if we asked only to simplify unbacked
             # SymInt
-            if vr.lower == -sympy.oo or (unbacked_only and k in self.var_to_val):
+            if (
+                vr.lower < (-sys.maxsize - 1) // 2 or
+                (unbacked_only and k in self.var_to_val)
+            ):
                 new_range_env[k] = vr
                 continue
             # Positive means >= 1
