#include <c10/util/DeadlockDetection.h>
#include <torch/csrc/distributed/rpc/rpc_agent.h>

namespace torch {
namespace distributed {
namespace rpc {

namespace {
// WorkerInfo needs to be registered exactly once. Since the op registration
// happens in libtorch_python we wrap the class registration in a helper to make
// sure that if there's multiple copies of Python such as used in torch::deploy
// we only ever register it once.
static std::once_flag workerInfoFlag;
static c10::optional<torch::class_<WorkerInfo>> workerInfo;
} // namespace

RegisterWorkerInfoOnce::RegisterWorkerInfoOnce() {
<<<<<<< HEAD
  std::call_once(workerInfoFlag, []() {
    workerInfo = torch::class_<WorkerInfo>("dist_rpc", "WorkerInfo")
                     .def(torch::init<std::string, int64_t>());
  });
=======
  // WorkerInfo needs to be registered exactly once. Since the op registration
  // happens in libtorch_python we wrap the class registration in a helper to
  // make sure that if there's multiple copies of Python such as used in
  // torch::deploy we only ever register it once.
  static auto workerInfo = torch::class_<WorkerInfo>("dist_rpc", "WorkerInfo")
                               .def(torch::init<std::string, int64_t>());
>>>>>>> c10908cd
}

constexpr size_t WorkerInfo::MAX_NAME_LEN;

WorkerInfo::WorkerInfo(std::string name, int64_t id)
    : WorkerInfo(std::move(name), (worker_id_t)id) {
  TORCH_CHECK(
      id <= std::numeric_limits<worker_id_t>::max(),
      "RPC worker id ",
      id,
      " out of bound of int16_t.");
}

WorkerInfo::WorkerInfo(std::string name, worker_id_t id)
    : name_(std::move(name)), id_(id) {
  bool validSize = name_.length() < MAX_NAME_LEN && name_.length() > 0;
  bool validChar =
      std::find_if(name_.begin(), name_.end(), [](char c) {
        return !(std::isalnum(c) || c == '-' || c == '_' || c == ':');
      }) == name_.end();
  TORCH_CHECK(
      validSize && validChar,
      "Worker name must match ^[A-Za-z0-9-_:]*$, "
      "and must be non-empty and shorter than ",
      MAX_NAME_LEN,
      " chars, "
      "but got ",
      name_);
}

// Large Time Duration for waiting on the condition variable until the map is
// population. Cannot use
// std::chrono::time_point<std::chrono::steady_clock>::max() due to a known
// overflow-related bug.
constexpr auto kLargeTimeDuration = std::chrono::hours(10000);

RpcAgent::RpcAgent(
    WorkerInfo workerId,
    std::unique_ptr<RequestCallback> cb,
    std::chrono::milliseconds rpcTimeout)
    : workerInfo_(std::move(workerId)),
      cb_(std::move(cb)),
      rpcTimeout_(rpcTimeout),
      profilingEnabled_(false),
      rpcAgentRunning_(false) {}

RpcAgent::~RpcAgent() {
  if (rpcAgentRunning_.load()) {
    shutdown();
  }
}

void RpcAgent::start() {
  rpcAgentRunning_.store(true);
  rpcRetryThread_ = std::thread(&RpcAgent::retryExpiredRpcs, this);
  startImpl();
}

void RpcAgent::shutdown() {
  TORCH_ASSERT_NO_GIL_WITHOUT_PYTHON_DEP();
  std::unique_lock<std::mutex> lock(rpcRetryMutex_);
  rpcAgentRunning_.store(false);
  lock.unlock();
  rpcRetryMapCV_.notify_one();
  if (rpcRetryThread_.joinable()) {
    rpcRetryThread_.join();
  }
  // NOLINTNEXTLINE(clang-analyzer-cplusplus.PureVirtualCall)
  shutdownImpl();
}

c10::intrusive_ptr<JitFuture> RpcAgent::sendWithRetries(
    const WorkerInfo& to,
    c10::intrusive_ptr<Message> message,
    RpcRetryOptions retryOptions) {
  TORCH_CHECK(retryOptions.maxRetries >= 0, "maxRetries cannot be negative.");
  TORCH_CHECK(
      retryOptions.retryBackoff >= 1,
      "maxRetries cannot be exponentially decaying.");
  TORCH_CHECK(
      retryOptions.rpcRetryDuration.count() >= 0,
      "rpcRetryDuration cannot be negative.");

  auto originalFuture =
      c10::make_intrusive<JitFuture>(at::AnyClassType::get(), getDevices());
  steady_clock_time_point newTime =
      computeNewRpcRetryTime(retryOptions, /* retryCount */ 0);
  auto firstRetryRpc = std::make_shared<RpcRetryInfo>(
      to,
      message,
      originalFuture,
      /* retryCount */ 0,
      retryOptions);
  auto jitFuture = send(to, std::move(message));
  jitFuture->addCallback([this, newTime, firstRetryRpc](JitFuture& future) {
    rpcRetryCallback(future, newTime, firstRetryRpc);
  });

  return originalFuture;
}

void RpcAgent::retryExpiredRpcs() {
  // Stores the retried futures so callbacks can be added outside the lock.
  std::vector<
      std::pair<c10::intrusive_ptr<JitFuture>, std::shared_ptr<RpcRetryInfo>>>
      futures;
  // Stores futures and exception messages for non-retriable error-ed futures.
  std::vector<std::pair<c10::intrusive_ptr<JitFuture>, std::string>>
      errorFutures;

  while (rpcAgentRunning_.load()) {
    std::unique_lock<std::mutex> lock(rpcRetryMutex_);

    // We must continue sleeping as long as the RPC Agent is running and when
    // either the Retry Map is empty, or when the Retry Map's earliest expiring
    // RPC is set to be retried in the future.
    steady_clock_time_point earliestTimeout =
        std::chrono::steady_clock::now() + kLargeTimeDuration;

    for (;;) {
      if (!rpcAgentRunning_.load())
        return;
      if (std::chrono::steady_clock::now() >= earliestTimeout)
        break;
      if (!rpcRetryMap_.empty()) {
        earliestTimeout = rpcRetryMap_.begin()->first;
      }
      rpcRetryMapCV_.wait_until(lock, earliestTimeout);
    }

    // Updating these since something may have been added to the map while this
    // thread was sleeping.
    earliestTimeout = rpcRetryMap_.begin()->first;
    auto& earliestRpcList = rpcRetryMap_.begin()->second;

    // We iterate through all the RPC's set to be retried at the current
    // timepoint, resend those RPC's, and add the RPC's and their futures to
    // a list to later attach callbacks. These callbacks either schedule
    // the RPC for a future retry or marks it with success/error depending on
    // the outcome of the current send. Then, we clean up the rpcRetryMap_.
    for (auto it = earliestRpcList.begin(); it != earliestRpcList.end();
         /* no increment */) {
      auto& earliestRpc = *it;
      c10::intrusive_ptr<JitFuture> jitFuture;

      // send() will throw an exception if an RPC is retried while the agent is
      // shutdown. We must catch this exception and mark the original future
      // with an error, since this RPC never succeeded and can no longer be
      // retried.
      try {
        jitFuture = send(earliestRpc->to_, earliestRpc->message_);
        futures.emplace_back(jitFuture, earliestRpc);
      } catch (std::exception& e) {
        // We must store the futures and exception messages here and only mark
        // the futures with an error after releasing the lock.
        errorFutures.emplace_back(earliestRpc->originalFuture_, e.what());
      }

      // A callback will be attached to all futures for the retries in this
      // list. Thus they will either be rescheduled for future retries or they
      // will be marked as complete. We can safely delete them from the retry
      // Map for the current timepoint.
      it = earliestRpcList.erase(it);
    }

    // If there are no more RPC's set to be retried at the current timepoint,
    // we can remove the corresponsing unordered_set from the retry map.
    if (earliestRpcList.empty()) {
      rpcRetryMap_.erase(earliestTimeout);
    }

    lock.unlock();
    // We attach callbacks to the futures outside of the lock to prevent
    // potential deadlocks.
    for (const auto& it : futures) {
      auto jitFuture = it.first;
      auto earliestRpc = it.second;
      steady_clock_time_point newTime = computeNewRpcRetryTime(
          earliestRpc->options_, earliestRpc->retryCount_);
      earliestRpc->retryCount_++;

      jitFuture->addCallback([this, newTime, earliestRpc](JitFuture& future) {
        rpcRetryCallback(future, newTime, earliestRpc);
      });
    }
    futures.clear();

    // For exceptions caught while retrying RPC's above, we set those futures
    // with errors now that we have released the lock.
    for (const auto& it : errorFutures) {
      auto errorFuture = it.first;
      auto errorMsg = it.second;
      errorFuture->setError(
          std::make_exception_ptr(std::runtime_error(errorMsg)));
    }
    errorFutures.clear();
  }
}

void RpcAgent::rpcRetryCallback(
    JitFuture& jitFuture,
    steady_clock_time_point newTime,
    std::shared_ptr<RpcRetryInfo> earliestRpc) {
  if (jitFuture.hasError()) {
    // Adding one since we want to include the original send as well and not
    // just the retry count.
    LOG(INFO) << "Send try " << (earliestRpc->retryCount_ + 1) << " failed";
    if (!rpcAgentRunning_.load()) {
      // If the RPC Agent has shutdown, we cannot retry messages. Thus we mark
      // the future with an error since the RPC was never completed
      // successfully.
      std::string errorMessage = c10::str(
          "RPC Agent is no longer running on Node ",
          RpcAgent::getWorkerInfo().id_,
          ". Cannot retry message.");
      earliestRpc->originalFuture_->setError(jitFuture.exception_ptr());
    } else if (earliestRpc->retryCount_ < earliestRpc->options_.maxRetries) {
      // If the previous future completed with an error and we haven't
      // completed maxRetries send attempts, we move the earliestRpc
      // struct to a new time point in the retry map (effectively
      // scheduling it for a future retry.)
      {
        std::lock_guard<std::mutex> retryMapLock(rpcRetryMutex_);
        rpcRetryMap_[newTime].emplace(std::move(earliestRpc));
      }
      // The retry thread waits for the map to be populated. Thus we notify
      // once an item has been added.
      rpcRetryMapCV_.notify_one();
    } else {
      // We have completed maxRetries send attempts. We're now marking
      // the future with an error.
      std::string errorMessage = c10::str(
          "The RPC has not succeeded after the specified number of max retries (",
          earliestRpc->options_.maxRetries,
          ").");
      earliestRpc->originalFuture_->setError(
          std::make_exception_ptr(std::runtime_error(errorMessage)));
    }
  } else {
    // This try succeeded, so we can make the original future as complete.
    earliestRpc->originalFuture_->markCompleted(
        jitFuture.value(), jitFuture.storages());
  }
}

const WorkerInfo& RpcAgent::getWorkerInfo() const {
  return workerInfo_;
}

std::shared_ptr<RpcAgent> RpcAgent::currentRpcAgent_ = nullptr;

bool RpcAgent::isCurrentRpcAgentSet() {
  return std::atomic_load(&currentRpcAgent_) != nullptr;
}

std::shared_ptr<RpcAgent> RpcAgent::getCurrentRpcAgent() {
  std::shared_ptr<RpcAgent> agent = std::atomic_load(&currentRpcAgent_);
  TORCH_CHECK(
      agent,
      "Current RPC agent is not set! Did you initialize the RPC "
      "framework (e.g. by calling `rpc.init_rpc`)?");
  return agent;
}

void RpcAgent::setCurrentRpcAgent(std::shared_ptr<RpcAgent> rpcAgent) {
  if (rpcAgent) {
    std::shared_ptr<RpcAgent> previousAgent;
    // Use compare_exchange so that we don't actually perform the exchange if
    // that would trigger the assert just below. See:
    // https://en.cppreference.com/w/cpp/atomic/atomic_compare_exchange
    std::atomic_compare_exchange_strong(
        &currentRpcAgent_, &previousAgent, std::move(rpcAgent));
    TORCH_INTERNAL_ASSERT(
        previousAgent == nullptr, "Current RPC agent is set!");
  } else {
    // We can't use compare_exchange (we don't know what value to expect) but we
    // don't need to, as the only case that would trigger the assert is if we
    // replaced nullptr with nullptr, which we can just do as it has no effect.
    std::shared_ptr<RpcAgent> previousAgent =
        std::atomic_exchange(&currentRpcAgent_, std::move(rpcAgent));
    TORCH_INTERNAL_ASSERT(
        previousAgent != nullptr, "Current RPC agent is not set!");
  }
}

void RpcAgent::setTypeResolver(std::shared_ptr<TypeResolver> typeResolver) {
  typeResolver_ = std::move(typeResolver);
}

std::shared_ptr<TypeResolver> RpcAgent::getTypeResolver() {
  TORCH_INTERNAL_ASSERT(typeResolver_, "Type resolver is not set!");
  return typeResolver_;
}

void RpcAgent::enableGILProfiling(bool flag) {
  profilingEnabled_ = flag;
}

bool RpcAgent::isGILProfilingEnabled() {
  return profilingEnabled_.load();
}

DeviceMap RpcAgent::getDeviceMap(const WorkerInfo& /* unused */) const {
  // Default implementation has no device map.
  return {};
}

const std::vector<c10::Device>& RpcAgent::getDevices() const {
  // By default the agent is CPU-only.
  static const std::vector<c10::Device> noDevices = {};
  return noDevices;
}

std::unordered_map<std::string, std::string> RpcAgent::getDebugInfo() {
  /* This would later include more info other than metrics for eg: may include
     stack traces for the threads owned by the agent */
  // Default implementation: return getMetrics().
  return getMetrics();
}

std::ostream& operator<<(std::ostream& os, const WorkerInfo& workerInfo) {
  return os << "WorkerInfo(id=" << workerInfo.id_
            << ", name=" << workerInfo.name_ << ")";
}

} // namespace rpc
} // namespace distributed
} // namespace torch<|MERGE_RESOLUTION|>--- conflicted
+++ resolved
@@ -5,29 +5,13 @@
 namespace distributed {
 namespace rpc {
 
-namespace {
-// WorkerInfo needs to be registered exactly once. Since the op registration
-// happens in libtorch_python we wrap the class registration in a helper to make
-// sure that if there's multiple copies of Python such as used in torch::deploy
-// we only ever register it once.
-static std::once_flag workerInfoFlag;
-static c10::optional<torch::class_<WorkerInfo>> workerInfo;
-} // namespace
-
 RegisterWorkerInfoOnce::RegisterWorkerInfoOnce() {
-<<<<<<< HEAD
-  std::call_once(workerInfoFlag, []() {
-    workerInfo = torch::class_<WorkerInfo>("dist_rpc", "WorkerInfo")
-                     .def(torch::init<std::string, int64_t>());
-  });
-=======
   // WorkerInfo needs to be registered exactly once. Since the op registration
   // happens in libtorch_python we wrap the class registration in a helper to
   // make sure that if there's multiple copies of Python such as used in
   // torch::deploy we only ever register it once.
   static auto workerInfo = torch::class_<WorkerInfo>("dist_rpc", "WorkerInfo")
                                .def(torch::init<std::string, int64_t>());
->>>>>>> c10908cd
 }
 
 constexpr size_t WorkerInfo::MAX_NAME_LEN;
