#include <torch/csrc/TypeInfo.h>

#include <torch/csrc/Exceptions.h>
#include <torch/csrc/utils/object_ptr.h>
#include <torch/csrc/utils/pybind.h>
#include <torch/csrc/utils/python_arg_parser.h>
#include <torch/csrc/utils/python_numbers.h>
#include <torch/csrc/utils/python_strings.h>
#include <torch/csrc/utils/tensor_dtypes.h>

#include <c10/util/Exception.h>

#include <structmember.h>
#include <cstring>
#include <limits>
#include <sstream>

PyObject* THPFInfo_New(const at::ScalarType& type) {
  auto finfo = (PyTypeObject*)&THPFInfoType;
  auto self = THPObjectPtr{finfo->tp_alloc(finfo, 0)};
  if (!self)
    throw python_error();
  auto self_ = reinterpret_cast<THPDTypeInfo*>(self.get());
  self_->type = c10::toRealValueType(type);
  return self.release();
}

PyObject* THPIInfo_New(const at::ScalarType& type) {
  auto iinfo = (PyTypeObject*)&THPIInfoType;
  auto self = THPObjectPtr{iinfo->tp_alloc(iinfo, 0)};
  if (!self)
    throw python_error();
  auto self_ = reinterpret_cast<THPDTypeInfo*>(self.get());
  self_->type = type;
  return self.release();
}

PyObject* THPFInfo_pynew(PyTypeObject* type, PyObject* args, PyObject* kwargs) {
  HANDLE_TH_ERRORS
  static torch::PythonArgParser parser({
      "finfo(ScalarType type)",
      "finfo()",
  });

  torch::ParsedArgs<1> parsed_args;
  auto r = parser.parse(args, kwargs, parsed_args);
  TORCH_CHECK(r.idx < 2, "Not a type");
  at::ScalarType scalar_type = at::ScalarType::Undefined;
  if (r.idx == 1) {
    scalar_type = torch::tensors::get_default_scalar_type();
    // The default tensor type can only be set to a floating point type/
    AT_ASSERT(at::isFloatingType(scalar_type));
  } else {
    scalar_type = r.scalartype(0);
    if (!at::isFloatingType(scalar_type) && !at::isComplexType(scalar_type)) {
      return PyErr_Format(
          PyExc_TypeError,
          "torch.finfo() requires a floating point input type. Use torch.iinfo to handle '%s'",
          type->tp_name);
    }
  }
  return THPFInfo_New(scalar_type);
  END_HANDLE_TH_ERRORS
}

PyObject* THPIInfo_pynew(PyTypeObject* type, PyObject* args, PyObject* kwargs) {
  HANDLE_TH_ERRORS
  static torch::PythonArgParser parser({
      "iinfo(ScalarType type)",
  });
  torch::ParsedArgs<1> parsed_args;
  auto r = parser.parse(args, kwargs, parsed_args);
  TORCH_CHECK(r.idx == 0, "Not a type");

  at::ScalarType scalar_type = r.scalartype(0);
  if (scalar_type == at::ScalarType::Bool) {
    return PyErr_Format(
        PyExc_TypeError, "torch.bool is not supported by torch.iinfo");
  }
  if (!at::isIntegralType(scalar_type, /*includeBool=*/false) &&
      !at::isQIntType(scalar_type)) {
    return PyErr_Format(
        PyExc_TypeError,
        "torch.iinfo() requires an integer input type. Use torch.finfo to handle '%s'",
        type->tp_name);
  }
  return THPIInfo_New(scalar_type);
  END_HANDLE_TH_ERRORS
}

PyObject* THPDTypeInfo_compare(THPDTypeInfo* a, THPDTypeInfo* b, int op) {
  switch (op) {
    case Py_EQ:
      if (a->type == b->type) {
        Py_RETURN_TRUE;
      } else {
        Py_RETURN_FALSE;
      }
    case Py_NE:
      if (a->type != b->type) {
        Py_RETURN_TRUE;
      } else {
        Py_RETURN_FALSE;
      }
  }
  return Py_INCREF(Py_NotImplemented), Py_NotImplemented;
}

static PyObject* THPDTypeInfo_bits(THPDTypeInfo* self, void*) {
  // NOLINTNEXTLINE(cppcoreguidelines-avoid-magic-numbers)
  uint64_t bits = elementSize(self->type) * 8;
  return THPUtils_packUInt64(bits);
}

static PyObject* THPFInfo_eps(THPFInfo* self, void*) {
<<<<<<< HEAD
  HANDLE_TH_ERRORS
  return AT_DISPATCH_FLOATING_AND_COMPLEX_TYPES_AND2(
      at::kHalf, at::ScalarType::BFloat16, self->type, "epsilon", [] {
=======
  return AT_DISPATCH_FLOATING_AND_COMPLEX_TYPES_AND4(
      at::kHalf,
      at::ScalarType::BFloat16,
      at::ScalarType::Float8_e4m3fn,
      at::ScalarType::Float8_e5m2,
      self->type,
      "epsilon",
      [] {
>>>>>>> 263150b5
        return PyFloat_FromDouble(
            std::numeric_limits<
                at::scalar_value_type<scalar_t>::type>::epsilon());
      });
  END_HANDLE_TH_ERRORS
}

static PyObject* THPFInfo_max(THPFInfo* self, void*) {
<<<<<<< HEAD
  HANDLE_TH_ERRORS
  return AT_DISPATCH_FLOATING_AND_COMPLEX_TYPES_AND2(
      at::kHalf, at::ScalarType::BFloat16, self->type, "max", [] {
=======
  return AT_DISPATCH_FLOATING_AND_COMPLEX_TYPES_AND4(
      at::kHalf,
      at::ScalarType::BFloat16,
      at::ScalarType::Float8_e4m3fn,
      at::ScalarType::Float8_e5m2,
      self->type,
      "max",
      [] {
>>>>>>> 263150b5
        return PyFloat_FromDouble(
            std::numeric_limits<at::scalar_value_type<scalar_t>::type>::max());
      });
  END_HANDLE_TH_ERRORS
}

static PyObject* THPFInfo_min(THPFInfo* self, void*) {
<<<<<<< HEAD
  HANDLE_TH_ERRORS
  return AT_DISPATCH_FLOATING_AND_COMPLEX_TYPES_AND2(
      at::kHalf, at::ScalarType::BFloat16, self->type, "lowest", [] {
=======
  return AT_DISPATCH_FLOATING_AND_COMPLEX_TYPES_AND4(
      at::kHalf,
      at::ScalarType::BFloat16,
      at::ScalarType::Float8_e4m3fn,
      at::ScalarType::Float8_e5m2,
      self->type,
      "lowest",
      [] {
>>>>>>> 263150b5
        return PyFloat_FromDouble(
            std::numeric_limits<
                at::scalar_value_type<scalar_t>::type>::lowest());
      });
  END_HANDLE_TH_ERRORS
}

static PyObject* THPIInfo_max(THPIInfo* self, void*) {
  HANDLE_TH_ERRORS
  if (at::isIntegralType(self->type, /*includeBool=*/false)) {
    return AT_DISPATCH_INTEGRAL_TYPES(self->type, "max", [] {
      return THPUtils_packInt64(std::numeric_limits<scalar_t>::max());
    });
  }
  // Quantized Type
  return AT_DISPATCH_QINT_AND_SUB_BYTE_TYPES(self->type, "max", [] {
    return THPUtils_packInt64(std::numeric_limits<underlying_t>::max());
  });
  END_HANDLE_TH_ERRORS
}

static PyObject* THPIInfo_min(THPIInfo* self, void*) {
  HANDLE_TH_ERRORS
  if (at::isIntegralType(self->type, /*includeBool=*/false)) {
    return AT_DISPATCH_INTEGRAL_TYPES(self->type, "min", [] {
      return THPUtils_packInt64(std::numeric_limits<scalar_t>::lowest());
    });
  }
  // Quantized Type
  return AT_DISPATCH_QINT_AND_SUB_BYTE_TYPES(self->type, "min", [] {
    return THPUtils_packInt64(std::numeric_limits<underlying_t>::lowest());
  });
  END_HANDLE_TH_ERRORS
}

static PyObject* THPIInfo_dtype(THPIInfo* self, void*) {
  HANDLE_TH_ERRORS
  auto primary_name = torch::utils::getDtypeNames(self->type).first;
  return AT_DISPATCH_INTEGRAL_TYPES(self->type, "dtype", [&primary_name] {
    return PyUnicode_FromString(primary_name.data());
  });
  END_HANDLE_TH_ERRORS
}

static PyObject* THPFInfo_smallest_normal(THPFInfo* self, void*) {
<<<<<<< HEAD
  HANDLE_TH_ERRORS
  return AT_DISPATCH_FLOATING_AND_COMPLEX_TYPES_AND2(
      at::kHalf, at::ScalarType::BFloat16, self->type, "min", [] {
=======
  return AT_DISPATCH_FLOATING_AND_COMPLEX_TYPES_AND4(
      at::kHalf,
      at::ScalarType::BFloat16,
      at::ScalarType::Float8_e4m3fn,
      at::ScalarType::Float8_e5m2,
      self->type,
      "smallest",
      [] {
>>>>>>> 263150b5
        return PyFloat_FromDouble(
            std::numeric_limits<at::scalar_value_type<scalar_t>::type>::min());
      });
  END_HANDLE_TH_ERRORS
}

static PyObject* THPFInfo_tiny(THPFInfo* self, void*) {
  // see gh-70909, essentially the array_api prefers smallest_normal over tiny
  return THPFInfo_smallest_normal(self, nullptr);
}

static PyObject* THPFInfo_resolution(THPFInfo* self, void*) {
<<<<<<< HEAD
  HANDLE_TH_ERRORS
  return AT_DISPATCH_FLOATING_AND_COMPLEX_TYPES_AND2(
      at::kHalf, at::ScalarType::BFloat16, self->type, "digits10", [] {
=======
  return AT_DISPATCH_FLOATING_AND_COMPLEX_TYPES_AND4(
      at::kHalf,
      at::ScalarType::BFloat16,
      at::ScalarType::Float8_e4m3fn,
      at::ScalarType::Float8_e5m2,
      self->type,
      "digits10",
      [] {
>>>>>>> 263150b5
        return PyFloat_FromDouble(std::pow(
            10,
            -std::numeric_limits<
                at::scalar_value_type<scalar_t>::type>::digits10));
      });
  END_HANDLE_TH_ERRORS
}

static PyObject* THPFInfo_dtype(THPFInfo* self, void*) {
  HANDLE_TH_ERRORS
  auto primary_name = torch::utils::getDtypeNames(self->type).first;
  return AT_DISPATCH_FLOATING_AND_COMPLEX_TYPES_AND4(
      at::kHalf,
      at::ScalarType::BFloat16,
      at::ScalarType::Float8_e4m3fn,
      at::ScalarType::Float8_e5m2,
      self->type,
      "dtype",
      [&primary_name] { return PyUnicode_FromString(primary_name.data()); });
  END_HANDLE_TH_ERRORS
}

PyObject* THPFInfo_str(THPFInfo* self) {
  std::ostringstream oss;
  const auto dtypeStr = THPFInfo_dtype(self, nullptr);
  oss << "finfo(resolution="
      << PyFloat_AsDouble(THPFInfo_resolution(self, nullptr));
  oss << ", min=" << PyFloat_AsDouble(THPFInfo_min(self, nullptr));
  oss << ", max=" << PyFloat_AsDouble(THPFInfo_max(self, nullptr));
  oss << ", eps=" << PyFloat_AsDouble(THPFInfo_eps(self, nullptr));
  oss << ", smallest_normal="
      << PyFloat_AsDouble(THPFInfo_smallest_normal(self, nullptr));
  oss << ", tiny=" << PyFloat_AsDouble(THPFInfo_tiny(self, nullptr));
  if (dtypeStr != nullptr) {
    oss << ", dtype=" << PyUnicode_AsUTF8(dtypeStr) << ")";
  }
  return !PyErr_Occurred() ? THPUtils_packString(oss.str().c_str()) : nullptr;
}

PyObject* THPIInfo_str(THPIInfo* self) {
  std::ostringstream oss;

  const auto dtypeStr = THPIInfo_dtype(self, nullptr);
  oss << "iinfo(min=" << PyLong_AsDouble(THPIInfo_min(self, nullptr));
  oss << ", max=" << PyLong_AsDouble(THPIInfo_max(self, nullptr));
  if (dtypeStr) {
      oss << ", dtype=" << PyUnicode_AsUTF8(dtypeStr) << ")";
  }

  return !PyErr_Occurred() ? THPUtils_packString(oss.str().c_str()) : nullptr;
}

// NOLINTNEXTLINE(modernize-avoid-c-arrays,cppcoreguidelines-avoid-non-const-global-variables,cppcoreguidelines-avoid-c-arrays)
static struct PyGetSetDef THPFInfo_properties[] = {
    {"bits", (getter)THPDTypeInfo_bits, nullptr, nullptr, nullptr},
    {"eps", (getter)THPFInfo_eps, nullptr, nullptr, nullptr},
    {"max", (getter)THPFInfo_max, nullptr, nullptr, nullptr},
    {"min", (getter)THPFInfo_min, nullptr, nullptr, nullptr},
    {"smallest_normal",
     (getter)THPFInfo_smallest_normal,
     nullptr,
     nullptr,
     nullptr},
    {"tiny", (getter)THPFInfo_tiny, nullptr, nullptr, nullptr},
    {"resolution", (getter)THPFInfo_resolution, nullptr, nullptr, nullptr},
    {"dtype", (getter)THPFInfo_dtype, nullptr, nullptr, nullptr},
    {nullptr}};

// NOLINTNEXTLINE(modernize-avoid-c-arrays,cppcoreguidelines-avoid-non-const-global-variables,cppcoreguidelines-avoid-c-arrays)
static PyMethodDef THPFInfo_methods[] = {
    {nullptr} /* Sentinel */
};

PyTypeObject THPFInfoType = {
    PyVarObject_HEAD_INIT(nullptr, 0) "torch.finfo", /* tp_name */
    sizeof(THPFInfo), /* tp_basicsize */
    0, /* tp_itemsize */
    nullptr, /* tp_dealloc */
    0, /* tp_vectorcall_offset */
    nullptr, /* tp_getattr */
    nullptr, /* tp_setattr */
    nullptr, /* tp_reserved */
    (reprfunc)THPFInfo_str, /* tp_repr */
    nullptr, /* tp_as_number */
    nullptr, /* tp_as_sequence */
    nullptr, /* tp_as_mapping */
    nullptr, /* tp_hash  */
    nullptr, /* tp_call */
    (reprfunc)THPFInfo_str, /* tp_str */
    nullptr, /* tp_getattro */
    nullptr, /* tp_setattro */
    nullptr, /* tp_as_buffer */
    Py_TPFLAGS_DEFAULT, /* tp_flags */
    nullptr, /* tp_doc */
    nullptr, /* tp_traverse */
    nullptr, /* tp_clear */
    (richcmpfunc)THPDTypeInfo_compare, /* tp_richcompare */
    0, /* tp_weaklistoffset */
    nullptr, /* tp_iter */
    nullptr, /* tp_iternext */
    THPFInfo_methods, /* tp_methods */
    nullptr, /* tp_members */
    THPFInfo_properties, /* tp_getset */
    nullptr, /* tp_base */
    nullptr, /* tp_dict */
    nullptr, /* tp_descr_get */
    nullptr, /* tp_descr_set */
    0, /* tp_dictoffset */
    nullptr, /* tp_init */
    nullptr, /* tp_alloc */
    THPFInfo_pynew, /* tp_new */
};

// NOLINTNEXTLINE(modernize-avoid-c-arrays,cppcoreguidelines-avoid-non-const-global-variables,cppcoreguidelines-avoid-c-arrays)
static struct PyGetSetDef THPIInfo_properties[] = {
    {"bits", (getter)THPDTypeInfo_bits, nullptr, nullptr, nullptr},
    {"max", (getter)THPIInfo_max, nullptr, nullptr, nullptr},
    {"min", (getter)THPIInfo_min, nullptr, nullptr, nullptr},
    {"dtype", (getter)THPIInfo_dtype, nullptr, nullptr, nullptr},
    {nullptr}};

// NOLINTNEXTLINE(modernize-avoid-c-arrays,cppcoreguidelines-avoid-non-const-global-variables,cppcoreguidelines-avoid-c-arrays)
static PyMethodDef THPIInfo_methods[] = {
    {nullptr} /* Sentinel */
};

PyTypeObject THPIInfoType = {
    PyVarObject_HEAD_INIT(nullptr, 0) "torch.iinfo", /* tp_name */
    sizeof(THPIInfo), /* tp_basicsize */
    0, /* tp_itemsize */
    nullptr, /* tp_dealloc */
    0, /* tp_vectorcall_offset */
    nullptr, /* tp_getattr */
    nullptr, /* tp_setattr */
    nullptr, /* tp_reserved */
    (reprfunc)THPIInfo_str, /* tp_repr */
    nullptr, /* tp_as_number */
    nullptr, /* tp_as_sequence */
    nullptr, /* tp_as_mapping */
    nullptr, /* tp_hash  */
    nullptr, /* tp_call */
    (reprfunc)THPIInfo_str, /* tp_str */
    nullptr, /* tp_getattro */
    nullptr, /* tp_setattro */
    nullptr, /* tp_as_buffer */
    Py_TPFLAGS_DEFAULT, /* tp_flags */
    nullptr, /* tp_doc */
    nullptr, /* tp_traverse */
    nullptr, /* tp_clear */
    (richcmpfunc)THPDTypeInfo_compare, /* tp_richcompare */
    0, /* tp_weaklistoffset */
    nullptr, /* tp_iter */
    nullptr, /* tp_iternext */
    THPIInfo_methods, /* tp_methods */
    nullptr, /* tp_members */
    THPIInfo_properties, /* tp_getset */
    nullptr, /* tp_base */
    nullptr, /* tp_dict */
    nullptr, /* tp_descr_get */
    nullptr, /* tp_descr_set */
    0, /* tp_dictoffset */
    nullptr, /* tp_init */
    nullptr, /* tp_alloc */
    THPIInfo_pynew, /* tp_new */
};

void THPDTypeInfo_init(PyObject* module) {
  if (PyType_Ready(&THPFInfoType) < 0) {
    throw python_error();
  }
  Py_INCREF(&THPFInfoType);
  if (PyModule_AddObject(module, "finfo", (PyObject*)&THPFInfoType) != 0) {
    throw python_error();
  }
  if (PyType_Ready(&THPIInfoType) < 0) {
    throw python_error();
  }
  Py_INCREF(&THPIInfoType);
  if (PyModule_AddObject(module, "iinfo", (PyObject*)&THPIInfoType) != 0) {
    throw python_error();
  }
}<|MERGE_RESOLUTION|>--- conflicted
+++ resolved
@@ -113,11 +113,7 @@
 }
 
 static PyObject* THPFInfo_eps(THPFInfo* self, void*) {
-<<<<<<< HEAD
-  HANDLE_TH_ERRORS
-  return AT_DISPATCH_FLOATING_AND_COMPLEX_TYPES_AND2(
-      at::kHalf, at::ScalarType::BFloat16, self->type, "epsilon", [] {
-=======
+  HANDLE_TH_ERRORS
   return AT_DISPATCH_FLOATING_AND_COMPLEX_TYPES_AND4(
       at::kHalf,
       at::ScalarType::BFloat16,
@@ -126,7 +122,6 @@
       self->type,
       "epsilon",
       [] {
->>>>>>> 263150b5
         return PyFloat_FromDouble(
             std::numeric_limits<
                 at::scalar_value_type<scalar_t>::type>::epsilon());
@@ -135,11 +130,7 @@
 }
 
 static PyObject* THPFInfo_max(THPFInfo* self, void*) {
-<<<<<<< HEAD
-  HANDLE_TH_ERRORS
-  return AT_DISPATCH_FLOATING_AND_COMPLEX_TYPES_AND2(
-      at::kHalf, at::ScalarType::BFloat16, self->type, "max", [] {
-=======
+  HANDLE_TH_ERRORS
   return AT_DISPATCH_FLOATING_AND_COMPLEX_TYPES_AND4(
       at::kHalf,
       at::ScalarType::BFloat16,
@@ -148,7 +139,6 @@
       self->type,
       "max",
       [] {
->>>>>>> 263150b5
         return PyFloat_FromDouble(
             std::numeric_limits<at::scalar_value_type<scalar_t>::type>::max());
       });
@@ -156,11 +146,7 @@
 }
 
 static PyObject* THPFInfo_min(THPFInfo* self, void*) {
-<<<<<<< HEAD
-  HANDLE_TH_ERRORS
-  return AT_DISPATCH_FLOATING_AND_COMPLEX_TYPES_AND2(
-      at::kHalf, at::ScalarType::BFloat16, self->type, "lowest", [] {
-=======
+  HANDLE_TH_ERRORS
   return AT_DISPATCH_FLOATING_AND_COMPLEX_TYPES_AND4(
       at::kHalf,
       at::ScalarType::BFloat16,
@@ -169,7 +155,6 @@
       self->type,
       "lowest",
       [] {
->>>>>>> 263150b5
         return PyFloat_FromDouble(
             std::numeric_limits<
                 at::scalar_value_type<scalar_t>::type>::lowest());
@@ -215,11 +200,7 @@
 }
 
 static PyObject* THPFInfo_smallest_normal(THPFInfo* self, void*) {
-<<<<<<< HEAD
-  HANDLE_TH_ERRORS
-  return AT_DISPATCH_FLOATING_AND_COMPLEX_TYPES_AND2(
-      at::kHalf, at::ScalarType::BFloat16, self->type, "min", [] {
-=======
+  HANDLE_TH_ERRORS
   return AT_DISPATCH_FLOATING_AND_COMPLEX_TYPES_AND4(
       at::kHalf,
       at::ScalarType::BFloat16,
@@ -228,7 +209,6 @@
       self->type,
       "smallest",
       [] {
->>>>>>> 263150b5
         return PyFloat_FromDouble(
             std::numeric_limits<at::scalar_value_type<scalar_t>::type>::min());
       });
@@ -241,11 +221,7 @@
 }
 
 static PyObject* THPFInfo_resolution(THPFInfo* self, void*) {
-<<<<<<< HEAD
-  HANDLE_TH_ERRORS
-  return AT_DISPATCH_FLOATING_AND_COMPLEX_TYPES_AND2(
-      at::kHalf, at::ScalarType::BFloat16, self->type, "digits10", [] {
-=======
+  HANDLE_TH_ERRORS
   return AT_DISPATCH_FLOATING_AND_COMPLEX_TYPES_AND4(
       at::kHalf,
       at::ScalarType::BFloat16,
@@ -254,7 +230,6 @@
       self->type,
       "digits10",
       [] {
->>>>>>> 263150b5
         return PyFloat_FromDouble(std::pow(
             10,
             -std::numeric_limits<
@@ -301,7 +276,7 @@
   oss << "iinfo(min=" << PyLong_AsDouble(THPIInfo_min(self, nullptr));
   oss << ", max=" << PyLong_AsDouble(THPIInfo_max(self, nullptr));
   if (dtypeStr) {
-      oss << ", dtype=" << PyUnicode_AsUTF8(dtypeStr) << ")";
+    oss << ", dtype=" << PyUnicode_AsUTF8(dtypeStr) << ")";
   }
 
   return !PyErr_Occurred() ? THPUtils_packString(oss.str().c_str()) : nullptr;
