#pragma once

#include <c10/core/ScalarType.h>
#include <c10/util/Exception.h>
#include <c10/util/Optional.h>
#include <torch/csrc/WindowsTorchApiMacro.h>

#include <torch/csrc/jit/codegen/cuda/type.h>
#include <torch/csrc/jit/codegen/cuda/utils.h>

#include <cstdint>
#include <iostream>
#include <limits>
#include <memory>
#include <stdexcept>
#include <unordered_map>
#include <vector>

// TODO: Add more types (int32, int64)
// TODO: sameAs should have better logic to check against any type and return
// gracefully

/*
 * This file defines the base IR structure. Any IR node in this system will
 * inherit from one of the following classes: Statement, Expr, Val,
 * IrInputOutput IR is any information that the code generation stack may need
 * for analysis. By analysis we're refering to anything done in response to a
 * user facing call of this stack. This could be careful tracking of user calls,
 * and any transformation including optimizing transformations, user declared
 * transformations, and lowering the IR.
 */

namespace torch {
namespace jit {
namespace fuser {
namespace cuda {

using StmtNameType = unsigned int;

constexpr StmtNameType kInvalidStmName =
    std::numeric_limits<unsigned int>::max();

class Fusion;
class FusionGuard;
class Expr;
class Val;
class UnaryOp;
class BinaryOp;
class IterDomain;
class IrCloner;

//! Statement is the highest level node representation. Everything that is
//! considered "IR" will be derived from this class at some point. Both Values
//! and Expr's are a Statement. If there will ever be any more fundamental
//! types, they will also derive from Statement.
//!
//! We use Statements to pass around nodes of unknown compile type. Therefore it
//! is also important for the design to have a dispatch system for a Statment.
//! Basically beinng able to succienctly traverse down the inhereitance stack of
//! a Statment at runtime. This is currently implemented in dispatch.h
//!
class TORCH_CUDA_CU_API Statement : public NonCopyable, public PolymorphicBase {
  friend void swap(Fusion&, Fusion&) noexcept;

 public:
  Statement() = default;

  // Cloning constructor
  Statement(const Statement* src, IrCloner* ir_cloner);

  // Dispatch functions, definitions in dispatch.cpp
  template <typename T>
  static void dispatch(T handler, Statement*);

  template <typename T>
  static void constDispatch(T handler, const Statement* const);

  template <typename T>
  static Statement* mutatorDispatch(T mutator, Statement*);

  // Accessor functions to types. Vals always have a DataType, Exprs never do
  virtual c10::optional<ValType> getValType() const {
    return c10::nullopt;
  }
  virtual c10::optional<DataType> getDataType() const {
    return c10::nullopt;
  }
  virtual c10::optional<ExprType> getExprType() const {
    return c10::nullopt;
  }

  // Short cut to figure out if it is a value/expression
  bool isVal() const {
    return getValType() != c10::nullopt;
  }
  bool isExpr() const {
    return getExprType() != c10::nullopt;
  }

  // Make sure this is a Val and return it as a Val*
  Val* asVal();

  // Make sure this is an Expr and return it as an Expr*
  Expr* asExpr();

  // Return the fusion this statement belongs to
  Fusion* fusion() const {
    return fusion_;
  }

  // Return the int that represents its name
  StmtNameType name() const {
    return name_;
  }

  virtual bool sameType(const Statement* const other) {
    if (isVal() && other->isVal())
      return getValType().value() == other->getValType().value();
    if (isExpr() && other->isExpr())
      return getExprType().value() == other->getExprType().value();
    return false;
  }

  // Return if this statement is the same as another statement
  // TODO: should this run through dispatch on this and other?
  virtual bool sameAs(const Statement* other) const {
    return this == other;
  }

  void print() const;

 protected:
  // NOLINTNEXTLINE(cppcoreguidelines-non-private-member-variables-in-classes)
  StmtNameType name_ = kInvalidStmName;
  // NOLINTNEXTLINE(cppcoreguidelines-non-private-member-variables-in-classes)
  Fusion* fusion_ = nullptr;
};

//! A Val represents a "value." These are objects, like tensors, scalars, and
//! memory locations, that are inputs and outputs of computations (represented
//! by Exprs, below)
//!
//! Vals are constant and unique and should always be passed
//! around as a pointer. Val can generally be thought of as representing any
//! type of data. Some examples: a constant size like convolution filter width a
//! runtime constant like batch normalizations momentum a "symbolic" tensor like
//! one passed down from the JIT a memory buffer used in device code
//!
//! Adding a Val:
//! Right now adding a Val is quite involved. Val's can be defined in ir.h or in
//! their own header file. The following is what is currently needed to add a
//! new Val:
//!
//! 1) Definition inheriting from Val
//!     - Members must be private or protected
//!     - Accessor functions for members
//!     - Must call Val constructor, Val constructor registers with fusion
//!     - Implementation of bool sameAs(...)
//!     - Must implement a "cloning" constructor, ex.
//!        Int::Int(const Int* src, IrCloner* ir_cloner)
//! 2) dispatch.h/.cpp must be updated to include dispatch of the new Val
//! 3) Default mutator function should be added to mutator.cpp
//! 4a) Printing functions should be added to ir_iostream.h/.cpp
//! 4b) Graphviz generation must be added to ir_graphviz.h/.cpp
//! 5) An enum value must be added to ValType in type.h
//! 6) A string entry must be added in val_type_string_map
//!
class TORCH_CUDA_CU_API Val : public Statement {
 public:
<<<<<<< HEAD
=======
  ~Val() override = default;

  Val() = delete;

>>>>>>> 76d3cdf9
  // We may not want to register this value during Val's constructor. The reason
  // for this is that if we register the val, then ina derived constructor try
  // to throw, fusion's destructor will get called, but the pointer to this Val
  // will be invalid. When fusion tries to delete this value it will cause a seg
  // fault, instead of showing the thrown error.
  explicit Val(
      ValType _vtype,
      DataType _dtype = DataType::Null,
      bool register_val = true);

  Val(const Val* src, IrCloner* ir_cloner);

  // TODO: why is this optional?
  //
  c10::optional<ValType> getValType() const override {
    return vtype_;
  }

  // Throws if no DataType is found. Vals must have a DataType
  //
  // TODO: why is this optional?
  //
  c10::optional<DataType> getDataType() const override;

  bool isScalar() const {
    return vtype_ == ValType::Scalar || vtype_ == ValType::NamedScalar;
  }

  bool isConstScalar() const;

  bool isAnInt() const {
    return isScalar() && dtype_ == DataType::Int;
  }

  c10::optional<int64_t> getInt() const;

  bool isZeroInt() const;
  bool isOneInt() const;

  // Returns the Expr that this value is an output of, returns nullptr if none
  // was found
  Expr* definition() const {
    if (is_fusion_input_) {
      return nullptr;
    }
    return definition_;
  }

  const auto& uses() const {
    return uses_;
  }

  bool isFusionInput() const {
    return is_fusion_input_;
  }

  bool isFusionOutput() const {
    return is_fusion_output_;
  }

  //! Returns true when other is a producer of this
  bool isProducerOf(const Val* other) const;

  //! Returns true when other is a consumer of this
  bool isConsumerOf(const Val* other) const;

  bool sameType(const Statement* other) override {
    return Statement::sameType(other) &&
        getDataType() == other->as<Val>()->getDataType();
  }

  // TODO: Make this more sophisticated. A value being the same as another value
  // should be evaluated based on the DAG that created it, and that DAGs leaf
  // nodes
  bool sameAs(const Statement* other) const override {
    return this == other;
  }

  // Dispatch functions, definitions in dispatch.cpp
  template <typename T>
  static void dispatch(T handler, Val*);

  template <typename T>
  static void constDispatch(T handler, const Val* const);

  template <typename T>
  static Statement* mutatorDispatch(T mutator, Val*);

 protected:
  friend Fusion;

  // NOLINTNEXTLINE(cppcoreguidelines-non-private-member-variables-in-classes)
  const ValType vtype_;
  // NOLINTNEXTLINE(cppcoreguidelines-non-private-member-variables-in-classes)
  const DataType dtype_;

  // Following is managed by Fusion and can change.
  void setDefinition(Expr* expr) {
    definition_ = expr;
  }

  void setIsFusionInput(bool is_fusion_input) {
    is_fusion_input_ = is_fusion_input;
  }

  void setIsFusionOutput(bool is_fusion_output) {
    is_fusion_output_ = is_fusion_output;
  }

  void setUses(const std::vector<Expr*>& uses) {
    uses_ = uses;
  }

 private:
  // Following is managed by Fusion and can change.
  bool is_fusion_input_ = false;
  bool is_fusion_output_ = false;

  Expr* definition_ = nullptr;
  std::vector<Expr*> uses_;
};

//!  A Expr represents a "computation." These are functions that takes inputs
//!  and produce outputs, inputs and outputs all being Vals. There are
//!  specializations of BinaryOp which takes 2 inputs and produces 1 output, and
//!  UnaryOp which takes 1 input and produces 1 output. Exprs are unique and
//!  immutable. Conceptually, Exprs could always be manipulated using unique
//!  pointers, and we could add this later. However, for now Exprs can be
//!  replaced in a fusion, but they cannot be modified in place.
//!
//!  The IR is static single assignment (SSA). Values can only be defined as an
//!  output of an Expr once. If they are re-defined the original definition is
//!  deleted from the program, as opposed to an ordered redefinition of the
//!  value in the program.
//!
//!  Note: Registering an Expr with a Fusion is actually 2 parts, one part is
//!  done in the Expr constructor, so that should be called on anything that
//!  inherits Expr. The issue with having registration in Expr's constructor, is
//!  that the constructor of an Expr will set ouputs and inputs. This
//!  information is important for registration with Fuser, so it can track the
//!  dependency chain.
//!
//!  Adding an Expr:
//!  Right now adding an Expr is quite involved. Expr's can be defined in ir.h
//!  or in their own header file. The following is what is currently needed for
//!  Expr definitions:
//!
//! 1) Definition inheriting from Expr.
//!      - Members must be private or protected
//!      - Accessor functions for members
//!      - Constructors need to register with the Fusion after inputs/outputs
//!         are defined
//!      - Implementation of bool sameAs(...)
//!  2) dispatch.h/.cpp must be updated to include dispatch of the new Val
//!  3) Default mutator function should be added to mutator.h/.cpp
//!  4) Printing functions should be added to ir_iostream.h/.cpp
//!  5) Lower case convenience functions should be added to arith.h/.cpp (If
//!     user facing)
//!  6) An enum value must be added to ExprType in type.h
//!  7) A string entry must be added in expr_type_string_map
//!  8) Entry added to ir_graphviz .cpp/.h
//!
class TORCH_CUDA_CU_API Expr : public Statement {
 public:
  explicit Expr(ExprType type);
  Expr(const Expr* src, IrCloner* ir_cloner);
<<<<<<< HEAD
=======
  ~Expr() override = default;

  Expr(const Expr& other) = delete;
  Expr& operator=(const Expr& other) = delete;

  Expr(Expr&& other) = delete;
  Expr& operator=(Expr&& other) = delete;
>>>>>>> 76d3cdf9

  c10::optional<ExprType> getExprType() const override {
    return type_;
  }

  ExprType type() const {
    return type_;
  }

  bool sameAs(const Statement* other) const override;

  // Input/output accessors
  const auto& inputs() const {
    return inputs_;
  }

  const auto& outputs() const {
    return outputs_;
  }

  auto input(size_t index) const {
    return inputs_[index];
  }

  auto output(size_t index) const {
    return outputs_[index];
  }

  // Dispatch functions, definitions in dispatch.cpp
  template <typename T>
  static void dispatch(T handler, Expr*);

  template <typename T>
  static void constDispatch(T handler, const Expr* const);

  template <typename T>
  static Statement* mutatorDispatch(T mutator, Expr*);

 protected:
  void addInput(Val* input) {
    TORCH_INTERNAL_ASSERT(input != nullptr);
    inputs_.push_back(input);
  }

  void addOutput(Val* output) {
    TORCH_INTERNAL_ASSERT(output != nullptr);
    outputs_.push_back(output);
  }

 private:
  ExprType type_ = ExprType::Invalid;
  std::vector<Val*> inputs_;
  std::vector<Val*> outputs_;
};

} // namespace cuda
} // namespace fuser
} // namespace jit
} // namespace torch<|MERGE_RESOLUTION|>--- conflicted
+++ resolved
@@ -167,13 +167,6 @@
 //!
 class TORCH_CUDA_CU_API Val : public Statement {
  public:
-<<<<<<< HEAD
-=======
-  ~Val() override = default;
-
-  Val() = delete;
-
->>>>>>> 76d3cdf9
   // We may not want to register this value during Val's constructor. The reason
   // for this is that if we register the val, then ina derived constructor try
   // to throw, fusion's destructor will get called, but the pointer to this Val
@@ -340,16 +333,6 @@
  public:
   explicit Expr(ExprType type);
   Expr(const Expr* src, IrCloner* ir_cloner);
-<<<<<<< HEAD
-=======
-  ~Expr() override = default;
-
-  Expr(const Expr& other) = delete;
-  Expr& operator=(const Expr& other) = delete;
-
-  Expr(Expr&& other) = delete;
-  Expr& operator=(Expr&& other) = delete;
->>>>>>> 76d3cdf9
 
   c10::optional<ExprType> getExprType() const override {
     return type_;
