#pragma once

#include <torch/csrc/jit/ir/ir.h>
#include <torch/csrc/jit/ir/subgraph_matcher.h>
#include <torch/csrc/jit/passes/subgraph_rewrite.h>
#include <string>
#include <unordered_map>

namespace torch {
namespace jit {

struct QuantFusionInfo {
  std::string quantized_op_name;
  std::string pattern;
  std::string replacement;
  std::function<
      bool(const Match&, const std::unordered_map<std::string, Value*>&)>
      filter =
          [](const Match&, const std::unordered_map<std::string, Value*>&) {
            return true;
          };
};

std::vector<QuantFusionInfo> quant_fusion_pattern_and_replacements() {
  // aten::conv2d
  std::string conv2d = R"(
graph(%a_quant, %packed_params, %r_scale, %r_zero_point, %r_dtype, %stride, %padding, %dilation, %groups):
        %a_dequant = aten::dequantize(%a_quant)
        %w_quant : Tensor, %b : Tensor? = quantized::conv2d_unpack(%packed_params)
        %w_dequant = aten::dequantize(%w_quant)
        %r = aten::conv2d(%a_dequant, %w_dequant, %b, %stride, %padding, %dilation, %groups)
        %r_quant = aten::quantize_per_tensor(%r, %r_scale, %r_zero_point, %r_dtype)
        return (%r_quant) )";

  // aten::conv2d - aten::relu
  std::string conv2d_relu = R"(
graph(%a_quant, %packed_params, %r_scale, %r_zero_point, %r_dtype, %stride, %padding, %dilation, %groups):
        %a_dequant = aten::dequantize(%a_quant)
        %w_quant : Tensor, %b : Tensor? = quantized::conv2d_unpack(%packed_params)
        %w_dequant = aten::dequantize(%w_quant)
        %conv_out = aten::conv2d(%a_dequant, %w_dequant, %b, %stride, %padding, %dilation, %groups)
        %r = aten::relu(%conv_out)
        %r_quant = aten::quantize_per_tensor(%r, %r_scale, %r_zero_point, %r_dtype)
        return (%r_quant) )";

  // aten::conv2d - aten::relu_
  std::string conv2d_inplace_relu = R"(
graph(%a_quant, %packed_params, %r_scale, %r_zero_point, %r_dtype, %stride, %padding, %dilation, %groups):
        %a_dequant = aten::dequantize(%a_quant)
        %w_quant : Tensor, %b : Tensor? = quantized::conv2d_unpack(%packed_params)
        %w_dequant = aten::dequantize(%w_quant)
        %conv_out = aten::conv2d(%a_dequant, %w_dequant, %b, %stride, %padding, %dilation, %groups)
        %r = aten::relu_(%conv_out)
        %r_quant = aten::quantize_per_tensor(%r, %r_scale, %r_zero_point, %r_dtype)
        return (%r_quant) )";

  // quantized::conv2d
  std::string quantized_conv2d = R"(
graph(%a_quant, %packed_params, %r_scale, %r_zero_point, %r_dtype, %stride, %padding, %dilation, %groups):
        %r_quant = quantized::conv2d(%a_quant, %packed_params, %r_scale, %r_zero_point)
        return (%r_quant) )";

  // quantized::conv2d_relu
  std::string quantized_conv2d_relu = R"(
graph(%a_quant, %packed_params, %r_scale, %r_zero_point, %r_dtype, %stride, %padding, %dilation, %groups):
        %r_quant = quantized::conv2d_relu(%a_quant, %packed_params, %r_scale, %r_zero_point)
        return (%r_quant) )";

  // aten::conv3d
  std::string conv3d = R"(
graph(%a_quant, %packed_params, %r_scale, %r_zero_point, %r_dtype, %stride, %padding, %dilation, %groups):
        %a_dequant = aten::dequantize(%a_quant)
        %w_quant : Tensor, %b : Tensor? = quantized::conv3d_unpack(%packed_params)
        %w_dequant = aten::dequantize(%w_quant)
        %r = aten::conv3d(%a_dequant, %w_dequant, %b, %stride, %padding, %dilation, %groups)
        %r_quant = aten::quantize_per_tensor(%r, %r_scale, %r_zero_point, %r_dtype)
        return (%r_quant) )";

  // aten::conv3d - aten::relu
  std::string conv3d_relu = R"(
graph(%a_quant, %packed_params, %r_scale, %r_zero_point, %r_dtype, %stride, %padding, %dilation, %groups):
        %a_dequant = aten::dequantize(%a_quant)
        %w_quant : Tensor, %b : Tensor? = quantized::conv3d_unpack(%packed_params)
        %w_dequant = aten::dequantize(%w_quant)
        %conv_out = aten::conv3d(%a_dequant, %w_dequant, %b, %stride, %padding, %dilation, %groups)
        %r = aten::relu(%conv_out)
        %r_quant = aten::quantize_per_tensor(%r, %r_scale, %r_zero_point, %r_dtype)
        return (%r_quant) )";

  // aten::conv3d - aten::relu_
  std::string conv3d_inplace_relu = R"(
graph(%a_quant, %packed_params, %r_scale, %r_zero_point, %r_dtype, %stride, %padding, %dilation, %groups):
        %a_dequant = aten::dequantize(%a_quant)
        %w_quant : Tensor, %b : Tensor? = quantized::conv3d_unpack(%packed_params)
        %w_dequant = aten::dequantize(%w_quant)
        %conv_out = aten::conv3d(%a_dequant, %w_dequant, %b, %stride, %padding, %dilation, %groups)
        %r = aten::relu_(%conv_out)
        %r_quant = aten::quantize_per_tensor(%r, %r_scale, %r_zero_point, %r_dtype)
        return (%r_quant) )";

  // quantized::conv3d
  std::string quantized_conv3d = R"(
graph(%a_quant, %packed_params, %r_scale, %r_zero_point, %r_dtype, %stride, %padding, %dilation, %groups):
        %r_quant = quantized::conv3d(%a_quant, %packed_params, %r_scale, %r_zero_point)
        return (%r_quant) )";

  // quantized::conv3d_relu
  std::string quantized_conv3d_relu = R"(
graph(%a_quant, %packed_params, %r_scale, %r_zero_point, %r_dtype, %stride, %padding, %dilation, %groups):
        %r_quant = quantized::conv3d_relu(%a_quant, %packed_params, %r_scale, %r_zero_point)
        return (%r_quant) )";

  std::string add_relu = R"(
graph(%a_quant, %b_quant, %scale, %zero_point, %dtype):
         %alpha = prim::Constant[value=1]()
         %a_dequant = aten::dequantize(%a_quant)
         %b_dequant = aten::dequantize(%b_quant)
         %r_add = aten::add_(%a_dequant, %b_dequant, %alpha)
         %r_relu = aten::relu(%r_add)
         %r = aten::quantize_per_tensor(%r_relu, %scale, %zero_point, %dtype)
         return (%r) )";

  std::string add_inplace_relu = R"(
graph(%a_quant, %b_quant, %scale, %zero_point, %dtype):
         %alpha = prim::Constant[value=1]()
         %a_dequant = aten::dequantize(%a_quant)
         %b_dequant = aten::dequantize(%b_quant)
         %r_add = aten::add_(%a_dequant, %b_dequant, %alpha)
         %r_relu = aten::relu_(%r_add)
         %r = aten::quantize_per_tensor(%r_relu, %scale, %zero_point, %dtype)
         return (%r) )";

  std::string quantized_add_relu = R"(
graph(%a_quant, %b_quant, %scale, %zero_point, %dtype):
         %r = quantized::add_relu(%a_quant, %b_quant, %scale, %zero_point)
         return (%r) )";

  // aten::linear
  std::string linear = R"(
graph(%packed_params, %a_quant, %r_scale, %r_zero_point, %r_dtype):
        %a_dequant = aten::dequantize(%a_quant)
        %w_quant : Tensor, %b : Tensor? = quantized::linear_unpack(%packed_params)
        %w_dequant = aten::dequantize(%w_quant)
        %r = aten::linear(%a_dequant, %w_dequant, %b)
        %r_quant = aten::quantize_per_tensor(%r, %r_scale, %r_zero_point, %r_dtype)
        return (%r_quant) )";

  // quantized::linear
  std::string quantized_linear = R"(
graph(%packed_params, %a_quant, %r_scale, %r_zero_point, %r_dtype):
        %r = quantized::linear(%a_quant, %packed_params, %r_scale, %r_zero_point)
        return (%r) )";

  std::string cat = R"(
graph(%input_quant, %dim, %r_scale, %r_zero_point, %r_dtype):
        %input_dequant = aten::dequantize(%input_quant)
        %r = aten::cat(%input_dequant, %dim)
        %r_quant = aten::quantize_per_tensor(%r, %r_scale, %r_zero_point, %r_dtype)
        return (%r_quant) )";

  std::string quantized_cat = R"(
graph(%input_quant, %dim, %r_scale, %r_zero_point, %r_dtype):
         %r_quant = quantized::cat(%input_quant, %dim, %r_scale, %r_zero_point)
         return (%r_quant) )";

  // aten::add
  std::string add = R"(
graph(%a_quant, %b_quant, %alpha, %scale, %zero_point, %dtype):
         %a_dequant = aten::dequantize(%a_quant)
         %b_dequant = aten::dequantize(%b_quant)
         %r_add = aten::add(%a_dequant, %b_dequant, %alpha)
         %r = aten::quantize_per_tensor(%r_add, %scale, %zero_point, %dtype)
         return (%r) )";

  // TODO: add %dtype after when https://github.com/pytorch/pytorch/issues/34351
  // is fixed
  // quantized::add
  std::string quantized_add = R"(
graph(%a_quant, %b_quant, %alpha, %scale, %zero_point, %dtype):
         %r = quantized::add(%a_quant, %b_quant, %scale, %zero_point)
         return (%r) )";

  auto add_filter = [](const Match& match,
                       const std::unordered_map<std::string, Value*>& vmap) {
    const auto& match_vmap = match.values_map;
    auto alpha = toIValue(match_vmap.at(vmap.at("alpha")));
    return alpha && alpha->isInt() && alpha->toInt() == 1;
  };

  // aten::add_
  std::string inplace_add = R"(
graph(%a_quant, %b_quant, %alpha, %scale, %zero_point, %dtype):
         %a_dequant = aten::dequantize(%a_quant)
         %b_dequant = aten::dequantize(%b_quant)
         %r_add = aten::add_(%a_dequant, %b_dequant, %alpha)
         %r = aten::quantize_per_tensor(%r_add, %scale, %zero_point, %dtype)
         return (%r) )";

  // quantized::add_scalar
  std::string add_scalar = R"(
graph(%a_quant, %b_scalar, %alpha):
         %a_dequant = aten::dequantize(%a_quant)
         %r = aten::add(%a_dequant, %b_scalar, %alpha)
         return (%r) )";

  std::string quantized_add_scalar = R"(
graph(%a_quant, %b_scalar, %alpha):
         %r = quantized::add_scalar(%a_quant, %b_scalar)
         return (%r) )";

  // filter that checks %alpha is constant 1 and %b_scalar is a scalar
  auto add_scalar_filter =
      [](const Match& match,
         const std::unordered_map<std::string, Value*>& vmap) {
        const auto& match_vmap = match.values_map;
        auto alpha = toIValue(match_vmap.at(vmap.at("alpha")));
        auto b_scalar = match_vmap.at(vmap.at("b_scalar"));
        return alpha && alpha->isInt() && alpha->toInt() == 1 &&
            b_scalar->type()->isSubtypeOf(NumberType::get());
      };

  // quantized::add_scalar_out
  std::string add_scalar_out = R"(
graph(%a_quant, %b_scalar, %alpha):
         %a_dequant = aten::dequantize(%a_quant)
         %r = aten::add_(%a_dequant, %b_scalar, %alpha)
         return (%r) )";

  std::string quantized_add_scalar_out = R"(
graph(%a_quant, %b_scalar, %alpha):
         %r = quantized::add_scalar_out(%a_quant, %b_scalar, %a_quant)
         return (%r) )";

  // quantized::add_scalar_relu
  std::string add_scalar_relu = R"(
graph(%a_quant, %b_scalar, %alpha):
         %a_dequant = aten::dequantize(%a_quant)
         %r_add = aten::add(%a_dequant, %b_scalar, %alpha)
         %r = aten::relu(%r_add)
         return (%r) )";

  std::string quantized_add_scalar_relu = R"(
graph(%a_quant, %b_scalar, %alpha):
         %r = quantized::add_scalar_relu(%a_quant, %b_scalar)
         return (%r) )";

  // quantized::add_scalar_relu_out
  std::string add_scalar_relu_out = R"(
graph(%a_quant, %b_scalar, %alpha):
         %a_dequant = aten::dequantize(%a_quant)
         %r_add = aten::add_(%a_dequant, %b_scalar, %alpha)
         %r = aten::relu(%r_add)
         return (%r) )";

  std::string quantized_add_scalar_relu_out = R"(
graph(%a_quant, %b_scalar, %alpha):
         %r = quantized::add_scalar_relu_out(%a_quant, %b_scalar, %a_quant)
         return (%r) )";

  // quantized::batch_norm
  std::string batch_norm2d = R"(
graph(%a_quant, %weight, %bias, %mean, %var, %training, %eaf, %eps, %7, %scale, %zero_point, %scalar_type):
         %a_dequant = aten::dequantize(%a_quant)
         %r_bn = aten::batch_norm(%a_dequant, %weight, %bias, %mean, %var, %training, %eaf, %eps, %7)
         %r = aten::quantize_per_tensor(%r_bn, %scale, %zero_point, %scalar_type)
         return (%r) )";
  std::string quantized_batch_norm2d = R"(
graph(%a_quant, %weight, %bias, %mean, %var, %training, %eaf, %eps, %7, %scale, %zero_point, %scalar_type):
         %r = quantized::batch_norm2d(%a_quant, %weight, %bias, %mean, %var, %eps, %scale, %zero_point)
         return (%r) )";

  std::string batch_norm2d_relu = R"(
graph(%a_quant, %weight, %bias, %mean, %var, %training, %eaf, %eps, %7, %scale, %zero_point, %scalar_type):
         %a_dequant = aten::dequantize(%a_quant)
         %bn_out = aten::batch_norm(%a_dequant, %weight, %bias, %mean, %var, %training, %eaf, %eps, %7)
         %relu = aten::relu(%bn_out)
         %r = aten::quantize_per_tensor(%relu, %scale, %zero_point, %scalar_type)
         return (%r) )";
  std::string batch_norm2d_inplace_relu = R"(
graph(%a_quant, %weight, %bias, %mean, %var, %training, %eaf, %eps, %7, %scale, %zero_point, %scalar_type):
         %a_dequant = aten::dequantize(%a_quant)
         %bn_out = aten::batch_norm(%a_dequant, %weight, %bias, %mean, %var, %training, %eaf, %eps, %7)
         %relu = aten::relu_(%bn_out)
         %r = aten::quantize_per_tensor(%relu, %scale, %zero_point, %scalar_type)
         return (%r) )";

  std::string quantized_batch_norm2d_relu = R"(
graph(%a_quant, %weight, %bias, %mean, %var, %training, %eaf, %eps, %7, %scale, %zero_point, %scalar_type):
         %r = quantized::batch_norm2d_relu(%a_quant, %weight, %bias, %mean, %var, %eps, %scale, %zero_point)
         return (%r) )";

  // aten::mul
  std::string mul = R"(
graph(%a_quant, %b_quant, %scale, %zero_point, %dtype):
         %a_dequant = aten::dequantize(%a_quant)
         %b_dequant = aten::dequantize(%b_quant)
         %r_mul = aten::mul(%a_dequant, %b_dequant)
         %r = aten::quantize_per_tensor(%r_mul, %scale, %zero_point, %dtype)
         return (%r) )";

  // aten::mul_
  std::string inplace_mul = R"(
graph(%a_quant, %b_quant, %scale, %zero_point, %dtype):
         %a_dequant = aten::dequantize(%a_quant)
         %b_dequant = aten::dequantize(%b_quant)
         %r_mul = aten::mul_(%a_dequant, %b_dequant)
         %r = aten::quantize_per_tensor(%r_mul, %scale, %zero_point, %dtype)
         return (%r) )";

  // quantized::mul
  std::string quantized_mul = R"(
graph(%a_quant, %b_quant, %scale, %zero_point, %dtype):
         %r = quantized::mul(%a_quant, %b_quant, %scale, %zero_point)
         return (%r) )";

  // quantized::mul_scalar
  std::string mul_scalar = R"(
graph(%a_quant, %b_scalar):
         %a_dequant = aten::dequantize(%a_quant)
         %r = aten::mul(%a_dequant, %b_scalar)
         return (%r) )";

  std::string mul_scalar_out = R"(
graph(%a_quant, %b_scalar):
         %a_dequant = aten::dequantize(%a_quant)
         %r = aten::mul_(%a_dequant, %b_scalar)
         return (%r) )";

  std::string quantized_mul_scalar = R"(
graph(%a_quant, %b_scalar):
         %r = quantized::mul_scalar(%a_quant, %b_scalar)
         return (%r) )";

  std::string quantized_mul_scalar_out = R"(
graph(%a_quant, %b_scalar):
         %r = quantized::mul_scalar_out(%a_quant, %b_scalar, %a_quant)
         return (%r) )";

  // filter that checks %b_scalar is a scalar
  auto mul_scalar_filter =
      [](const Match& match,
         const std::unordered_map<std::string, Value*>& vmap) {
        const auto& match_vmap = match.values_map;
        auto b_scalar = match_vmap.at(vmap.at("b_scalar"));
        return b_scalar->type()->isSubtypeOf(NumberType::get());
      };

  // quantized::mul_relu
  std::string mul_relu = R"(
graph(%a_quant, %b_quant, %scale, %zero_point, %dtype):
         %a_dequant = aten::dequantize(%a_quant)
         %b_dequant = aten::dequantize(%b_quant)
         %r_mul = aten::mul(%a_dequant, %b_dequant)
         %r_relu = aten::relu(%r_mul)
         %r = aten::quantize_per_tensor(%r_relu, %scale, %zero_point, %dtype)
         return (%r) )";

  std::string inplace_mul_relu = R"(
graph(%a_quant, %b_quant, %scale, %zero_point, %dtype):
         %a_dequant = aten::dequantize(%a_quant)
         %b_dequant = aten::dequantize(%b_quant)
         %r_mul = aten::mul_(%a_dequant, %b_dequant)
         %r_relu = aten::relu(%r_mul)
         %r = aten::quantize_per_tensor(%r_relu, %scale, %zero_point, %dtype)
         return (%r) )";

  std::string mul_inplace_relu = R"(
graph(%a_quant, %b_quant, %scale, %zero_point, %dtype):
         %a_dequant = aten::dequantize(%a_quant)
         %b_dequant = aten::dequantize(%b_quant)
         %r_mul = aten::mul(%a_dequant, %b_dequant)
         %r_relu = aten::relu_(%r_mul)
         %r = aten::quantize_per_tensor(%r_relu, %scale, %zero_point, %dtype)
         return (%r) )";

  std::string inplace_mul_inplace_relu = R"(
graph(%a_quant, %b_quant, %scale, %zero_point, %dtype):
         %a_dequant = aten::dequantize(%a_quant)
         %b_dequant = aten::dequantize(%b_quant)
         %r_mul = aten::mul_(%a_dequant, %b_dequant)
         %r_relu = aten::relu_(%r_mul)
         %r = aten::quantize_per_tensor(%r_relu, %scale, %zero_point, %dtype)
         return (%r) )";

  std::string quantized_mul_relu = R"(
graph(%a_quant, %b_quant, %scale, %zero_point, %dtype):
         %r = quantized::mul_relu(%a_quant, %b_quant, %scale, %zero_point)
         return (%r) )";

  // quantized::mul_scalar_relu
  std::string mul_scalar_relu = R"(
graph(%a_quant, %b_scalar):
         %a_dequant = aten::dequantize(%a_quant)
         %r_mul = aten::mul(%a_dequant, %b_scalar)
         %r = aten::relu(%r_mul)
         return (%r) )";

  std::string quantized_mul_scalar_relu = R"(
graph(%a_quant, %b_scalar):
         %r = quantized::mul_scalar_relu(%a_quant, %b_scalar)
         return (%r) )";

  // quantized::mul_scalar_relu_out
  std::string mul_scalar_relu_out = R"(
graph(%a_quant, %b_scalar):
         %a_dequant = aten::dequantize(%a_quant)
         %r_mul = aten::mul_(%a_dequant, %b_scalar)
         %r = aten::relu(%r_mul)
         return (%r) )";

  std::string quantized_mul_scalar_relu_out = R"(
graph(%a_quant, %b_scalar):
         %r = quantized::mul_scalar_relu_out(%a_quant, %b_scalar, %a_quant)
         return (%r) )";

  // quantized::hardswish
  std::string hardswish = R"(
graph(%a_quant, %r_scale, %r_zero_point, %r_dtype):
         %a_dequant = aten::dequantize(%a_quant)
         %r = aten::hardswish(%a_dequant)
         %r_quant = aten::quantize_per_tensor(%r, %r_scale, %r_zero_point, %r_dtype)
         return (%r_quant) )";

  std::string quantized_hardswish = R"(
graph(%a_quant, %r_scale, %r_zero_point, %r_dtype):
         %r_quant = quantized::hardswish(%a_quant, %r_scale, %r_zero_point)
         return (%r_quant) )";

  // quantized::layer_norm
  std::string layer_norm = R"(
graph(%a_quant, %normalized_shape, %weight, %bias, %eps, %cudnn_enabled, %output_scale, %output_zero_point, %scalar_type):
         %a_dequant = aten::dequantize(%a_quant)
         %r_ln = aten::layer_norm(%a_dequant, %normalized_shape, %weight, %bias, %eps, %cudnn_enabled)
         %r = aten::quantize_per_tensor(%r_ln, %output_scale, %output_zero_point, %scalar_type)
         return (%r) )";

  std::string quantized_layer_norm = R"(
graph(%a_quant, %normalized_shape, %weight, %bias, %eps, %cudnn_enabled, %output_scale, %output_zero_point, %scalar_type):
         %r = quantized::layer_norm(%a_quant, %normalized_shape, %weight, %bias, %eps, %output_scale, %output_zero_point)
         return (%r) )";

  // ============= General Ops that doesn't require observation =============
  // IR pattern common to all general value ops
  std::string common_general_value_op = R"(
          %r_scale : float = aten::q_scale(%a_quant)
          %r_zero_point : int = aten::q_zero_point(%a_quant)
          %r_dtype : int = prim::dtype(%a_quant)
          %r_quant = aten::quantize_per_tensor(%r, %r_scale, %r_zero_point, %r_dtype)
          return (%r_quant) )";

  // aten::avg_pool1d
  std::string avg_pool1d = R"(
graph(%a_quant, %kernel_size, %stride, %padding, %ceil_mode, %count_include_pad, %divisor_override):
          %a_dequant = aten::dequantize(%a_quant)
          %r = aten::avg_pool1d(%a_dequant, %kernel_size, %stride, %padding, %ceil_mode, %count_include_pad, %divisor_override)
)" + common_general_value_op;

  std::string aten_avg_pool1d = R"(
graph(%a_quant, %kernel_size, %stride, %padding, %ceil_mode, %count_include_pad, %divisor_override):
          %r = aten::avg_pool1d(%a_quant, %kernel_size, %stride, %padding, %ceil_mode, %count_include_pad, %divisor_override)
          return (%r) )";

  // aten::avg_pool2d
  std::string avg_pool2d = R"(
graph(%a_quant, %kernel_size, %stride, %padding, %ceil_mode, %count_include_pad, %divisor_override):
          %a_dequant = aten::dequantize(%a_quant)
          %r = aten::avg_pool2d(%a_dequant, %kernel_size, %stride, %padding, %ceil_mode, %count_include_pad, %divisor_override)
)" + common_general_value_op;

  std::string aten_avg_pool2d = R"(
graph(%a_quant, %kernel_size, %stride, %padding, %ceil_mode, %count_include_pad, %divisor_override):
          %r = aten::avg_pool2d(%a_quant, %kernel_size, %stride, %padding, %ceil_mode, %count_include_pad, %divisor_override)
          return (%r) )";

  // aten::avg_pool3d
  std::string avg_pool3d = R"(
graph(%a_quant, %kernel_size, %stride, %padding, %ceil_mode, %count_include_pad, %divisor_override):
          %a_dequant = aten::dequantize(%a_quant)
          %r = aten::avg_pool3d(%a_dequant, %kernel_size, %stride, %padding, %ceil_mode, %count_include_pad, %divisor_override)
)" + common_general_value_op;

  std::string aten_avg_pool3d = R"(
graph(%a_quant, %kernel_size, %stride, %padding, %ceil_mode, %count_include_pad, %divisor_override):
          %r = aten::avg_pool3d(%a_quant, %kernel_size, %stride, %padding, %ceil_mode, %count_include_pad, %divisor_override)
          return (%r) )";

  // aten::adaptive_avg_pool1d
  std::string adaptive_avg_pool1d = R"(
graph(%a_quant, %output_size):
          %a_dequant = aten::dequantize(%a_quant)
          %r = aten::adaptive_avg_pool1d(%a_dequant, %output_size)
)" + common_general_value_op;

  std::string aten_adaptive_avg_pool1d = R"(
graph(%a_quant, %output_size):
          %r = aten::adaptive_avg_pool1d(%a_quant, %output_size)
          return (%r) )";

  // aten::adaptive_avg_pool2d
  std::string adaptive_avg_pool2d = R"(
graph(%a_quant, %output_size):
          %a_dequant = aten::dequantize(%a_quant)
          %r = aten::adaptive_avg_pool2d(%a_dequant, %output_size)
)" + common_general_value_op;

  std::string aten_adaptive_avg_pool2d = R"(
graph(%a_quant, %output_size):
          %r = aten::adaptive_avg_pool2d(%a_quant, %output_size)
          return (%r) )";

  // aten::adaptive_avg_pool3d
  std::string adaptive_avg_pool3d = R"(
graph(%a_quant, %output_size):
          %a_dequant = aten::dequantize(%a_quant)
          %r = aten::adaptive_avg_pool3d(%a_dequant, %output_size)
)" + common_general_value_op;

  std::string aten_adaptive_avg_pool3d = R"(
graph(%a_quant, %output_size):
          %r = aten::adaptive_avg_pool3d(%a_quant, %output_size)
          return (%r) )";

  // aten::mean
  std::string mean = R"(
graph(%a_quant):
          %a_dequant = aten::dequantize(%a_quant)
          %r = aten::mean(%a_dequant)
)" + common_general_value_op;

  std::string aten_mean = R"(
graph(%a_quant):
          %r = aten::mean(%a_quant)
          return (%r) )";

  // aten::upsample_nearest1d
  std::string upsample_nearest1d = R"(
graph(%a_quant, %size, %scale_factor):
          %a_dequant = aten::dequantize(%a_quant)
          %r = aten::upsample_nearest1d(%a_dequant, %size, %scale_factor)
)" + common_general_value_op;

  std::string aten_upsample_nearest1d = R"(
graph(%a_quant, %size, %scale_factor):
          %r = aten::upsample_nearest1d(%a_quant, %size, %scale_factor)
          return (%r) )";

  // aten::upsample_nearest2d
  std::string upsample_nearest2d = R"(
graph(%a_quant, %size, %scale_factor):
          %a_dequant = aten::dequantize(%a_quant)
          %r = aten::upsample_nearest2d(%a_dequant, %size, %scale_factor)
)" + common_general_value_op;

  std::string aten_upsample_nearest2d = R"(
graph(%a_quant, %size, %scale_factor):
          %r = aten::upsample_nearest2d(%a_quant, %size, %scale_factor)
          return (%r) )";

  // aten::upsample_nearest3d
  std::string upsample_nearest3d = R"(
graph(%a_quant, %size, %scale_factor):
          %a_dequant = aten::dequantize(%a_quant)
          %r = aten::upsample_nearest3d(%a_dequant, %size, %scale_factor)
)" + common_general_value_op;

  std::string aten_upsample_nearest3d = R"(
graph(%a_quant, %size, %scale_factor):
          %r = aten::upsample_nearest3d(%a_quant, %size, %scale_factor)
          return (%r) )";

  // aten::upsample_linear1d
  std::string upsample_linear1d = R"(
graph(%a_quant, %size, %align_corners, %scales):
          %a_dequant = aten::dequantize(%a_quant)
          %r = aten::upsample_linear1d(%a_dequant, %size, %align_corners, %scales)
)" + common_general_value_op;

  std::string aten_upsample_linear1d = R"(
graph(%a_quant, %size, %align_corners, %scales):
          %r = aten::upsample_linear1d(%a_quant, %size, %align_corners, %scales)
          return (%r) )";

  // aten::upsample_bilinear2d
  std::string upsample_bilinear2d = R"(
graph(%a_quant, %size, %align_corners, %scales_h, %scales_w):
          %a_dequant = aten::dequantize(%a_quant)
          %r = aten::upsample_bilinear2d(%a_dequant, %size, %align_corners, %scales_h, %scales_w)
)" + common_general_value_op;

  std::string aten_upsample_bilinear2d = R"(
graph(%a_quant, %size, %align_corners, %scales_h, %scales_w):
          %r = aten::upsample_bilinear2d(%a_quant, %size, %align_corners, %scales_h, %scales_w)
          return (%r) )";

  // aten::upsample_trilinear3d
  std::string upsample_trilinear3d = R"(
graph(%a_quant, %size, %align_corners, %scales_d, %scales_h, %scales_w):
          %a_dequant = aten::dequantize(%a_quant)
          %r = aten::upsample_trilinear3d(%a_dequant, %size, %align_corners, %scales_h, %scales_w)
)" + common_general_value_op;

  std::string aten_upsample_trilinear3d = R"(
graph(%a_quant, %size, %align_corners, %scales_d, %scales_h, %scales_w):
          %r = aten::upsample_trilinear3d(%a_quant, %size, %align_corners, %scales_d, %scales_h, %scales_w)
          return (%r) )";

  // aten::clamp
  std::string clamp = R"(
graph(%a_quant, %min, %max):
          %a_dequant = aten::dequantize(%a_quant)
          %r = aten::clamp(%a_dequant, %min, %max)
)" + common_general_value_op;

  std::string aten_clamp = R"(
graph(%a_quant, %min, %max):
          %r = aten::clamp(%a_quant, %min, %max)
          return (%r) )";

  return {
      {"quantized::conv2d", conv2d, quantized_conv2d},
      {"quantized::conv2d_relu", conv2d_relu, quantized_conv2d_relu},
      {"quantized::conv2d_relu", conv2d_inplace_relu, quantized_conv2d_relu},
      {"quantized::conv3d", conv3d, quantized_conv3d},
      {"quantized::conv3d_relu", conv3d_relu, quantized_conv3d_relu},
      {"quantized::conv3d_relu", conv3d_inplace_relu, quantized_conv3d_relu},
      {"quantized::linear", linear, quantized_linear},
      {"quantized::add_relu", add_relu, quantized_add_relu, add_filter},
      {"quantized::add_relu", add_inplace_relu, quantized_add_relu, add_filter},
      {"quantized::add", add, quantized_add, add_filter},
      {"quantized::add", inplace_add, quantized_add, add_filter},
      // note that this must come before quantized::add_scalar
      {"quantized::add_scalar_relu",
       add_scalar_relu,
       quantized_add_scalar_relu,
       add_scalar_filter},
      {"quantized::add_scalar_relu_out",
       add_scalar_relu_out,
       quantized_add_scalar_relu_out,
       add_scalar_filter},
      {"quantized::add_scalar",
       add_scalar,
       quantized_add_scalar,
       add_scalar_filter},
      {"quantized::add_scalar_out",
       add_scalar_out,
       quantized_add_scalar_out,
       add_scalar_filter},
      {"quantized::cat", cat, quantized_cat},
      {"quantized::batch_norm2d", batch_norm2d, quantized_batch_norm2d},
      {"quantized::batch_norm2d_relu",
       batch_norm2d_relu,
       quantized_batch_norm2d_relu},
      {"quantized::batch_norm2d_relu",
       batch_norm2d_inplace_relu,
       quantized_batch_norm2d_relu},
      {"quantized::mul", mul, quantized_mul},
      {"quantized::mul", inplace_mul, quantized_mul},
      {"quantized::mul_scalar_relu",
       mul_scalar_relu,
       quantized_mul_scalar_relu,
       mul_scalar_filter},
      {"quantized::mul_scalar_relu_out",
       mul_scalar_relu_out,
       quantized_mul_scalar_relu_out,
       mul_scalar_filter},
      {"quantized::mul_scalar",
       mul_scalar,
       quantized_mul_scalar,
       mul_scalar_filter},
      {"quantized::mul_scalar",
       mul_scalar_out,
       quantized_mul_scalar_out,
       mul_scalar_filter},
      {"quantized::mul_relu", mul_relu, quantized_mul_relu},
      {"quantized::mul_relu", mul_inplace_relu, quantized_mul_relu},
      {"quantized::mul_relu", inplace_mul_relu, quantized_mul_relu},
      {"quantized::mul_relu", inplace_mul_inplace_relu, quantized_mul_relu},
      {"quantized::hardswish", hardswish, quantized_hardswish},
      {"quantized::layer_norm", layer_norm, quantized_layer_norm},
      {"aten::avg_pool1d", avg_pool1d, aten_avg_pool1d},
      {"aten::avg_pool2d", avg_pool2d, aten_avg_pool2d},
      {"aten::avg_pool3d", avg_pool3d, aten_avg_pool3d},
      {"aten::adaptive_avg_pool1d",
       adaptive_avg_pool1d,
       aten_adaptive_avg_pool1d},
      {"aten::adaptive_avg_pool2d",
       adaptive_avg_pool2d,
       aten_adaptive_avg_pool2d},
      {"aten::adaptive_avg_pool3d",
       adaptive_avg_pool3d,
       aten_adaptive_avg_pool3d},
      {"aten::mean", mean, aten_mean},
      {"aten::upsample_nearest1d", upsample_nearest1d, aten_upsample_nearest1d},
      {"aten::upsample_nearest2d", upsample_nearest2d, aten_upsample_nearest2d},
      {"aten::upsample_nearest3d", upsample_nearest3d, aten_upsample_nearest3d},
      {"aten::upsample_linea1d", upsample_linear1d, aten_upsample_linear1d},
<<<<<<< HEAD
      {"aten::upsample_bilinear2d", upsample_bilinear2d, aten_upsample_bilinear2d},
      {"aten::upsample_trilinear3d", upsample_trilinear3d, aten_upsample_trilinear3d},
      {"aten::clamp", clamp, aten_clamp},
=======
      {"aten::upsample_bilinear2d",
       upsample_bilinear2d,
       aten_upsample_bilinear2d},
      {"aten::upsample_trilinear3d",
       upsample_trilinear3d,
       aten_upsample_trilinear3d},
>>>>>>> 80b425e2
  };
}

std::vector<QuantFusionInfo> dynamic_quant_fusion_pattern_and_replacements() {
  std::string linear_dynamic = R"(
graph(%packed_params, %a, %reduce_range, %a_dtype):
        %a_scale : float, %a_zero_point : int = aten::_choose_qparams_per_tensor(%a, %reduce_range)
        %a_quant = aten::quantize_per_tensor(%a, %a_scale, %a_zero_point, %a_dtype)
        %a_dequant = aten::dequantize(%a_quant)
        %w_quant : Tensor, %b : Tensor? = quantized::linear_unpack(%packed_params)
        %w_dequant = aten::dequantize(%w_quant)
        %r = aten::linear(%a_dequant, %w_dequant, %b)
        return (%r) )";

  std::string quantized_linear_dynamic = R"(
graph(%packed_params, %a, %reduce_range, %a_dtype):
        %r = quantized::linear_dynamic(%a, %packed_params)
        return (%r) )";
  return {
      {"quantized::linear_dynamic", linear_dynamic, quantized_linear_dynamic},
  };
}

} // namespace jit
} // namespace torch<|MERGE_RESOLUTION|>--- conflicted
+++ resolved
@@ -694,18 +694,13 @@
       {"aten::upsample_nearest2d", upsample_nearest2d, aten_upsample_nearest2d},
       {"aten::upsample_nearest3d", upsample_nearest3d, aten_upsample_nearest3d},
       {"aten::upsample_linea1d", upsample_linear1d, aten_upsample_linear1d},
-<<<<<<< HEAD
-      {"aten::upsample_bilinear2d", upsample_bilinear2d, aten_upsample_bilinear2d},
-      {"aten::upsample_trilinear3d", upsample_trilinear3d, aten_upsample_trilinear3d},
-      {"aten::clamp", clamp, aten_clamp},
-=======
       {"aten::upsample_bilinear2d",
        upsample_bilinear2d,
        aten_upsample_bilinear2d},
       {"aten::upsample_trilinear3d",
        upsample_trilinear3d,
        aten_upsample_trilinear3d},
->>>>>>> 80b425e2
+      {"aten::clamp", clamp, aten_clamp},
   };
 }
 
