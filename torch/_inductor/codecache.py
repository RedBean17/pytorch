import base64
import dataclasses
import functools
import getpass
import hashlib
import importlib
import json
import logging
import multiprocessing
import os
import pathlib
import platform
import re
import shlex
import shutil
import signal
import subprocess
import sys
import sysconfig
import tempfile
import threading
import types
import warnings
import weakref
from bisect import bisect_right
from concurrent.futures import Future, ProcessPoolExecutor, ThreadPoolExecutor
from ctypes import cdll
from dataclasses import field
from functools import partial
from importlib import abc
from pathlib import Path
from threading import Thread
from time import sleep, time
from typing import Any, Callable, Dict, List, Set, Union

import torch

from torch._inductor import config, cuda_properties, exc
from torch._inductor.utils import developer_warning
from torch.hub import _Faketqdm, tqdm

_HERE = os.path.abspath(__file__)
_TORCH_PATH = os.path.dirname(os.path.dirname(_HERE))

if config.is_fbcode():
    from triton.fb import build_paths
    from triton.fb.build import _run_build_command

    from torch._inductor.fb.utils import (
        log_global_cache_errors,
        log_global_cache_stats,
        log_global_cache_vals,
        use_global_cache,
    )
else:

    def log_global_cache_errors(*args, **kwargs):
        pass

    def log_global_cache_stats(*args, **kwargs):
        pass

    def log_global_cache_vals(*args, **kwargs):
        pass

    def use_global_cache():
        return False


LOCK_TIMEOUT = 600

# timing metrics for time spent in the compilation
_cumulative_compile_time = 0
_t0 = None


def _compile_start():
    global _t0
    if _t0 is None:
        _t0 = time()


def _compile_end():
    global _cumulative_compile_time, _t0
    if _t0 is not None:
        t1 = time()
        _cumulative_compile_time += t1 - _t0
        _t0 = None
        # print("CUMULATIVE COMPILE TIME", _cumulative_compile_time)


log = logging.getLogger(__name__)


@functools.lru_cache(None)
def cache_dir():
    cache_dir = os.environ.get("TORCHINDUCTOR_CACHE_DIR")
    if cache_dir is None:
        cache_dir = f"{tempfile.gettempdir()}/torchinductor_{getpass.getuser()}"
    os.makedirs(cache_dir, exist_ok=True)
    return cache_dir


def cpp_wrapper_cache_dir(name):
    cu_str = (
        "cpu"
        if torch.version.cuda is None
        else f'cu{torch.version.cuda.replace(".", "")}'
    )
    python_version = f"py{sys.version_info.major}{sys.version_info.minor}"
    build_folder = f"{python_version}_{cu_str}"

    cpp_wrapper_dir = os.path.join(cache_dir(), build_folder)
    cpp_wrapper_build_directory = os.path.join(cpp_wrapper_dir, name)
    os.makedirs(cpp_wrapper_build_directory, exist_ok=True)
    return cpp_wrapper_build_directory


class CacheBase:
    @staticmethod
    @functools.lru_cache(None)
    def get_system():
        try:
            import triton

            triton_version = triton.__version__
        except ModuleNotFoundError:
            triton_version = None

        system = {
            "device": {
                "name": torch.cuda.get_device_properties(
                    torch.cuda.current_device()
                ).name,
            },
            "version": {
                "cuda": torch.version.cuda,
                "triton": triton_version,
            },
            "other": {
                "allow_tf32": torch.backends.cuda.matmul.allow_tf32,
            },
        }

        system["hash"] = hashlib.sha256(
            json.dumps(system, sort_keys=True).encode("utf-8")
        ).hexdigest()

        return system

    @staticmethod
    @functools.lru_cache(None)
    def get_local_cache_path():
        return Path(os.path.join(cache_dir(), "cache", CacheBase.get_system()["hash"]))

    @staticmethod
    @functools.lru_cache(None)
    def get_global_cache_path():
        return (
            Path(os.path.join(config.global_cache_dir, CacheBase.get_system()["hash"]))
            if config.global_cache_dir is not None
            else None
        )

    def __init__(self):
        if not torch.cuda.is_available():
            return

        self.system = CacheBase.get_system()

        self.local_cache_path = CacheBase.get_local_cache_path()
        self.global_cache_path = CacheBase.get_global_cache_path()

    def get_local_cache(self):
        if not self.local_cache_path.is_file():
            return {}
        with open(self.local_cache_path) as local_cache_fp:
            local_cache = json.load(local_cache_fp)
        return local_cache["cache"]

    def update_local_cache(self, local_cache):
        if not os.path.exists(self.local_cache_path.parent):
            os.makedirs(self.local_cache_path.parent, exist_ok=True)
        write_atomic(
            self.local_cache_path,
            json.dumps({"system": self.system, "cache": local_cache}, indent=4),
        )


class LocalCache(CacheBase):
    def lookup(self, *keys: List[str]):
        cache = self.get_local_cache()

        sub_cache = cache
        for key in keys:
            if key in cache:
                sub_cache = cache[key]
            else:
                return None

        return sub_cache

    def set_value(self, *keys: List[str], value: Any):
        cache = self.get_local_cache()

        sub_cache = cache
        for key in keys[0:-1]:
            sub_cache.setdefault(key, {})
            sub_cache = sub_cache[key]
        sub_cache[keys[-1]] = value

        self.update_local_cache(cache)


class PersistentCache(CacheBase):
    @functools.lru_cache(None)
    def get_global_cache(self):
        if self.global_cache_path is None or not self.global_cache_path.is_file():
            return {}
        with open(self.global_cache_path) as global_cache_fp:
            global_cache = json.load(global_cache_fp)
        return global_cache["cache"]

    def lookup(
        self,
        choices,
        name: str,
        inputs: str,
        benchmark: Callable[[Any], float],
    ):
        """
        Check to see if we have benchmarked the given choice callers. For each
        choice caller:

            1. Check global_cache[name][inputs][choice], return benchmark if cached.
            2. Check local_cache[name][inputs][choice], return benchmark if cached.
            3.
                a. `max_autotune_gemm=True`: benchmark the choice, update
                    local_cache[name][inputs][choice], and return the benchmark.
                b. `max_autotune_gemm=False`: don't benchmark the choice, return nothing.
        """

        log_stats = partial(log_global_cache_stats, self.system, name, inputs)
        log_vals = partial(log_global_cache_vals, self.system, name, inputs)
        log_errors = partial(log_global_cache_errors, self.system, name, inputs)
        timings = {}

        def check_cache(cache, callback=None):
            """Check if `cache` contains data for all the choices"""
            hit = True
            for choice in choices:
                choice_hash = choice.hash_key()
                if choice_hash in cache.get(name, {}).get(inputs, {}):
                    # cache hit
                    timings[choice] = cache[name][inputs][choice_hash]
                else:
                    # cache miss
                    hit = False
                    break
            if callback:
                callback(cached=hit)
            return hit

        if config.max_autotune or config.max_autotune_gemm:
            local_cache = self.get_local_cache()
            # check local cache first since it is data specific to the current machine
            if not check_cache(local_cache) and not (
                use_global_cache()
                and check_cache(self.get_global_cache(), callback=log_stats)
            ):
                try:
                    # re-benchmark everything to try to get consistent numbers from the same machine
                    for choice in choices:
                        timings[choice] = benchmark(choice)
                        local_cache.setdefault(name, {})
                        local_cache[name].setdefault(inputs, {})
                        local_cache[name][inputs][choice.hash_key()] = timings[choice]
                except RuntimeError as e:
                    # catch and log autotuning failures
                    log_errors(e)
                    raise e

                self.update_local_cache(local_cache)

                if use_global_cache():
                    timings_to_log = {
                        choice.hash_key(): timings[choice] for choice in choices
                    }
                    log_vals(timings_to_log)
        elif use_global_cache():
            # only check global cache, not local one
            check_cache(self.get_global_cache(), callback=log_stats)
            # may have a partial cache hit, where not everything is benchmarked

        return timings


def get_lock_dir():
    lock_dir = os.path.join(cache_dir(), "locks")
    if not os.path.exists(lock_dir):
        os.makedirs(lock_dir, exist_ok=True)
    return lock_dir


def code_hash(code: Union[str, bytes], extra: str = ""):
    hashing_str = code if isinstance(code, bytes) else code.encode("utf-8")
    if extra != "":
        hashing_str = hashing_str + b"||" + extra.encode("utf-8")
    return (
        "c"
        + base64.b32encode(hashlib.sha256(hashing_str).digest())[:51]
        .decode("utf-8")
        .lower()
    )


def get_path(basename: str, extension: str, specified_dir: str = ""):
    if specified_dir:
        if os.path.isabs(specified_dir):
            subdir = specified_dir
        else:
            subdir = os.path.join(cache_dir(), specified_dir)
    else:
        subdir = os.path.join(cache_dir(), basename[1:3])
    path = os.path.join(subdir, f"{basename}.{extension}")
    return basename, subdir, path


def get_hash(content: Union[str, bytes], extra: str = "", hash_type: str = "code"):
    assert hash_type in ["code", "cubin"], "Hash type not supported"
    if hash_type == "code":
        return code_hash(content, extra)
    if hash_type == "cubin":
        return code_hash(repr(content))


def write(
    content: Union[str, bytes],
    extension: str,
    extra: str = "",
    hash_type: str = "code",
    specified_dir: str = "",
):
    key: str = get_hash(content, extra, hash_type)
    basename, subdir, path = get_path(key, extension, specified_dir)
    if not os.path.exists(subdir):
        os.makedirs(subdir, exist_ok=True)
    if not os.path.exists(path):
        write_atomic(path, content)
    return basename, path


def write_atomic(path: str, content: Union[str, bytes]):
    # Write into temporary file first to avoid conflicts between threads
    # Avoid using a named temporary file, as those have restricted permissions
    assert isinstance(
        content, (str, bytes)
    ), "Only strings and byte arrays can be saved in the cache"
    path = pathlib.Path(path)
    tmp_path = path.parent / f".{os.getpid()}.{threading.get_ident()}.tmp"
    write_mode = "w" if isinstance(content, str) else "wb"
    with tmp_path.open(write_mode) as f:
        f.write(content)
    tmp_path.rename(path)


@dataclasses.dataclass
class CompiledFxGraph:
    """Class holding a compiled FX graph"""

    compiled_artifact: Callable = None
    current_callable: Callable = None
    cache_key: str = None
    artifact_path: str = None
    cache_linemap: List = None
    device_types: Set[str] = field(default_factory=set)
    device_idxs: Set[int] = field(default_factory=set)
    mutated_inputs: Set[str] = field(default_factory=set)
    mutated_input_idxs: Set[int] = field(default_factory=list)

    _boxed_call: bool = None

    def __call__(self, inputs) -> Any:
        return self.get_current_callable()(inputs)

    def get_current_callable(self):
        if self.current_callable is None:
            # This prevents a circular reference that makes CompiledFxGraph
            # get stuck without getting garbage collected
            return functools.partial(_run_from_cache, weakref.proxy(self))
        else:
            return self.current_callable


def _run_from_cache(compiled_graph: CompiledFxGraph, inputs):
    # We can't really serialize callables that may be C++/Triton/etc.,
    # so we serialize their disk cache location instead
    # TODO: When making an API that can save compiled models e2e to disk
    # this will need to be better
    if compiled_graph.compiled_artifact is None:
        from .codecache import PyCodeCache

        compiled_graph.compiled_artifact = PyCodeCache.load_by_key_path(
            compiled_graph.cache_key,
            compiled_graph.artifact_path,
            compiled_graph.cache_linemap
            if compiled_graph.cache_linemap is not None
            else (),
        ).call

    return compiled_graph.compiled_artifact(inputs)


def cpp_compiler():
    if config.is_fbcode():
        return build_paths.gcc()
    if isinstance(config.cpp.cxx, (list, tuple)):
        search = tuple(config.cpp.cxx)
    else:
        search = (config.cpp.cxx,)
    return cpp_compiler_search(search)


@functools.lru_cache(1)
def cpp_compiler_search(search):
    for cxx in search:
        try:
            if cxx is None:
                # gxx package is only available for Linux
                # according to https://anaconda.org/conda-forge/gxx/
                if sys.platform != "linux":
                    continue
                # Do not install GXX by default
                if not os.getenv("TORCH_INDUCTOR_INSTALL_GXX"):
                    continue
                from filelock import FileLock

                lock_dir = get_lock_dir()
                lock = FileLock(
                    os.path.join(lock_dir, "g++.lock"), timeout=LOCK_TIMEOUT
                )
                with lock:
                    cxx = install_gcc_via_conda()
            subprocess.check_output([cxx, "--version"])
            return cxx
        except (subprocess.SubprocessError, FileNotFoundError, ImportError):
            continue
    raise exc.InvalidCxxCompiler()


def install_gcc_via_conda():
    """On older systems, this is a quick way to get a modern compiler"""
    prefix = os.path.join(cache_dir(), "gcc")
    cxx_path = os.path.join(prefix, "bin", "g++")
    if not os.path.exists(cxx_path):
        log.info("Downloading GCC via conda")
        conda = os.environ.get("CONDA_EXE", "conda")
        if conda is None:
            conda = shutil.which("conda")
        if conda is not None:
            subprocess.check_call(
                [
                    conda,
                    "create",
                    f"--prefix={prefix}",
                    "--channel=conda-forge",
                    "--quiet",
                    "-y",
                    "python=3.8",
                    "gxx",
                ],
                stdout=subprocess.PIPE,
            )
    return cxx_path


def is_gcc():
    return re.search(r"(gcc|g\+\+)", cpp_compiler())


@functools.lru_cache(None)
def is_apple_clang():
    cxx = cpp_compiler()
    version_string = subprocess.check_output([cxx, "--version"]).decode("utf8")
    return "Apple" in version_string.splitlines()[0]


class VecISA:
    _bit_width: int
    _macro: str
    _arch_flags: str
    _dtype_nelements: Dict[torch.dtype, int]

    # Note [Checking for Vectorized Support in Inductor]
    # TorchInductor CPU vectorization reuses PyTorch vectorization utility functions
    # Hence, TorchInductor would depend on Sleef* to accelerate mathematical functions
    # like exp, pow, sin, cos and etc.
    # But PyTorch and TorchInductor might use different compilers to build code. If
    # PyTorch uses gcc-7/g++-7 to build the release package, the libtorch_cpu.so
    # will not expose the Sleef* AVX512 symbols since gcc-7/g++-7 cannot pass
    # avx512 check in CMake - FindAVX.cmake. But TorchInductor install the latest
    # gcc/g++ compiler by default while it could support the AVX512 compilation.
    # Therefore, there would be a conflict sleef version between PyTorch and
    # TorchInductor. Hence, we dry-compile the following code to check whether current
    # HW platform and PyTorch both could support AVX512 or AVX2. And suppose ARM
    # also needs the logic
    # In fbcode however, we are using the same compiler for pytorch and for inductor codegen,
    # making the runtime check unnecessary.
    _avx_code = """
#if defined(CPU_CAPABILITY_AVX512) || defined(CPU_CAPABILITY_AVX2)
#include <ATen/cpu/vec/functional.h>
#include <ATen/cpu/vec/vec.h>
#endif

__attribute__((aligned(64))) float in_out_ptr0[16] = {0.0};

extern "C" void __avx_chk_kernel() {
    auto tmp0 = at::vec::Vectorized<float>(1);
    auto tmp1 = tmp0.exp();
    tmp1.store(in_out_ptr0);
}
"""

    _avx_py_load = """
import torch
from ctypes import cdll
cdll.LoadLibrary("__lib_path__")
"""

    def bit_width(self):
        return self._bit_width

    def nelements(self, dtype: torch.dtype = torch.float):
        return self._dtype_nelements[dtype]

    def build_macro(self):
        return self._macro

    def build_arch_flags(self):
        return self._arch_flags

    def __hash__(self) -> int:
        return hash(str(self))

    @functools.lru_cache(None)
    def __bool__(self):
        if config.cpp.vec_isa_ok is not None:
            return config.cpp.vec_isa_ok

        key, input_path = write(VecISA._avx_code, "cpp")
        from filelock import FileLock

        lock_dir = get_lock_dir()
        lock = FileLock(os.path.join(lock_dir, key + ".lock"), timeout=LOCK_TIMEOUT)
        with lock:
            output_path = input_path[:-3] + "so"
            build_cmd = shlex.split(
                cpp_compile_command(
                    input_path, output_path, warning_all=False, vec_isa=self
                )
            )
            try:
                # Check build result
                compile_file(input_path, output_path, build_cmd)
                subprocess.check_call(
                    [
                        sys.executable,
                        "-c",
                        VecISA._avx_py_load.replace("__lib_path__", output_path),
                    ],
                    stderr=subprocess.DEVNULL,
                    env={**os.environ, "PYTHONPATH": ":".join(sys.path)},
                )
            except Exception as e:
                return False

            return True


@dataclasses.dataclass
class VecAVX512(VecISA):
    _bit_width = 512
    _macro = "CPU_CAPABILITY_AVX512"
    _arch_flags = "-mavx512f -mavx512dq -mavx512vl -mavx512bw -mfma"
    _dtype_nelements = {torch.float: 16, torch.bfloat16: 32, torch.float16: 32}

    def __str__(self) -> str:
        return "avx512"

    __hash__: Callable[[VecISA], Any] = VecISA.__hash__


@dataclasses.dataclass
class VecAVX2(VecISA):
    _bit_width = 256
    _macro = "CPU_CAPABILITY_AVX2"
    _arch_flags = "-mavx2 -mfma"
    _dtype_nelements = {torch.float: 8, torch.bfloat16: 16, torch.float16: 16}

    def __str__(self) -> str:
        return "avx2"

    __hash__: Callable[[VecISA], Any] = VecISA.__hash__


class InvalidVecISA(VecISA):
    _bit_width = 0
    _macro = ""
    _arch_flags = ""
    _dtype_nelements = {}

    def __str__(self) -> str:
        return "INVALID_VEC_ISA"

    def __bool__(self):
        return False

    __hash__: Callable[[VecISA], Any] = VecISA.__hash__


invalid_vec_isa = InvalidVecISA()
supported_vec_isa_list = [VecAVX512(), VecAVX2()]


# Cache the cpuinfo to avoid I/O overhead. Meanwhile, the cpuinfo content
# might have too much redundant content that is useless for ISA check. Hence,
# we only cache some key isa information.
@functools.lru_cache(None)
def valid_vec_isa_list():
    if sys.platform != "linux":
        return []

    isa_list = []
    with open("/proc/cpuinfo") as _cpu_info:
        _cpu_info_content = _cpu_info.read()
        for isa in supported_vec_isa_list:
            if str(isa) in _cpu_info_content and isa:
                isa_list.append(isa)
        return isa_list


def pick_vec_isa():
    _valid_vec_isa_list: List[VecISA] = valid_vec_isa_list()
    if not _valid_vec_isa_list:
        return invalid_vec_isa

    # If the simdlen is None, it indicates determin the vectorization length automatically
    if config.cpp.simdlen is None:
        assert _valid_vec_isa_list
        return _valid_vec_isa_list[0]

    for isa in _valid_vec_isa_list:
        if config.cpp.simdlen == isa.bit_width():
            return isa

    return invalid_vec_isa


def get_compile_only(compile_only=True):
    return "-c" if compile_only else ""


def get_shared(shared=True):
    return "-shared -fPIC" if shared else ""


def get_warning_all_flag(warning_all=True):
    return "-Wall" if warning_all else ""


def get_glibcxx_abi_build_flags():
    return "-D_GLIBCXX_USE_CXX11_ABI=" + str(int(torch._C._GLIBCXX_USE_CXX11_ABI))


def cpp_flags():
    return "-std=c++17 -Wno-unused-variable"


def cpp_wrapper_flags():
    return "-DTORCH_INDUCTOR_CPP_WRAPPER"


def optimization_flags():
    base_flags = "-O3 -ffast-math -fno-finite-math-only"
    if config.is_fbcode():
        # FIXME: passing `-fopenmp` adds libgomp.so to the generated shared library's dependencies.
        # This causes `ldopen` to fail in fbcode, because libgomp does not exist in the default paths.
        # We will fix it later by exposing the lib path.
        return base_flags

    if sys.platform == "darwin":
        # Per https://mac.r-project.org/openmp/ right way to pass `openmp` flags to MacOS is via `-Xclang`
        # Also, `-march=native` is unrecognized option on M1
        base_flags += " -Xclang"
    else:
        if platform.machine() == "ppc64le":
            base_flags += " -mcpu=native"
        else:
            base_flags += " -march=native"

    # Internal cannot find libgomp.so
    if not config.is_fbcode():
        base_flags += " -fopenmp"
    return base_flags


def use_custom_generated_macros():
    return "-D C10_USING_CUSTOM_GENERATED_MACROS"


def use_fb_internal_macros():
    if config.is_fbcode():
        openmp_lib = build_paths.openmp_lib()
        return f"-Wp,-fopenmp {openmp_lib} -D C10_USE_GLOG -D C10_USE_MINIMAL_GLOG"
    else:
        return ""


def use_standard_sys_dir_headers():
    if config.is_fbcode():
        return "-nostdinc"
    else:
        return ""


@functools.lru_cache(None)
def is_conda_llvm_openmp_installed():
    try:
        command = "conda list llvm-openmp --json"
        output = subprocess.check_output(command.split()).decode("utf8")
        return len(json.loads(output)) > 0
    except subprocess.SubprocessError:
        return False


@functools.lru_cache(None)
def homebrew_libomp():
    try:
        # check if `brew` is installed
        subprocess.check_output(["which", "brew"])
        # get the location of `libomp` if it is installed
        # this is the location that `libomp` **would** be installed
        # see https://github.com/Homebrew/brew/issues/10261#issuecomment-756563567 for details
        libomp_path = (
            subprocess.check_output(["brew", "--prefix", "libomp"])
            .decode("utf8")
            .strip()
        )
        # check if `libomp` is installed
        omp_available = os.path.exists(libomp_path)
        return omp_available, libomp_path
    except subprocess.SubprocessError:
        return False, ""


def get_include_and_linking_paths(
    include_pytorch=False, vec_isa: VecISA = invalid_vec_isa, cuda=False, aot_mode=False
):
    if (
        config.is_fbcode()
        and "CUDA_HOME" not in os.environ
        and "CUDA_PATH" not in os.environ
    ):
        os.environ["CUDA_HOME"] = os.path.dirname(build_paths.cuda())
    from torch.utils import cpp_extension

    if aot_mode and config.is_fbcode():
        # Hack.  The AOT inductor libs reference CUDA, so let's just include it for now.
        cuda = True

    macros = ""
    if sys.platform == "linux" and (
        include_pytorch
        or vec_isa != invalid_vec_isa
        or cuda
        or config.cpp.enable_kernel_profile
    ):
        # Note - We include pytorch only on linux right now. There is more work
        # to do to enable OMP build on darwin where PyTorch is built with IOMP
        # and we need a way to link to what PyTorch links.
        ipaths = cpp_extension.include_paths(cuda) + [sysconfig.get_path("include")]
        lpaths = cpp_extension.library_paths(cuda) + [
            sysconfig.get_config_var("LIBDIR")
        ]
        libs = []
        # No need to manually specify libraries in fbcode.
        if not config.is_fbcode():
            libs += ["c10", "torch", "torch_cpu"]
            libs += ["gomp"]
            if not aot_mode:
                libs += ["torch_python"]
        else:
            # internal remote execution is able to find omp, but not gomp
            libs += ["omp"]
            if aot_mode:
                ipaths += [os.path.dirname(cpp_prefix_path())]
        macros = vec_isa.build_macro()
        if macros:
            if config.is_fbcode() and vec_isa != invalid_vec_isa:
                cap = str(vec_isa).upper()
                macros = " ".join(
                    [
                        vec_isa.build_arch_flags(),
                        f"-D CPU_CAPABILITY={cap}",
                        f"-D CPU_CAPABILITY_{cap}",
                        f"-D HAVE_{cap}_CPU_DEFINITION",
                    ]
                )
            else:
                macros = f"-D{macros}"
        if cuda:
            if config.is_fbcode():
                libs += ["cuda"]
            else:
                libs += ["c10_cuda", "cuda", "torch_cuda"]
    else:
        # Note - this is effectively a header only inclusion. Usage of some header files may result in
        # symbol not found, if those header files require a library.
        # For those cases, include the lpath and libs command as we do for pytorch above.
        # This approach allows us to only pay for what we use.
        ipaths = cpp_extension.include_paths(cuda) + [sysconfig.get_path("include")]
        lpaths = []
        if sys.platform == "darwin":
            # only Apple builtin compilers (Apple Clang++) require openmp
            omp_available = not is_apple_clang()

            # check the `OMP_PREFIX` environment first
            if os.getenv("OMP_PREFIX") is not None:
                header_path = os.path.join(os.getenv("OMP_PREFIX"), "include", "omp.h")
                valid_env = os.path.exists(header_path)
                if valid_env:
                    ipaths.append(os.path.join(os.getenv("OMP_PREFIX"), "include"))
                    lpaths.append(os.path.join(os.getenv("OMP_PREFIX"), "lib"))
                else:
                    warnings.warn("environment variable `OMP_PREFIX` is invalid.")
                omp_available = omp_available or valid_env

            libs = [] if omp_available else ["omp"]

            # prefer to use openmp from `conda install llvm-openmp`
            if not omp_available and os.getenv("CONDA_PREFIX") is not None:
                omp_available = is_conda_llvm_openmp_installed()
                if omp_available:
                    conda_lib_path = os.path.join(os.getenv("CONDA_PREFIX"), "lib")
                    ipaths.append(os.path.join(os.getenv("CONDA_PREFIX"), "include"))
                    lpaths.append(conda_lib_path)
                    # Prefer Intel OpenMP on x86 machine
                    if os.uname().machine == "x86_64" and os.path.exists(
                        os.path.join(conda_lib_path, "libiomp5.dylib")
                    ):
                        libs = ["iomp5"]

            # next, try to use openmp from `brew install libomp`
            if not omp_available:
                omp_available, libomp_path = homebrew_libomp()
                if omp_available:
                    ipaths.append(os.path.join(libomp_path, "include"))
                    lpaths.append(os.path.join(libomp_path, "lib"))

            # if openmp is still not available, we let the compiler to have a try,
            # and raise error together with instructions at compilation error later
        else:
            libs = ["omp"] if config.is_fbcode() else ["gomp"]

    # third party libs
    if config.is_fbcode():
        ipaths.append(build_paths.sleef())
        ipaths.append(build_paths.openmp())
        ipaths.append(build_paths.gcc_include())
        ipaths.append(build_paths.libgcc())
        ipaths.append(build_paths.libgcc_arch())
        ipaths.append(build_paths.libgcc_backward())
        ipaths.append(build_paths.glibc())
        ipaths.append(build_paths.linux_kernel())
        ipaths.append(build_paths.gcc_install_tools_include())
        # We also need to bundle includes with absolute paths into a remote directory
        # (later on, we copy the include paths from cpp_extensions into our remote dir)
        ipaths.append("include")

    ipaths = " ".join(["-I" + p for p in ipaths])
    lpaths = " ".join(["-L" + p for p in lpaths])
    libs = " ".join(["-l" + p for p in libs])
    return ipaths, lpaths, libs, macros


def cpp_compile_command(
    input,
    output,
    warning_all=True,
    shared=True,
    include_pytorch=False,
    vec_isa: VecISA = invalid_vec_isa,
    cuda=False,
    aot_mode=False,
    compile_only=False,
):
    ipaths, lpaths, libs, macros = get_include_and_linking_paths(
        include_pytorch, vec_isa, cuda, aot_mode
    )
    if config.is_fbcode():
        if aot_mode:
            inp_name = input
            out_name = output
        else:
            # We need to copy any absolute-path torch includes
            inp_name = os.path.basename(input)
            out_name = os.path.basename(output)
        linker_paths = [os.path.dirname(build_paths.ld()), build_paths.glibc_lib()]
        linker_paths = " ".join(["-B" + p for p in linker_paths])
    else:
        inp_name = input
        out_name = output
        linker_paths = ""  # let the compiler pick
    return re.sub(
        r"[ \n]+",
        " ",
        f"""
            {cpp_compiler()} {inp_name} {get_shared(shared)}
            {get_warning_all_flag(warning_all)} {cpp_flags()}
            {get_glibcxx_abi_build_flags()}
            {ipaths} {lpaths} {libs} {macros} {linker_paths}
            {optimization_flags()}
            {use_custom_generated_macros()}
            {use_fb_internal_macros()}
            {use_standard_sys_dir_headers()}
            {get_compile_only(compile_only)}
            -o {out_name}
        """,
    ).strip()


def run_command_and_check(cmd: str):
    cmd = shlex.split(cmd)
    try:
        subprocess.check_call(cmd)
    except subprocess.CalledProcessError as e:
        raise exc.CppCompileError(cmd, e.output) from e


class CudaKernelParamCache:
    cache = dict()
    clear = staticmethod(cache.clear)

    @classmethod
    def set(cls, key, params, cubin):
        _, path = write(
            cubin,
            "cubin",
            hash_type="cubin",
            specified_dir=config.aot_inductor.output_path,
        )
        params["cubin_path"] = path
        cls.cache[key] = params

    @classmethod
    def get(cls, key):
        return cls.cache.get(key, None)


class AotCodeCache:
    cache = dict()
    clear = staticmethod(cache.clear)

    @classmethod
    def compile(cls, graph, source_code, serialized_extern_kernel_nodes, cuda):
        # TODO: update cpp_compile_command for different platforms
        picked_vec_isa = invalid_vec_isa if cuda else pick_vec_isa()
        cpp_command = repr(
            cpp_compile_command(
                "i", "o", vec_isa=picked_vec_isa, cuda=cuda, aot_mode=graph.aot_mode
            )
        )
        if config.is_fbcode():
            ld_command = build_paths.ld()
            objcopy_command = build_paths.objcopy()
        else:
            ld_command = "ld"
            objcopy_command = "objcopy"
        key, input_path = write(
            source_code,
            "cpp",
            extra=cpp_command,
            specified_dir=config.aot_inductor.output_path,
        )

        def _to_bytes(t: torch.Tensor) -> bytes:
            # This serializes the tensor's untyped_storage to bytes by accessing
            # the raw data of the underlying structure.
            import ctypes

            t_cpu = t.untyped_storage().cpu()
            raw_array = ctypes.cast(
                t_cpu.data_ptr(), ctypes.POINTER(ctypes.c_ubyte * t_cpu.nbytes())
            )

            return bytes(raw_array.contents)

        aot_constants = b""
        for tensor in graph.constants.values():
            aot_constants += _to_bytes(tensor)

        consts_key, consts_path = write(
            aot_constants,
            "bin",
            specified_dir=config.aot_inductor.output_path,
        )

<<<<<<< HEAD
        aot_constants = b""
        for tensor in graph.constants.values():
            aot_constants += bytes(tensor.untyped_storage().cpu())

        consts_key, consts_path = write(
            aot_constants,
            "bin",
            specified_dir=config.aot_inductor_output_path,
        )

=======
>>>>>>> a5e1d380
        if key not in cls.cache:
            from filelock import FileLock

            lock_dir = get_lock_dir()
            lock = FileLock(os.path.join(lock_dir, key + ".lock"), timeout=LOCK_TIMEOUT)
            with lock:
                # Currently, this only support serializing extern nodes in fbcode
                # Eventually, we should also have a serializer for OSS.
                if config.is_fbcode() and serialized_extern_kernel_nodes:
                    output_json = os.path.splitext(input_path)[0] + ".json"
                    with open(output_json, "w") as f:
                        f.write(serialized_extern_kernel_nodes)

                output_so = os.path.splitext(input_path)[0] + ".so"

                if not os.path.exists(output_so):
                    output_o = os.path.splitext(input_path)[0] + ".o"
                    cmd = cpp_compile_command(
                        input=input_path,
                        output=output_o,
                        vec_isa=picked_vec_isa,
                        cuda=cuda,
                        aot_mode=graph.aot_mode,
                        compile_only=True,
                    )
                    log.debug("aot compilation command: %s", cmd)
                    run_command_and_check(cmd)

                    consts_o = os.path.splitext(consts_path)[0] + ".o"
                    cmd = f"{ld_command} -r -b binary -o {consts_o} {consts_path}"
                    run_command_and_check(cmd)
                    log.debug("aot constant binary command: %s", cmd)

                    cmd = (
                        f"{objcopy_command} --rename-section"
                        " .data=.lrodata,alloc,load,readonly,data,contents"
                        f" {consts_o} {consts_o}"
                    )
                    log.debug("aot constant obj command: %s", cmd)
                    run_command_and_check(cmd)

                    cmd = f"rm {consts_path}"
                    log.debug("aot constant bin removal command: %s", cmd)
                    run_command_and_check(cmd)

                    body = re.sub(r"[\W_]+", "_", consts_path)
                    symbol_list = []
                    symbol_list.append(
                        f"{objcopy_command} --redefine-sym _binary_{body}_start=_binary_constants_bin_start {consts_o}"
                    )
                    symbol_list.append(
                        f"{objcopy_command} --redefine-sym _binary_{body}_start=_binary_constants_bin_size {consts_o}"
                    )
                    symbol_list.append(
                        f"{objcopy_command} --redefine-sym _binary_{body}_end=_binary_constants_bin_end {consts_o}"
                    )
                    log.debug(
                        "aot constant binary redefine symbol: %s", " ".join(symbol_list)
                    )
                    for cmd in symbol_list:
                        run_command_and_check(cmd)

                    cmd = cpp_compile_command(
                        input=f"{output_o} {consts_o}",
                        output=output_so,
                        vec_isa=picked_vec_isa,
                        cuda=cuda,
                        aot_mode=graph.aot_mode,
                    )
                    log.debug("aot linkage command: %s", cmd)
                    run_command_and_check(cmd)
                else:
                    log.debug(
                        "aot_inductor dynamic library already exist: %s", output_so
                    )

                cls.cache[key] = output_so

        def wrapper_call(*args):
            assert len(graph.graph_outputs) > 0
            return cls.cache[key], *(None for i in range(len(graph.graph_outputs) - 1))

        return wrapper_call


# Putting this fn in cpp.py (unfortunately) causes a deadlock, which is why it's in codecache.py.
# Why? importing from cpp.py invokes codecache.pick_vec_isa(), which takes out a lock.
# Cycle goes:
# - CppCodeCache.load()
# - pick_vec_isa()
# - valid_vec_isa_list()
# - VecISA.__bool__() <-- takes out a lock
# - compile_file() <-- imports cpp_prefix_path from cpp, which causes us to try to take out the same lock.
@functools.lru_cache
def cpp_prefix_path():
    path = Path(__file__).parent / "codegen/cpp_prefix.h"
    with path.open() as f:
        content = f.read()
        _, filename = write(
            content,
            "h",
        )
    return filename


def cpp_prefix():
    filename = cpp_prefix_path()
    if config.is_fbcode():
        # We need relative paths, since we bundle up
        # everything that we compile into a folder for remote compilation.
        return f'#include "{os.path.basename(filename)}"'
    else:
        return f'#include "{filename}"'


# Given a path to an input cpp file and an output path,
# Attempts to compile the file, storing the output in "output_path"
def compile_file(input_path, output_path, cmd) -> None:
    input_file = os.path.basename(input_path) if config.is_fbcode() else input_path
    try:
        if config.is_fbcode():
            # Need to copy our header into the same folder as the sourcecode.
            header_path = cpp_prefix_path()
            header_name = os.path.basename(header_path)
            output_name = os.path.basename(output_path)
            # When we build remotely, we need to make sure to carefully copy any files
            # that are required during the compilation process into our build directly.
            # This is where all of the ATen/c10/Torch includes come from.
            torch_includes_path = os.path.join(
                torch.utils.cpp_extension._TORCH_PATH, "include"
            )
            with tempfile.TemporaryDirectory() as tmp_dir:
                # Copy everything to tmp compilation folder
                shutil.copy(header_path, os.path.join(tmp_dir, header_name))
                shutil.copy(input_path, os.path.join(tmp_dir, input_file))
                dest_include_path = os.path.join(tmp_dir, "include")
                shutil.copytree(torch_includes_path, dest_include_path)
                # Run the build
                output_file_path = _run_build_command(cmd, tmp_dir, output_name)
                # Copy output from the build
                if os.path.exists(output_path):
                    os.remove(output_path)
                shutil.copy(output_file_path, output_path)
        else:
            subprocess.check_output(cmd, stderr=subprocess.STDOUT)
    except subprocess.CalledProcessError as e:
        output = e.output.decode("utf-8")
        openmp_problem = "'omp.h' file not found" in output or "libomp" in output
        if openmp_problem and sys.platform == "darwin":
            instruction = (
                "\n\nOpenMP support not found. Please try one of the following solutions:\n"
                "(1) Set the `CXX` environment variable to a compiler other than Apple clang++/g++ "
                "that has builtin OpenMP support;\n"
                "(2) install OpenMP via conda: `conda install llvm-openmp`;\n"
                "(3) install libomp via brew: `brew install libomp`;\n"
                "(4) manually setup OpenMP and set the `OMP_PREFIX` environment variable to point to a path"
                " with `include/omp.h` under it."
            )
            output += instruction
        raise exc.CppCompileError(cmd, output) from e


class CppCodeCache:
    cache = dict()
    clear = staticmethod(cache.clear)

    @staticmethod
    def _load_library(path):
        try:
            return cdll.LoadLibrary(path)
        except OSError as e:
            if "gomp" in str(e) and os.path.exists("/usr/lib64/libgomp.so.1"):
                # hacky workaround for fbcode/buck
                global _libgomp
                _libgomp = cdll.LoadLibrary("/usr/lib64/libgomp.so.1")
                return cdll.LoadLibrary(path)
            if "failed to map segment from shared object" in str(e):
                raise OSError(
                    f"{e}.  The most common reason this may occur is if the {tempfile.gettempdir()} folder "
                    "is mounted with noexec (e.g., by default Docker mounts tmp file systems "
                    f"as noexec).  Please remount {tempfile.gettempdir()} with exec enabled, or set another "
                    "temporary directory with TORCHINDUCTOR_CACHE_DIR environment variable."
                ) from e
            raise

    @classmethod
    def load(cls, source_code):
        picked_vec_isa = pick_vec_isa()
        cpp_command = repr(cpp_compile_command("i", "o", vec_isa=picked_vec_isa))
        key, input_path = write(source_code, "cpp", extra=cpp_command)
        if key not in cls.cache:
            from filelock import FileLock

            lock_dir = get_lock_dir()
            lock = FileLock(os.path.join(lock_dir, key + ".lock"), timeout=LOCK_TIMEOUT)
            with lock:
                output_path = input_path[:-3] + "so"
                if not os.path.exists(output_path):
                    cmd = shlex.split(
                        cpp_compile_command(
                            input=input_path, output=output_path, vec_isa=picked_vec_isa
                        )
                    )
                    compile_file(input_path, output_path, cmd)
                cls.cache[key] = cls._load_library(output_path)
                cls.cache[key].key = key

        return cls.cache[key]


class PyCodeCache:
    cache: Dict[Any, types.ModuleType] = dict()
    linemaps = dict()
    clear = staticmethod(cache.clear)

    @classmethod
    def write(cls, source_code, extra=""):
        return write(source_code, "py", extra=extra)

    @classmethod
    def load(cls, source_code, extra="", linemap=()):
        key, path = write(source_code, "py", extra=extra)
        return cls.load_by_key_path(key, path, linemap)

    @classmethod
    def load_by_key_path(cls, key, path, linemap=()):
        if key not in cls.cache:
            with open(path) as f:
                try:
                    code = compile(f.read(), path, "exec")
                except Exception as e:
                    raise RuntimeError(
                        f"Failed to import {path}\n{type(e).__name__}: {e}"
                    )
                mod = types.ModuleType(f"{__name__}.{key}")
                mod.__file__ = path
                mod.key = key
                exec(code, mod.__dict__, mod.__dict__)
                sys.modules[mod.__name__] = mod
                # another thread might set this first
                cls.cache.setdefault(key, mod)
                # unzip into separate lines/nodes lists
                cls.linemaps[path] = list(zip(*linemap))

        return cls.cache[key]

    @classmethod
    @functools.lru_cache(None)
    def stack_frames_for_code(cls, path, lineno):
        if path not in cls.linemaps:
            return None
        # [(starting_line, <fx node>), ...]
        lines, nodes = cls.linemaps[path]
        p = bisect_right(lines, lineno)
        if p == 0:
            return None
        entry = nodes[p - 1]
        if not entry:
            return None

        def parse_stack_trace(stack_trace):
            # ideally fx stores stack traces as data rather than a string
            # but this is not along a performance critical path
            regex = r'File "(.+)", line (\d+), in (.+)\n'
            matches = re.findall(regex, stack_trace)
            return [
                {"filename": f, "line": int(l), "name": n}
                for f, l, n in reversed(matches)
            ]

        return parse_stack_trace(entry)


class CppWrapperCodeCache:
    cache = dict()
    clear = staticmethod(cache.clear)

    @classmethod
    def load(cls, source_code, func_name, key, cuda):
        name = f"inline_extension_{key}"
        cpp_wrapper_dir = cpp_wrapper_cache_dir(name)
        if not os.path.exists(cpp_wrapper_dir):
            os.makedirs(cpp_wrapper_dir)

        ext = "so"
        filepath = os.path.join(cpp_wrapper_dir, f"{name}.{ext}")
        log.debug("Cpp wrapper code path %s", filepath)

        if key not in cls.cache:
            log.debug("Cpp wrapper cache miss for %s", filepath)
            from filelock import FileLock

            lock_dir = get_lock_dir()
            lock = FileLock(os.path.join(lock_dir, key + ".lock"), timeout=LOCK_TIMEOUT)
            with lock:
                if not os.path.exists(filepath):
                    log.debug("Cpp wrapper building %s", filepath)

                    _cpp_flags = cpp_flags()
                    _opt_flags = optimization_flags()
                    _shared = get_shared()
                    _warning_all_flag = get_warning_all_flag()
                    _ipaths, _lpaths, _libs, _macros = get_include_and_linking_paths(
                        vec_isa=pick_vec_isa(),
                        cuda=cuda,
                    )
                    _use_custom_generated_macros = use_custom_generated_macros()
                    _cpp_wrapper_flags = cpp_wrapper_flags()

                    extra_cflags = f"{_cpp_flags} {_opt_flags} {_warning_all_flag} {_macros} {_cpp_wrapper_flags} \
                    {_use_custom_generated_macros}"
                    # For CPP wrapper, add -ffast-math during linking to make CPU flush denormals.
                    # CPP wrapper leverages cpp_extension which will do the compilation and linking in two stages.
                    # We need to explicitly add -ffast-math as a linking flag.
                    # For the default python wrapper, the compilation and linking are done in one command thus -ffast-math
                    # will take effect in both compilation and linking.
                    extra_ldflags = f"{_shared} {_lpaths} {_libs} -ffast-math"
                    extra_include_paths = f"{_ipaths}"

                    mod = torch.utils.cpp_extension.load_inline(
                        name=name,
                        build_directory=cpp_wrapper_dir,
                        cpp_sources=[source_code],
                        functions=[func_name],
                        extra_cflags=[extra_cflags],
                        extra_ldflags=[extra_ldflags],
                        extra_include_paths=[extra_include_paths],
                        use_pch=True,
                    )
                    log.debug("Cpp wrapper done building %s", filepath)
                else:
                    log.debug("Found target .so, cpp wrapper loading %s", filepath)
                    spec = importlib.util.spec_from_file_location(name, filepath)
                    assert spec is not None
                    mod = importlib.util.module_from_spec(spec)
                    assert isinstance(spec.loader, abc.Loader)
                    spec.loader.exec_module(mod)
                    log.debug("Cpp wrapper done loading %s", filepath)

                cls.cache[key] = mod

        return cls.cache[key]


class TritonCodeCache:
    @classmethod
    def load(cls, kernel_name, source_code):
        mod = PyCodeCache.load(source_code)
        return getattr(mod, kernel_name)


def _worker_compile(kernel_name, source_code, cc, device):
    cuda_properties.set_compiler_worker_current_device(device)
    kernel = TritonCodeCache.load(kernel_name, source_code)
    kernel.precompile(warm_cache_only_with_cc=cc)


def _load_kernel(kernel_name, source_code):
    kernel = TritonCodeCache.load(kernel_name, source_code)
    kernel.precompile()
    return kernel


class TritonFuture:
    def __init__(self, kernel_name, source_code, future):
        self.kernel_name = kernel_name
        self.source_code = source_code
        self.future = future

    # @dynamo_utils.dynamo_timed
    def result(self):
        t0 = time()
        if hasattr(self, "kernel"):
            return self.kernel
        # If the worker failed this will throw an exception.
        self.future.result()
        kernel = self.kernel = _load_kernel(self.kernel_name, self.source_code)
        latency = time() - t0
        if latency > 50:
            developer_warning(
                f"Detected long compilation time of {latency} seconds for kernel name {self.kernel_name}"
            )
            developer_warning(self.source_code)
        del self.kernel_name, self.source_code, self.future
        return kernel


class AsyncCompile:
    def __init__(self):
        pass

    @staticmethod
    @functools.lru_cache(1)
    def pool():
        assert config.compile_threads > 1
        return ThreadPoolExecutor(config.compile_threads)

    @staticmethod
    @functools.lru_cache(1)
    def process_pool():
        # ensure properties have been calculated before processes
        # are forked
        cuda_properties._properties()
        assert config.compile_threads > 1
        orig_ppid = os.getpid()

        # if this process dies abnormally (e.g. segfault)
        # it will not shut down the workers. Instead
        # the workers will have their parent reassigned to the
        # init process. This launches a separate thread to
        # watch for the worker getting reassigned,
        # and cleans it up in this case.
        def init():
            def run():
                while True:
                    sleep(1)
                    if orig_ppid != os.getppid():
                        os.kill(os.getpid(), signal.SIGKILL)

            global _watchdog_thread
            _watchdog_thread = Thread(target=run, daemon=True)
            _watchdog_thread.start()

        # we rely on 'fork' because we cannot control whether users
        # have an `if __name__ == '__main__'` in their main process.
        fork_context = multiprocessing.get_context("fork")
        pool = ProcessPoolExecutor(
            config.compile_threads, mp_context=fork_context, initializer=init
        )
        # when this pool is created in a subprocess object, the normal exit handler
        # doesn't run, and we need to register our own handler.
        # exitpriority has to be high, because another one of the finalizers will
        # kill the worker thread that sends the shutdown message to the workers...
        multiprocessing.util.Finalize(None, pool.shutdown, exitpriority=sys.maxsize)
        return pool

    @classmethod
    def warm_pool(cls):
        if config.compile_threads <= 1:
            return
        _compile_start()
        pool = cls.process_pool()

        # We have to fork processes for compiler workers, but the more memory and other resources that are loaded, the
        # slower the os.fork time is, quite drastically. It also holds the GIL so we can't put it on another thread.

        # Examples:
        # A simple x + x + x script: 10ms seconds in the middle of the program, 2ms at startup
        # tf_efficientnet_b0 benchmark: 50ms! in the middle of the program , 3ms at startup

        # So we want to start the workers early when it is still cheap, and also to allow the workers to get
        # ready before we have work for them.

        # ProcessPoolExecutor also does not launch the workers until it finds a point when all the workers are idle.
        # But if we waited until then fork time will be long and we will be waiting for the processes to initialize.

        # We force them to start here with some YOLOing of the internal methods.
        if hasattr(pool, "_start_queue_management_thread"):
            pool._start_queue_management_thread()
        else:
            for _ in range(config.compile_threads):
                pool._adjust_process_count()
            pool._start_executor_manager_thread()
        _compile_end()

    @classmethod
    def submit(cls, task):
        if config.compile_threads <= 1:
            return task()
        return cls.pool().submit(task)

    @classmethod
    def map(cls, fn, seq):
        if config.compile_threads <= 1 or len(seq) <= 1:
            return list(map(fn, seq))
        return [t.result() for t in [cls.pool().submit(fn, x) for x in seq]]

    def triton(self, kernel_name, source_code):
        _compile_start()

        if config.compile_threads > 1:
            major, minor = torch.cuda.get_device_capability()
            device = torch.cuda.current_device()
            cc = major * 10 + minor
            future = self.process_pool().submit(
                _worker_compile, kernel_name, source_code, cc, device
            )
            return TritonFuture(kernel_name, source_code, future)
        else:
            return _load_kernel(kernel_name, source_code)

    def cpp(self, source_code):
        def task():
            return CppCodeCache.load(source_code).kernel

        return self.submit(task)

    def wait(self, scope: Dict[str, Any]):
        num_kernels = len(
            [
                value
                for key, value in scope.items()
                if isinstance(value, (Future, TritonFuture))
            ]
        )
        pbar = tqdm(
            total=num_kernels,
            desc="Inductor Compilation",
            disable=config.disable_progress,
            delay=0,
        )
        if config.compile_threads > 1:
            for key, result in scope.items():
                if config.verbose_progress and not isinstance(pbar, _Faketqdm):
                    pbar.set_postfix_str(key)
                if isinstance(result, (Future, TritonFuture)):
                    scope[key] = result.result()
                    pbar.update(1)

        _compile_end()


AsyncCompile.warm_pool()<|MERGE_RESOLUTION|>--- conflicted
+++ resolved
@@ -1005,19 +1005,6 @@
             specified_dir=config.aot_inductor.output_path,
         )
 
-<<<<<<< HEAD
-        aot_constants = b""
-        for tensor in graph.constants.values():
-            aot_constants += bytes(tensor.untyped_storage().cpu())
-
-        consts_key, consts_path = write(
-            aot_constants,
-            "bin",
-            specified_dir=config.aot_inductor_output_path,
-        )
-
-=======
->>>>>>> a5e1d380
         if key not in cls.cache:
             from filelock import FileLock
 
