--- conflicted
+++ resolved
@@ -8,11 +8,7 @@
 import logging
 import math
 import operator
-<<<<<<< HEAD
-from typing import Dict, Iterable, List, Optional, Set
-=======
 from typing import Any, Counter, Dict, Iterable, List, Optional, Set, Tuple
->>>>>>> 6b7b9c79
 
 import sympy
 
