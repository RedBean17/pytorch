--- conflicted
+++ resolved
@@ -2046,11 +2046,7 @@
             "Unable to hit fast path of CUDAGraphs because of pending, uninvoked backwards. "
             "Consider running with torch.no_grad() or using torch._inductor.cudagraph_mark_step_begin() "
             "before each model invocation",
-<<<<<<< HEAD
-            stacklevel=2,
-=======
             stacklevel=TO_BE_DETERMINED,
->>>>>>> fff02e67
         )
 
     def dealloc_current_path_weakrefs(self):
