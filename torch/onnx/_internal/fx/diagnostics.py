--- conflicted
+++ resolved
@@ -3,6 +3,7 @@
 import dataclasses
 
 import functools
+import logging
 
 from typing import Any, Optional
 
@@ -13,14 +14,38 @@
 import torch.fx
 from torch.onnx._internal import diagnostics
 from torch.onnx._internal.diagnostics import infra
-from torch.onnx._internal.diagnostics.infra import decorator, formatter, utils
-
-_LENGTH_LIMIT: int = 89
+from torch.onnx._internal.diagnostics.infra import decorator, formatter
+from torch.onnx._internal.fx import registration, type_utils as fx_type_utils
+
+# NOTE: The following limits are for the number of items to display in diagnostics for
+# a list, tuple or dict. The limit is picked such that common useful scenarios such as
+# operator arguments are covered, while preventing excessive processing loads on considerably
+# large containers such as the dictionary mapping from fx to onnx nodes.
+_CONTAINER_ITEM_LIMIT: int = 10
 
 # NOTE(bowbao): This is a shim over `torch.onnx._internal.diagnostics`, which is
 # used in `torch.onnx`, and loaded with `torch`. Hence anything related to `onnxscript`
 # cannot be put there.
 
+# [NOTE: `dynamo_export` diagnostics logging]
+# The 'dynamo_export' diagnostics leverages the PT2 artifact logger to handle the verbosity
+# level of logs that are recorded in each SARIF log diagnostic. In addition to SARIF log,
+# terminal logging is by default disabled. Terminal logging can be activated by setting
+# the environment variable `TORCH_LOGS="onnx_diagnostics"`. When the environment variable
+# is set, it also fixes logging level to `logging.DEBUG`, overriding the verbosity level
+# specified in the diagnostic options.
+# See `torch/_logging/__init__.py` for more on PT2 logging.
+_ONNX_DIAGNOSTICS_ARTIFACT_LOGGER_NAME = "onnx_diagnostics"
+diagnostic_logger = torch._logging.getArtifactLogger(
+    "torch.onnx", _ONNX_DIAGNOSTICS_ARTIFACT_LOGGER_NAME
+)
+
+
+def is_onnx_diagnostics_log_artifact_enabled() -> bool:
+    return torch._logging._internal.log_state.is_artifact_enabled(
+        _ONNX_DIAGNOSTICS_ARTIFACT_LOGGER_NAME
+    )
+
 
 @functools.singledispatch
 def _format_argument(obj: Any) -> str:
@@ -29,25 +54,7 @@
 
 def format_argument(obj: Any) -> str:
     formatter = _format_argument.dispatch(type(obj))
-    result_str = formatter(obj)
-
-    if len(result_str) > _LENGTH_LIMIT:
-        # TODO(bowbao): group diagnostics.
-        #   Related fields of sarif.Result: occurance_count, fingerprints.
-        #   Do a final process to group results before outputing sarif log.
-        diag = infra.Diagnostic(
-            *diagnostics.rules.arg_format_too_verbose.format(
-                level=infra.levels.WARNING,
-                length=len(result_str),
-                length_limit=_LENGTH_LIMIT,
-                argument_type=type(obj),
-                formatter_type=type(format_argument),
-            )
-        )
-        diag.with_location(utils.function_location(formatter))
-        diagnostics.export_context().log(diag)
-
-    return result_str
+    return formatter(obj)
 
 
 # NOTE: EDITING BELOW? READ THIS FIRST!
@@ -71,12 +78,98 @@
 
 @_format_argument.register
 def _torch_fx_node(obj: torch.fx.Node) -> str:
-    return f"fx.Node({obj.name}[{obj.op}]'{obj.target}')"
+    node_string = f"fx.Node({obj.target})[{obj.op}]:"
+    if "val" not in obj.meta:
+        return node_string + "None"
+    return node_string + format_argument(obj.meta["val"])
+
+
+@_format_argument.register
+def _torch_fx_symbolic_bool(obj: torch.SymBool) -> str:
+    return f"SymBool({obj})"
+
+
+@_format_argument.register
+def _torch_fx_symbolic_int(obj: torch.SymInt) -> str:
+    return f"SymInt({obj})"
+
+
+@_format_argument.register
+def _torch_fx_symbolic_float(obj: torch.SymFloat) -> str:
+    return f"SymFloat({obj})"
 
 
 @_format_argument.register
 def _torch_tensor(obj: torch.Tensor) -> str:
-    return f"Tensor(shape={obj.shape}, dtype={obj.dtype})"
+    return f"Tensor({fx_type_utils.from_torch_dtype_to_abbr(obj.dtype)}{_stringify_shape(obj.shape)})"
+
+
+@_format_argument.register
+def _int(obj: int) -> str:
+    return str(obj)
+
+
+@_format_argument.register
+def _float(obj: float) -> str:
+    return str(obj)
+
+
+@_format_argument.register
+def _bool(obj: bool) -> str:
+    return str(obj)
+
+
+@_format_argument.register
+def _str(obj: str) -> str:
+    return obj
+
+
+@_format_argument.register
+def _registration_onnx_function(obj: registration.ONNXFunction) -> str:
+    # TODO: Compact display of `param_schema`.
+    return f"registration.ONNXFunction({obj.op_full_name}, is_custom={obj.is_custom}, is_complex={obj.is_complex})"
+
+
+@_format_argument.register
+def _list(obj: list) -> str:
+    list_string = f"List[length={len(obj)}](\n"
+    if not obj:
+        return list_string + "None)"
+    for i, item in enumerate(obj):
+        if i >= _CONTAINER_ITEM_LIMIT:
+            # NOTE: Print only first _CONTAINER_ITEM_LIMIT items.
+            list_string += "...,\n"
+            break
+        list_string += f"{format_argument(item)},\n"
+    return list_string + ")"
+
+
+@_format_argument.register
+def _tuple(obj: tuple) -> str:
+    tuple_string = f"Tuple[length={len(obj)}](\n"
+    if not obj:
+        return tuple_string + "None)"
+    for i, item in enumerate(obj):
+        if i >= _CONTAINER_ITEM_LIMIT:
+            # NOTE: Print only first _CONTAINER_ITEM_LIMIT items.
+            tuple_string += "...,\n"
+            break
+        tuple_string += f"{format_argument(item)},\n"
+    return tuple_string + ")"
+
+
+@_format_argument.register
+def _dict(obj: dict) -> str:
+    dict_string = f"Dict[length={len(obj)}](\n"
+    if not obj:
+        return dict_string + "None)"
+    for i, (key, value) in enumerate(obj.items()):
+        if i >= _CONTAINER_ITEM_LIMIT:
+            # NOTE: Print only first _CONTAINER_ITEM_LIMIT items.
+            dict_string += "...\n"
+            break
+        dict_string += f"{key}: {format_argument(value)},\n"
+    return dict_string + ")"
 
 
 @_format_argument.register
@@ -86,8 +179,7 @@
 
 @_format_argument.register
 def _onnxscript_torch_script_tensor(obj: graph_building.TorchScriptTensor) -> str:
-    # TODO(bowbao) obj.dtype throws error.
-    return f"`TorchScriptTensor({obj.name}, {obj.onnx_dtype}, {obj.shape}, {obj.symbolic_value()})`"
+    return f"`TorchScriptTensor({fx_type_utils.from_torch_dtype_to_abbr(obj.dtype)}{_stringify_shape(obj.shape)})`"
 
 
 @_format_argument.register
@@ -95,8 +187,6 @@
     return f"`OnnxFunction({obj.name})`"
 
 
-<<<<<<< HEAD
-=======
 @_format_argument.register
 def _onnxscript_traced_onnx_function(obj: onnxscript.TracedOnnxFunction) -> str:
     return f"`TracedOnnxFunction({obj.name})`"
@@ -148,18 +238,11 @@
             return self
 
 
->>>>>>> 3577ae3e
 diagnose_call = functools.partial(
     decorator.diagnose_call,
-    diagnostic_type=diagnostics.ExportDiagnostic,
+    diagnostic_type=Diagnostic,
     format_argument=format_argument,
 )
-
-rules = diagnostics.rules
-levels = diagnostics.levels
-DiagnosticContext = infra.DiagnosticContext
-Diagnostic = infra.Diagnostic
-RuntimeErrorWithDiagnostic = infra.RuntimeErrorWithDiagnostic
 
 
 @dataclasses.dataclass
