#pragma once

#include <ATen/OpMathType.h>
#include <ATen/native/DispatchStub.h>
#include <ATen/native/LinearAlgebraUtils.h>
#include <c10/util/complex.h>
#include <c10/core/ScalarType.h>
#include <c10/core/Scalar.h>

namespace at {
namespace native {
namespace cpublas {

namespace internal {
void normalize_last_dims(
  TransposeType transa, TransposeType transb,
  int64_t m, int64_t n, int64_t k,
  int64_t *lda, int64_t *ldb, int64_t *ldc);
}  // namespace internal

using gemm_fn = void(*)(
    at::ScalarType type,
    TransposeType transa, TransposeType transb,
    int64_t m, int64_t n, int64_t k,
    const Scalar& alpha,
    const void *a, int64_t lda,
    const void *b, int64_t ldb,
    const Scalar& beta,
    void *c, int64_t ldc);

DECLARE_DISPATCH(gemm_fn, gemm_stub);

template <typename scalar_t, typename opmath_t=at::opmath_type<scalar_t>>
void gemm(
    TransposeType transa, TransposeType transb,
    int64_t m, int64_t n, int64_t k,
    opmath_t alpha,
    const scalar_t *a, int64_t lda,
    const scalar_t *b, int64_t ldb,
    opmath_t beta,
    scalar_t *c, int64_t ldc) {
  internal::normalize_last_dims(transa, transb, m, n, k, &lda, &ldb, &ldc);
  gemm_stub(
    kCPU, c10::CppTypeToScalarType<scalar_t>::value,
    transa, transb, m, n, k, alpha, a, lda, b, ldb, beta, c, ldc);
}

void gemm(
    TransposeType transa, TransposeType transb,
    int64_t m, int64_t n, int64_t k,
    double alpha,
    const double *a, int64_t lda,
    const double *b, int64_t ldb,
    double beta,
    double *c, int64_t ldc);

void gemm(
    TransposeType transa, TransposeType transb,
    int64_t m, int64_t n, int64_t k,
    float alpha,
    const float *a, int64_t lda,
    const float *b, int64_t ldb,
    float beta,
    float *c, int64_t ldc);

#ifdef BLAS_HAS_SBGEMM
using _bfloat16_t = decltype(c10::impl::ScalarTypeToCPPType<at::kBFloat16>::t);
void gemm(
    TransposeType transa, TransposeType transb,
    int64_t m, int64_t n, int64_t k,
    _bfloat16_t alpha,
    const _bfloat16_t *a, int64_t lda,
    const _bfloat16_t *b, int64_t ldb,
    _bfloat16_t beta,
    _bfloat16_t *c, int64_t ldc);
#endif // BLAS_HAS_SBGEMM

void gemm(
    TransposeType transa, TransposeType transb,
    int64_t m, int64_t n, int64_t k,
    c10::complex<double> alpha,
    const c10::complex<double> *a, int64_t lda,
    const c10::complex<double> *b, int64_t ldb,
    c10::complex<double> beta,
    c10::complex<double> *c, int64_t ldc);

void gemm(
    TransposeType transa, TransposeType transb,
    int64_t m, int64_t n, int64_t k,
    c10::complex<float> alpha,
    const c10::complex<float> *a, int64_t lda,
    const c10::complex<float> *b, int64_t ldb,
    c10::complex<float> beta,
    c10::complex<float> *c, int64_t ldc);

void gemm(
    TransposeType transa, TransposeType transb,
    int64_t m, int64_t n, int64_t k,
    int64_t alpha,
    const int64_t *a, int64_t lda,
    const int64_t *b, int64_t ldb,
    int64_t beta,
    int64_t *c, int64_t ldc);

<<<<<<< HEAD
void gemm(
    TransposeType transa, TransposeType transb,
    int64_t m, int64_t n, int64_t k,
    float alpha,
    const c10::BFloat16 *a, int64_t lda,
    const c10::BFloat16 *b, int64_t ldb,
    float beta,
    c10::BFloat16 *c, int64_t ldc);
=======
template <typename scalar_t>
void gemm_batched(
    TransposeType transa, TransposeType transb,
    int64_t batch_size, int64_t m, int64_t n, int64_t k,
    scalar_t alpha,
    const scalar_t * const *a, int64_t lda,
    const scalar_t * const *b, int64_t ldb,
    const scalar_t beta,
    scalar_t * const *c, int64_t ldc);

template <typename scalar_t>
void gemm_batched_with_stride(
    TransposeType transa, TransposeType transb,
    int64_t batch_size, int64_t m, int64_t n, int64_t k,
    scalar_t alpha,
    const scalar_t *a, int64_t lda, int64_t batch_stride_a,
    const scalar_t *b, int64_t ldb, int64_t batch_stride_b,
    scalar_t beta,
    scalar_t *c, int64_t ldc, int64_t batch_stride_c);
>>>>>>> 33ea399d

using axpy_fn = void(*)(at::ScalarType type, int64_t n, const Scalar& a, const void *x, int64_t incx, void *y, int64_t incy);

DECLARE_DISPATCH(axpy_fn, axpy_stub);

template<typename scalar_t>
void axpy(int64_t n, scalar_t a, const scalar_t *x, int64_t incx, scalar_t *y, int64_t incy){
  if(n == 1)
  {
    incx = 1;
    incy = 1;
  }
  axpy_stub(
      kCPU, c10::CppTypeToScalarType<scalar_t>::value,
      n, a, x, incx, y, incy);
}

void axpy(int64_t n, double a, const double *x, int64_t incx, double *y, int64_t incy);
void axpy(int64_t n, float a, const float *x, int64_t incx, float *y, int64_t incy);
void axpy(int64_t n, c10::complex<double> a, const c10::complex<double> *x, int64_t incx, c10::complex<double> *y, int64_t incy);
void axpy(int64_t n, c10::complex<float> a, const c10::complex<float> *x, int64_t incx, c10::complex<float> *y, int64_t incy);

using copy_fn = void(*)(at::ScalarType type, int64_t n, const void *x, int64_t incx, void *y, int64_t incy);

DECLARE_DISPATCH(copy_fn, copy_stub);

template<typename scalar_t>
void copy(int64_t n, const scalar_t *x, int64_t incx, scalar_t *y, int64_t incy) {
  if(n == 1)
  {
    incx = 1;
    incy = 1;
  }
  copy_stub(
      kCPU, c10::CppTypeToScalarType<scalar_t>::value,
      n, x, incx, y, incy);
}

void copy(int64_t n, const double *x, int64_t incx, double *y, int64_t incy);
void copy(int64_t n, const float *x, int64_t incx, float *y, int64_t incy);
void copy(int64_t n, const c10::complex<double> *x, int64_t incx, c10::complex<double> *y, int64_t incy);
void copy(int64_t n, const c10::complex<float> *x, int64_t incx, c10::complex<float> *y, int64_t incy);

}}}  // namespace at::native::cpublas<|MERGE_RESOLUTION|>--- conflicted
+++ resolved
@@ -102,7 +102,6 @@
     int64_t beta,
     int64_t *c, int64_t ldc);
 
-<<<<<<< HEAD
 void gemm(
     TransposeType transa, TransposeType transb,
     int64_t m, int64_t n, int64_t k,
@@ -111,7 +110,7 @@
     const c10::BFloat16 *b, int64_t ldb,
     float beta,
     c10::BFloat16 *c, int64_t ldc);
-=======
+
 template <typename scalar_t>
 void gemm_batched(
     TransposeType transa, TransposeType transb,
@@ -131,7 +130,6 @@
     const scalar_t *b, int64_t ldb, int64_t batch_stride_b,
     scalar_t beta,
     scalar_t *c, int64_t ldc, int64_t batch_stride_c);
->>>>>>> 33ea399d
 
 using axpy_fn = void(*)(at::ScalarType type, int64_t n, const Scalar& a, const void *x, int64_t incx, void *y, int64_t incy);
 
