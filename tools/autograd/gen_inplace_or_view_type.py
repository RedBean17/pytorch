--- conflicted
+++ resolved
@@ -2,15 +2,13 @@
 from tools.codegen.api.types import *
 from tools.codegen.code_template import CodeTemplate
 from tools.codegen.context import with_native_function
-<<<<<<< HEAD
+from tools.codegen.model import *
+from typing import List, Optional, Sequence, Tuple
 from tools.codegen.gen import FileManager
+from tools.codegen.utils import mapMaybe
 from .gen_trace_type import (
     MANUAL_AUTOGRAD, type_wrapper_name, tie_return_values, get_return_value
 )
-=======
-from tools.codegen.model import *
-from typing import List, Optional, Sequence, Tuple
->>>>>>> 06be161a
 
 
 # See NOTE [ Autograd View Variables ] in variable.h for details.
@@ -273,7 +271,8 @@
         raise TypeError(f'The view info should be a string for {base_name}, but it is: {view_info}')
     if len(differentiable_output_vars) == 0:
         # no output is differentiable (.indices() for SparseTensors for example)
-        rhs_value = f'torch::autograd::as_view({view_info}, {var}, /* is_bw_differentiable */ false, /* is_fw_differentiable */ false)'
+        rhs_value = (f'torch::autograd::as_view({view_info}, {var}, '
+                     f'/* is_bw_differentiable */ false, /* is_fw_differentiable */ false)')
     elif len(differentiable_output_vars) == 1:
         # Single differentiable output (Tensor or Tensor[])
         return_info = differentiable_outputs[0]
@@ -295,7 +294,9 @@
         else:
             _, unpacked_bindings = unpack_args(f)
             call += emit_view_lambda(f, unpacked_bindings)
-            creation_meta = 'at::GradMode::is_enabled() ? torch::autograd::CreationMeta::DEFAULT: torch::autograd::CreationMeta::NO_GRAD_MODE'
+            creation_meta = ('at::GradMode::is_enabled() ? '
+                             'torch::autograd::CreationMeta::DEFAULT : '
+                             'torch::autograd::CreationMeta::NO_GRAD_MODE')
             rhs_value = (f'torch::autograd::as_view(/* base */ {view_info}, /* output */ {var}, /* is_bw_differentiable */ true, '
                          '/* is_fw_differentiable */ true, '
                          f'/* view_func */ func, /* creation_meta */ {creation_meta})')
