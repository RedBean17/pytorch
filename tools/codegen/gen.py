import os
import contextlib
import textwrap
import itertools
from typing import List, Dict, Optional, Iterator, Tuple, Set, Callable, Any, TypeVar, Union, Sequence, Iterable
import yaml
from enum import Enum
from collections import OrderedDict, defaultdict
import argparse
import pathlib
import functools
import json
from dataclasses import dataclass

from tools.codegen.code_template import CodeTemplate
from tools.codegen.model import *
from tools.codegen.api.types import *
import tools.codegen.api.cpp as cpp
import tools.codegen.api.dispatcher as dispatcher
import tools.codegen.api.native as native
import tools.codegen.api.meta as meta
import tools.codegen.local as local
from tools.codegen.selective_build.selector import SelectiveBuilder

try:
    # use faster C loader if available
    from yaml import CLoader as Loader
except ImportError:
    from yaml import Loader  # type: ignore

# Welcome to the ATen code generator v2!  The ATen code generator is
# responsible for parsing native_functions.yaml and then generating
# various generated files (e.g., TypeDefault.cpp) based on the operators
# defined in this file.  This means that the code generator knows how to
# parse function schema, and then translate this into various C++ types
# and boilerplate code.
#
# Some things to know about this file when you modify it:
#
# - This file has STRICT mypy typechecking.  Typecheck it with
#   `mypy --config mypy-strict.ini` in the root source directory
#
# - Most of the heavy lifting lives in external modules:
#   - 'model' has the data model for native_functions.yaml.  The classes
#     in those file represent what you see when you look at
#     a native_functions.yaml
#   - 'api' has conversions for how to translate JIT schema into
#     the various C++ APIs that the codegen interacts with.  There
#     are in fact THREE different C++ APIs: the public C++ API,
#     the dispatcher API, and the legacy disaptcher API.  See each
#     of these respective files for more information

# ~~~~~~~~~~~~~~~~~~~~~~~~~~~~~~~~~~~~~~~~~~~~~~~~~~~~~~~~~~~~~~~~~~~ #
#
#                         HELPER FUNCTIONS
#
# ~~~~~~~~~~~~~~~~~~~~~~~~~~~~~~~~~~~~~~~~~~~~~~~~~~~~~~~~~~~~~~~~~~~ #

# Conveniently add error context to exceptions raised.  Lets us
# easily say that an error occurred while processing a specific
# context.
@contextlib.contextmanager
def context(msg: str) -> Iterator[None]:
    try:
        yield
    except Exception as e:
        # TODO: this does the wrong thing with KeyError
        msg = textwrap.indent(msg, '  ')
        msg = f'{e.args[0]}\n{msg}' if e.args else msg
        e.args = (msg,) + e.args[1:]
        raise

# A custom loader for YAML to let us also keep track of line numbers
# of each entry in the YAML file
class LineLoader(Loader):
    def construct_mapping(self, node, deep=False):  # type: ignore
        mapping = super().construct_mapping(node, deep=deep)  # type: ignore
        # Add 1 so line numbering starts at 1
        mapping['__line__'] = node.start_mark.line + 1
        return mapping

# Parse native_functions.yaml into a sequence of NativeFunctions
def parse_native_yaml(path: str) -> List[NativeFunction]:
    with open(path, 'r') as f:
        es = yaml.load(f, Loader=LineLoader)
    assert isinstance(es, list)
    rs: List[NativeFunction] = []
    for e in es:
        assert isinstance(e.get('__line__'), int), e
        loc = Location(path, e['__line__'])
        funcs = e.get('func')
        with context(f'in {loc}:\n  {funcs}'):
            rs.append(NativeFunction.from_yaml(e, loc))
    return rs

T = TypeVar('T')
S = TypeVar('S')

F = TypeVar('F', NativeFunction, StructuredNativeFunctions, Union[NativeFunction, StructuredNativeFunctions])

@contextlib.contextmanager
def native_function_manager(g: Union[StructuredNativeFunctions, NativeFunction]) -> Iterator[None]:
    if isinstance(g, StructuredNativeFunctions):
        # By default, we associate all errors with structured native functions
        # with the out variant.  In some cases, it might be better to have
        # a more specific place to hang things; if so, use
        # native_function_manager again on the inside
        f = g.out
    else:
        f = g
    with context(f'in {f.loc}:\n  {f.func}'):
        with local.parametrize(
            use_c10_dispatcher=f.use_c10_dispatcher,
        ):
            yield

# Given a function that operates on NativeFunction, wrap it into a new function
# that sets some appropriate context managers for that native function.
# YOU MUST WRAP FUNCTIONS IN THIS for calls to api modules to be sound
# (you will get an error if we try to access the local variables without having
# set them).
def with_native_function(func: Callable[[F], T]) -> Callable[[F], T]:
    @functools.wraps(func)
    def wrapper(f: F) -> T:
        with native_function_manager(f):
            return func(f)
    return wrapper

def method_with_native_function(func: Callable[[S, F], T]) -> Callable[[S, F], T]:
    @functools.wraps(func)
    def wrapper(slf: S, f: F) -> T:
        with native_function_manager(f):
            return func(slf, f)
    return wrapper

# These two functions purposely return generators in analogy to map()
# so that you don't mix up when you need to list() them

# Map over function that may return None; omit Nones from output sequence
def mapMaybe(func: Callable[[T], Optional[S]], xs: Iterable[T]) -> Iterator[S]:
    for x in xs:
        r = func(x)
        if r is not None:
            yield r

# Map over function that returns sequences and cat them all together
def concatMap(func: Callable[[T], Sequence[S]], xs: Iterable[T]) -> Iterator[S]:
    for x in xs:
        for r in func(x):
            yield r

def cpp_string(s: str) -> str:
    """Convert a python string into a c++ string literal """
    s = s.replace('\\', '\\\\')
    s = s.replace('"', '\\"')
    s = s.replace('\a', '\\a')
    s = s.replace('\b', '\\b')
    s = s.replace('\f', '\\f')
    s = s.replace('\n', '\\n')
    s = s.replace('\v', '\\v')
    s = s.replace('\t', '\\t')
    return f'"{s}"'

# ~~~~~~~~~~~~~~~~~~~~~~~~~~~~~~~~~~~~~~~~~~~~~~~~~~~~~~~~~~~~~~~~~~~ #
#
#                        C++ CODE GENERATION
#
# ~~~~~~~~~~~~~~~~~~~~~~~~~~~~~~~~~~~~~~~~~~~~~~~~~~~~~~~~~~~~~~~~~~~ #

# Most functions in this section are curried: they consist of a function
# that takes some parameters (e.g., what is to be generated) which itself
# returns a function that actually maps NativeFunction to the code
# to be generated.  This pattern makes it convenient to use map, concatMap
# and similar functional combinators.

# Many of these functions share logic for defining both the definition
# and declaration (for example, the function signature is the same), so
# we organize them into one function that takes a Target to say which
# code we want.
Target = Enum('Target', ('DEFINITION', 'DECLARATION', 'REGISTRATION'))

# Dispatch keys that "support all backends".  These codegen slightly differently
# then backend specific keys.
def is_generic_dispatch_key(dk: str) -> bool:
    return dk in {'DefaultBackend', 'Math'}

# CUDA specific dispatch keys
def is_cuda_dispatch_key(dk: str) -> bool:
    return 'CUDA' in dk

# Generates RegisterSchema.cpp.  Depending on the selector, either
# all schemas are registered, or only some are (in the case of
# selective build)
@dataclass(frozen=True)
class RegisterSchema:
    selector: SelectiveBuilder

    @method_with_native_function
    def __call__(self, f: NativeFunction) -> Optional[str]:
        op_name = f"aten::{f.func.name}"
        if not self.selector.is_operator_selected(op_name):
            return None
        return f'm.def({cpp_string(str(f.func))});\n'

# Generates Register{dispatch}.cpp (e.g., RegisterCPU.cpp).
#
#   - The primary function of this file is to register all of the
#     implementations for the given dispatch key to the dispatcher,
#     so they are available for use in PyTorch.  If dispatch is
#     None, we generate schema (def) registrations and catchall
#     registrations.
#   - The secondary function of this file is to generate a wrapper
#     around functions.  In CPUType these wrappers do nothing
#     (and should be removed), but in other cases they handle
#     DeviceGuard. A small extra benefit of wrappers is they
#     are not overloaded, so they can be used in the registration
#     API without having to disambiguate which overload you want
#     (as would be the case if you directly registered native::
#     functions).
@dataclass(frozen=True)
class RegisterDispatchKey:
    dispatch_key: str

    # TODO: Give more precise type Union[Literal[Target.DEFINITION,
    # Target.REGISTRATION]]; requires Literal from typing_extensions
    # which we don't have a dep for yet.
    target: Target

    # Selector object to determine which operators to generate
    # registration code for.
    selector: SelectiveBuilder

    def __post_init__(self) -> None:
        assert self.target is not Target.DECLARATION

    @method_with_native_function
    def __call__(self, f: Union[StructuredNativeFunctions, NativeFunction]) -> List[str]:
        if isinstance(f, StructuredNativeFunctions):
            return self.gen_structured(f)
        elif isinstance(f, NativeFunction):
            r = self.gen_unstructured(f)
            return [] if r is None else [r]
        else:
            assert_never(f)

    def gen_structured(self, g: StructuredNativeFunctions) -> List[str]:
        if self.dispatch_key == 'Meta':
            assert self.dispatch_key not in g.out.dispatch, \
                "Do not explicitly specify Meta dispatch key on structured " \
                "functions, they will be automatically generated for you"
        elif self.dispatch_key not in g.out.dispatch:
            return []

        # Inner helper function to close over g
        # TODO: This function has a lot of similarity with gen_unstructured.  If
        # you edit this, you may need to also edit gen_unstructured.
        @with_native_function
        def gen_one(f: NativeFunction) -> Optional[str]:
            assert self.target is not Target.DECLARATION

            # TODO: put this into StructuredNativeFunctions itself
            functional_func = g.out.func.signature()
            functional_sig = DispatcherSignature.from_schema(functional_func)
            meta_name = meta.name(functional_func)

            # This is a little abusive; this assumes that the functionalization
            # transformation ALWAYS refers to valid arguments in the original
            # signature
            functional_exprs = ', '.join(e.expr for e in functional_sig.exprs())

            op_name = f"aten::{f.func.name}"
            if self.target is Target.REGISTRATION and not self.selector.is_operator_selected(op_name):
                return None

            k = f.func.kind()
            sig = NativeSignature.from_schema(f.func)

            if self.target is Target.DEFINITION:
                # TODO: work a little harder to generate fresh names for 'result'
                # TODO: less praying that I picked the right argument name for 'self'

                if k is SchemaKind.functional:
                    out_expr = "result"
                    if self.dispatch_key == "Meta":
                        prologue = "auto result = meta_tensor_from_meta(meta_result);"
                    else:
                        prologue = "auto result = tensor_from_meta(meta_result);"
                elif k is SchemaKind.inplace:
                    out_expr = "self"
                    prologue = "// TODO: consistency check assert"
                elif k is SchemaKind.out:
                    # TODO: generalize this for multi-out
                    assert len(f.func.arguments.out) == 1, "multi-out structured not supported yet"
                    # TODO: properly get the expression as it was brought into
                    # scope by sig
                    out_expr = f.func.arguments.out[0].name
                    prologue = f"""
// TODO: add a consistency check for meta_result
{out_expr}.resize_(meta_result.sizes);
"""

                if self.dispatch_key == "Meta":
                    out_impl_call = "// meta function does nothing"
                else:
                    out_impl_name = f"at::native::{g.out.dispatch[self.dispatch_key]}"
                    out_impl_call = f"{out_impl_name}({out_expr}, {functional_exprs});"

                device_guard = ""

                if is_generic_dispatch_key(self.dispatch_key) or is_cuda_dispatch_key(self.dispatch_key):
                    # TODO: avoid copypasting the computation of self_args,
                    # candidate_args and device_of
                    self_args = (a for a in f.func.arguments.positional if a.name == "self")
                    candidate_args = itertools.chain(self_args, f.func.arguments.out, f.func.arguments.positional)
                    device_of = next((f'{a.name}' for a in candidate_args if a.type.is_tensor_like()), None)

                    device_guard = ''
                    if f.device_guard and device_of is not None:
                        # TODO: Use OptionalCUDAGuard when possible
                        device_guard = f"const OptionalDeviceGuard device_guard(device_of({device_of}));"
                    # TODO: figure out what to do about structured kernels and
                    # factory functions

                # For an overview of what this template code looks like, see
                # https://github.com/pytorch/rfcs/pull/9
                return f"""\
{sig.defn()} {{
    {device_guard}
    auto meta_result = meta::{meta_name}({functional_exprs});
    {prologue}
    {out_impl_call}
    return {out_expr};
}}
"""

            elif self.target is Target.REGISTRATION:
                dispatcher_sig = DispatcherSignature.from_schema(f.func)

                if local.use_c10_dispatcher() is UseC10Dispatcher.full:
                    payload = f"TORCH_FN({sig.name()})"
                elif local.use_c10_dispatcher() is UseC10Dispatcher.hacky_wrapper_for_legacy_signatures:
                    payload = f"""
c10::impl::hacky_wrapper_for_legacy_signatures<
    {dispatcher_sig.type()},
    std::index_sequence<{', '.join(mutable_argument_indices(f.func))}>>(TORCH_FN({sig.name()}))
"""
                else:
                    assert local.use_c10_dispatcher() is UseC10Dispatcher.with_codegenerated_unboxing_wrapper
                    payload = f"torch::CppFunction::makeUnboxedOnly(&{sig.name()})"
                return f'm.impl("{f.func.name}", {payload});'
            else:
                assert_never(self.target)

        return list(mapMaybe(gen_one, g.functions()))

    def gen_unstructured(self, f: NativeFunction) -> Optional[str]:
        # for mypy type refinement; would be fixed by TODO on target
        assert self.target is not Target.DECLARATION

        if self.dispatch_key not in f.dispatch:
            return None

        op_name = f"aten::{f.func.name}"
        if self.target is Target.REGISTRATION and not self.selector.is_operator_selected(op_name):
            return None

        name = native.name(f.func)
        returns_type = native.returns_type(f.func.returns)
        args = native.arguments(f.func)
        args_str = ', '.join(map(str, args))

        if self.target is Target.DEFINITION:
            impl_name = f"at::native::{f.dispatch[self.dispatch_key]}"

            args_exprs_str = ', '.join(a.name for a in args)

            return_kw = "    return "

            cuda_guard = ""
            if is_generic_dispatch_key(self.dispatch_key) or is_cuda_dispatch_key(self.dispatch_key):
                self_args = (a for a in f.func.arguments.positional if a.name == "self")

                # There is precedence for which argument we use to do
                # device guard.  This describes the precedence order.
                candidate_args = itertools.chain(self_args, f.func.arguments.out, f.func.arguments.positional)

                # Only tensor like arguments are eligible
                device_of = next((f'{a.name}' for a in candidate_args if a.type.is_tensor_like()), None)

                has_tensor_options = any(isinstance(a.argument, TensorOptionsArguments) for a in args)

                if local.use_c10_dispatcher() == UseC10Dispatcher.full:
                    cuda_guard_from_tensor_options = """\
    const DeviceGuard device_guard(device_or_default(device));
"""
                else:
                    assert local.use_c10_dispatcher() in [UseC10Dispatcher.with_codegenerated_unboxing_wrapper,
                                                          UseC10Dispatcher.hacky_wrapper_for_legacy_signatures]
                    cuda_guard_from_tensor_options = """\
    const DeviceGuard device_guard(options.device());
"""

                # TODO: There is probably a simpler version of this that
                # works just as well.
                if f.device_guard and is_generic_dispatch_key(self.dispatch_key) and has_tensor_options:
                    cuda_guard = cuda_guard_from_tensor_options
                elif f.device_guard and is_cuda_dispatch_key(self.dispatch_key) and has_tensor_options:
                    cuda_guard = f"""\
    globalContext().lazyInitCUDA();
    {cuda_guard_from_tensor_options}
"""
                elif f.device_guard and device_of is not None:
                    cuda_guard = f"""\
    const OptionalDeviceGuard device_guard(device_of({device_of}));
"""
                else:
                    cuda_guard = """\
    // DeviceGuard omitted
"""

            return f"""\
{returns_type} {name}({args_str}) {{
{cuda_guard}{return_kw}{impl_name}({args_exprs_str});
}}
"""

        elif self.target is Target.REGISTRATION:
            if f.manual_kernel_registration:
                return None
            else:
                dispatcher_sig = DispatcherSignature.from_schema(f.func)

                # Figure out which signature the function is
                if local.use_c10_dispatcher() is UseC10Dispatcher.full:
                    payload = f"TORCH_FN({name})"
                elif local.use_c10_dispatcher() is UseC10Dispatcher.hacky_wrapper_for_legacy_signatures:
                    payload = f"""
c10::impl::hacky_wrapper_for_legacy_signatures<
    {dispatcher_sig.type()},
    std::index_sequence<{', '.join(mutable_argument_indices(f.func))}>>(TORCH_FN({name}))
"""
                else:
                    assert local.use_c10_dispatcher() is UseC10Dispatcher.with_codegenerated_unboxing_wrapper
                    payload = f"torch::CppFunction::makeUnboxedOnly(&{name})"

                return f'm.impl("{f.func.name}",\n{payload});\n'
        else:
            assert_never(self.target)

def mutable_argument_indices(func: FunctionSchema) -> Iterable[str]:
    first_out_arg = len(func.arguments.positional) + len(func.arguments.kwarg_only)
    last_out_arg = first_out_arg + len(func.arguments.out)
    return (str(i) for i in range(first_out_arg, last_out_arg))

# Generates Function.cpp and Function.h.  These files provide the
# functional public C++ API, and the scaffolding to call into
# the dispatcher from these functions.  See also compute_tensor_method.
@dataclass(frozen=True)
class ComputeFunction:
    target: Target

    @method_with_native_function
    def __call__(self, f: NativeFunction) -> Optional[str]:
        if f.manual_kernel_registration:
            return None
        if Variant.function not in f.variants:
            return None

        name = cpp.name(f.func)

        sig_group = CppSignatureGroup.from_schema(f.func, method=False)

        if self.target is Target.DECLARATION:
            result = f"CAFFE2_API {sig_group.signature.decl()};\n"
            if sig_group.faithful_signature is not None:
                result += f"CAFFE2_API {sig_group.faithful_signature.decl()};\n"
            return result

        assert self.target is Target.DEFINITION

        def generate_defn(faithful: bool) -> str:
            dispatcher_sig = DispatcherSignature.from_schema(f.func)

            if faithful and sig_group.faithful_signature is not None:
                sig = sig_group.faithful_signature
            else:
                sig = sig_group.signature

            dispatcher_exprs = dispatcher.cpparguments_exprs(f.func, method=False, api_is_faithful=faithful)
            dispatcher_exprs_str = ', '.join(a.expr for a in dispatcher_exprs)

            return f"""
// aten::{f.func}
{sig.defn()} {{
    static auto op = c10::Dispatcher::singleton()
        .findSchemaOrThrow("aten::{f.func.name.name}", "{f.func.name.overload_name}")
        .typed<{dispatcher_sig.type()}>();
    return op.call({dispatcher_exprs_str});
}}
"""

        result = generate_defn(sig_group.faithful_signature is None)
        if sig_group.faithful_signature is not None:
            result += generate_defn(True)

        return result

# Generates TensorBody.h (sic) and TensorMethods.cpp.  These files provide the
# object-oriented (method-based) public C++ API, and the scaffolding to call into
# the dispatcher from these functions.  See also compute_function.
@dataclass(frozen=True)
class ComputeTensorMethod:
    target: Target

    @method_with_native_function
    def __call__(self, f: NativeFunction) -> Optional[str]:
        if Variant.method not in f.variants:
            return None

        assert not f.func.is_out_fn()
        assert len(f.func.arguments.positional) > 0
        assert sum(a.name == 'self' for a in f.func.arguments.positional) == 1

        name = cpp.name(f.func)

        sig_group = CppSignatureGroup.from_schema(f.func, method=True)

        if self.target is Target.DECLARATION:
            result = f"{sig_group.signature.decl()} const;\n"
            if sig_group.faithful_signature is not None:
                result += f"{sig_group.faithful_signature.decl()} const;\n"
            return result

        assert self.target is Target.DEFINITION

        def generate_defn(faithful: bool) -> str:
            dispatcher_sig = DispatcherSignature.from_schema(f.func)

            if faithful:
                sig = sig_group.faithful_signature
                assert sig is not None
            else:
                sig = sig_group.signature

            dispatcher_exprs = dispatcher.cpparguments_exprs(f.func, method=True, api_is_faithful=faithful)
            dispatcher_exprs_str = ', '.join(a.expr for a in dispatcher_exprs)

            return f"""
// aten::{f.func}
{sig.defn(prefix="Tensor::")} const {{
    static auto op = c10::Dispatcher::singleton()
        .findSchemaOrThrow("aten::{f.func.name.name}", "{f.func.name.overload_name}")
        .typed<{dispatcher_sig.type()}>();
    return op.call({dispatcher_exprs_str});
}}
"""

        result = generate_defn(faithful=False)
        if sig_group.faithful_signature is not None:
            result += generate_defn(faithful=True)

        return result

# Generates ATenOpList.cpp, a runtime accessible list of all aten
# operators.
# TODO: This was historically used to help some JIT interop code
# figure out whether or not to treat aten namespace'd operators
# one way or another, we should reevaluate if this is actually needed.
@with_native_function
def compute_aten_op(f: NativeFunction) -> str:
    return f'{{"aten::{f.func.name.name}", "{f.func.name.overload_name}"}},'

# Generates NativeFunctions.h, a list of forward declarations of all
# actual kernel definitions we keep in aten/src/ATen/native/
@with_native_function
def compute_native_function_declaration(f: NativeFunction) -> List[str]:
    ns = list(f.dispatch.values())

    rs = []
    # Sometimes a function name shows up multiple times; only generate
    # it once!
    seen = set()
    for n in ns:
        if n in seen:
            continue
        if "legacy::" in n:
            continue
        seen.add(n)
        returns_type = native.returns_type(f.func.returns)
        args = native.arguments(f.func)
        rs.append(f"CAFFE2_API {returns_type} {n}({', '.join(a.str_with_default() for a in args)});")

    return rs

def compute_meta_function_declaration(g: StructuredNativeFunctions) -> str:
    with native_function_manager(g.out):
        sig = g.signature()
        name = meta.name(sig)
        returns_type = meta.returns_type(sig.returns)
        args = meta.arguments(sig)
        return f"CAFFE2_API {returns_type} {name}({', '.join(map(str, args))});"

# Generates RegisterBackendSelect.cpp, a series of kernels which provide
# specialized computation of dispatch key for operator signatures which cannot
# be easily done automatically using templating.
@dataclass(frozen=True)
class ComputeBackendSelect:
    target: Target

    @method_with_native_function
    def __call__(self, f: NativeFunction) -> Optional[str]:
        if str(f.func.name.name).endswith('_like') or str(f.func.name.name).startswith('new_'):
            return None

        name = native.name(f.func)
        native_sig = NativeSignature.from_schema(f.func)

        if not any(isinstance(a.argument, TensorOptionsArguments) for a in native_sig.arguments()):
            return None

        native_tensor_args = [
            a for a in native_sig.arguments()
            if isinstance(a.argument, Argument) and a.argument.type.is_tensor_like()
        ]

        dispatcher_sig = DispatcherSignature.from_schema(f.func)

        sig: Union[NativeSignature, DispatcherSignature]
        if local.use_c10_dispatcher().dispatcher_uses_new_style():
            sig = dispatcher_sig
            dispatcher_exprs = dispatcher_sig.exprs()
            dispatch_key = "c10::computeDispatchKey(dtype, layout, device)"
        else:
            sig = native_sig
            dispatcher_exprs = native_sig.dispatcher_exprs()
            dispatch_key = "options.computeDispatchKey()"

        if self.target is Target.DEFINITION:
            # I don't think there's actually a good reason to generate
            # these two cases differently
            # The first case could probably be improved though- it calls dispatchTypeId(),
            # which looks at TLS dispatch keys- there should not be any by the time we reach backend select.
            if native_tensor_args:
                tensor_args = ', '.join(a.name for a in native_tensor_args)
                compute_dk = f"""\
DispatchKeySet _dk_set = c10::DispatchKeySet({dispatch_key}) | c10::detail::multi_dispatch_key_set({tensor_args});
  DispatchKeySet _dk_mask = c10::DispatchKeySet(DispatchKeySet::FULL_AFTER, DispatchKey::BackendSelect);
  DispatchKey _dk = c10::impl::dispatchTypeId(_dk_set, _dk_mask);"""
            else:
                compute_dk = f"DispatchKey _dk = {dispatch_key};"
            return f"""\
// aten::{f.func}
{sig.defn(name)} {{
  static auto op = c10::Dispatcher::singleton()
    .findSchemaOrThrow("aten::{f.func.name.name}", "{f.func.name.overload_name}")
    .typed<{dispatcher_sig.type()}>();
  {compute_dk}
  return op.callWithDispatchKey(_dk, {', '.join(a.expr for a in dispatcher_exprs)});
}}
"""
        elif self.target is Target.REGISTRATION:
            if local.use_c10_dispatcher().dispatcher_uses_new_style():
                return f"""m.impl("aten::{f.func.name}", TORCH_FN({name}));"""
<<<<<<< HEAD
            elif local.use_c10_dispatcher() is UseC10Dispatcher.hacky_wrapper_for_legacy_signatures:
                return f"""m.impl("aten::{f.func.name}",
          c10::impl::hacky_wrapper_for_legacy_signatures<{dispatcher_sig.type()},
            std::index_sequence<{', '.join(mutable_argument_indices(f.func))}>>(
            TORCH_FN({name})));"""
=======
>>>>>>> de5db9c0
            else:
                assert local.use_c10_dispatcher() is UseC10Dispatcher.with_codegenerated_unboxing_wrapper
                return f"""m.impl_UNBOXED("aten::{f.func.name}", {name});"""
        elif self.target is Target.DECLARATION:
            raise AssertionError()
        else:
            assert_never(self.target)

# ~~~~~~~~~~~~~~~~~~~~~~~~~~~~~~~~~~~~~~~~~~~~~~~~~~~~~~~~~~~~~~~~~~~ #
#
#                       YAML CODE GENERATION
#
# ~~~~~~~~~~~~~~~~~~~~~~~~~~~~~~~~~~~~~~~~~~~~~~~~~~~~~~~~~~~~~~~~~~~ #

def dict_representer(dumper: Any, data: Any) -> Any:
    return dumper.represent_dict(data.items())

def format_yaml(data: object) -> str:
    noalias_dumper = yaml.dumper.SafeDumper
    noalias_dumper.ignore_aliases = lambda self, data: True  # type: ignore
    # Support serializing OrderedDict
    noalias_dumper.add_representer(OrderedDict, dict_representer)  # type: ignore
    # Some yaml parsers (e.g. Haskell's) don't understand line breaks.
    # width=float('Inf') turns off optional line breaks and improves
    # the portability of the outputted yaml.
    return yaml.dump(data, default_flow_style=False, Dumper=noalias_dumper, width=float('Inf'))  # type: ignore

# For some reason, some defaults we write to YAML are written as native
# YAML objects, rather than doing them uniformly as strings.  This
# function detects those cases and converts them into native Python
# objects.
def pythonify_default(s: str) -> object:
    if s == 'true':
        return True
    elif s == 'false':
        return False

    try:
        return int(s)
    except ValueError:
        try:
            return float(s)
        except ValueError:
            return s

# What is a dynamic type?  Over time, the semantic meaning of
# dynamic type has degraded to meaninglessness (in the old days,
# it captured dtype-ness of types, but that has gone away with
# the removal of TH).  These days, it's mostly the same thing as
# the C++ API argument type, except that Tensor and Tensor?
# arguments simply present as Tensor.
#
# TODO: Get rid of dynamic_type, after getting tools/autograd
# to use the new codegen framework
def dynamic_type(t: Type) -> str:
    if isinstance(t, OptionalType):
        return dynamic_type(t.elem)
    # Note we don't use t.is_tensor_like() here because it would
    # also include Tensor[]
    if str(t) == 'Tensor':
        return 'Tensor'
    return cpp.argumenttype_type(t, mutable=False)

def compute_method_of_yaml(variants: Set[Variant]) -> List[str]:
    # This is written out explicitly to ensure that Tensor and
    # namespace are put into the list in the right order
    method_of = ['Type']
    if Variant.method in variants:
        method_of.append('Tensor')
    if Variant.function in variants:
        method_of.append('namespace')
    return method_of

def compute_returns_yaml(f: NativeFunction) -> Tuple[List[Dict[str, str]], Dict[str, str]]:
    # Note [name and field_name]
    # ~~~~~~~~~~~~~~~~~~~~~~~~~~
    # To understand name_to_field_name, we must first talk about this
    # schema:
    #
    #   lstsq.X(Tensor self, Tensor A, *, Tensor(a!) X, Tensor(b!) qr) -> (Tensor(a!) solution, Tensor(b!) QR)
    #
    # There is something very odd about this schema: it is an out
    # variant of the function (that is to say, it will convert into
    # at::lstsq_out() in the C++ API), but the names of the output
    # return arguments don't match the keyword argument names of
    # the inputs.  It TURNS OUT that in this situation, the historical
    # Declarations.yaml we want to output is this (abbreviated to
    # only show relevant fields):
    #
    #   arguments:
    #     ...
    #   - field_name: solution
    #     name: X
    #   - field_name: QR
    #     name: qr
    #     ...
    #
    #   returns:
    #   - field_name: solution
    #     name: X
    #   - field_name: QR
    #     name: qr
    #
    # The name of the return fields is stored in 'field_name', and the
    # name of the arguments is stored in 'name'.  So when we process
    # arguments, we need a way to get at the corresponding return.  At
    # the moment, this is most conveniently done by constructing a
    # mapping from name (the argument concept) to field_name (the
    # return concept) while processing return arguments, since we don't
    # directly maintain this correspondence in the modeling of function
    # schema itself.
    #
    # See also https://github.com/pytorch/pytorch/issues/43114
    name_to_field_name: Dict[str, str] = {}

    # Compute the returns field of the YAML entry
    names = cpp.return_names(f)
    returns = []
    for i, (r, name) in enumerate(zip(f.func.returns, names)):
        ret = {
            'dynamic_type': dynamic_type(r.type),
            'name': name,
            'type': cpp.return_type(r),
        }

        if r.name:
            # See Note [name and field_name]
            ret['field_name'] = r.name
            if f.func.is_out_fn():
                name_to_field_name[f.func.arguments.out[i].name] = r.name

        returns.append(ret)

    return returns, name_to_field_name

# arguments in yaml roughly corresponds to the public C++ API
def compute_cpp_argument_yaml(cpp_a: CppArgument, *, schema_order: bool, kwarg_only_set: Set[str],
                              out_arg_set: Set[str], name_to_field_name: Dict[str, str]) -> object:
    if isinstance(cpp_a.argument, TensorOptionsArguments):
        arg: Dict[str, object] = {
            'annotation': None,
            'dynamic_type': 'TensorOptions',
            'is_nullable': False,
            'name': cpp_a.name,
            'type': cpp_a.type,
            'kwarg_only': True,
        }
        if cpp_a.default is not None:
            arg['default'] = cpp_a.default
        return arg
    elif isinstance(cpp_a.argument, SelfArgument):
        raise AssertionError()
    elif isinstance(cpp_a.argument, Argument):
        return compute_argument_yaml(
            cpp_a.argument, schema_order=schema_order,
            kwarg_only_set=kwarg_only_set, out_arg_set=out_arg_set, name_to_field_name=name_to_field_name)

def compute_argument_yaml(a: Argument, *, schema_order: bool, kwarg_only_set: Set[str],
                          out_arg_set: Set[str], name_to_field_name: Dict[str, str]) -> object:
    arg: Dict[str, object] = {
        'annotation': str(a.annotation) if a.annotation else None,
        'dynamic_type': dynamic_type(a.type),
        'is_nullable': a.type.is_nullable(),
        'name': a.name,
        'type': cpp.argument_type(a),
    }
    if a.default is not None:
        arg['default'] = pythonify_default(cpp.default_expr(a.default, a.type))
    if a.name in kwarg_only_set:
        arg['kwarg_only'] = True
    if a.name in out_arg_set:
        arg['output'] = True
        arg['allocate'] = True
        # See Note [name and field_name]
        if a.name in name_to_field_name:
            arg['field_name'] = name_to_field_name[a.name]
    # Historically, booleans don't get their size recorded, because it
    # is already built into the cpp type (e.g., std::array<bool, 4>)
    l = a.type.is_list_like()
    if l is not None and l.size is not None and str(l.elem) != 'bool':
        arg['size'] = l.size
    return arg

@with_native_function
def compute_declaration_yaml(f: NativeFunction) -> object:
    returns, name_to_field_name = compute_returns_yaml(f)

    # These sets are used to conveniently test if an argument is a
    # kwarg-only or out argument
    kwarg_only_set = set(a.name for a in f.func.arguments.kwarg_only)
    out_arg_set = set(a.name for a in f.func.arguments.out)

    sig_group = CppSignatureGroup.from_schema(f.func, method=False)
    cpp_args = sig_group.signature.arguments()
    arguments = [
        compute_cpp_argument_yaml(
            cpp_a, schema_order=False,
            kwarg_only_set=kwarg_only_set, out_arg_set=out_arg_set, name_to_field_name=name_to_field_name)
        for cpp_a in cpp_args
    ]

    schema_order_jit_arguments = list(f.func.schema_order_arguments())

    schema_order_arguments = [
        compute_argument_yaml(
            a, schema_order=True,
            kwarg_only_set=kwarg_only_set, out_arg_set=out_arg_set, name_to_field_name=name_to_field_name)
        for a in schema_order_jit_arguments
    ]

    cpp_schema_order_types = [
        cpp.argument(a).type for a in schema_order_jit_arguments
    ]

    cpp_returns = cpp.returns_type(f.func.returns)
    schema_order_cpp_signature = f"{cpp_returns} ({', '.join(cpp_schema_order_types)})"

    is_factory_method = any(isinstance(a.argument, TensorOptionsArguments) for a in cpp_args) \
        and Variant.method not in f.variants

    return OrderedDict([
        ('name', cpp.name(f.func)),
        ('operator_name', str(f.func.name.name)),
        ('overload_name', str(f.func.name.overload_name)),
        ('use_c10_dispatcher', f.use_c10_dispatcher.name),
        ('manual_kernel_registration', f.manual_kernel_registration),
        ('category_override', f.category_override if f.category_override is not None else ''),
        ('matches_jit_signature', True),
        ('schema_string', f'aten::{f.func}'),
        ('arguments', arguments),
        ('schema_order_cpp_signature', schema_order_cpp_signature),
        ('schema_order_arguments', schema_order_arguments),
        ('method_of', compute_method_of_yaml(f.variants)),
        ('mode', 'native'),
        ('python_module', '' if f.python_module is None else f.python_module),
        ('returns', returns),
        ('inplace', f.func.name.name.inplace),
        ('is_factory_method', is_factory_method),
        ('abstract', f.is_abstract),
        ('device_guard', f.device_guard),
        ('with_gil', False),
        ('deprecated', False),
        ('has_math_kernel', 'Math' in f.dispatch),
    ])

@with_native_function
def compute_registration_declarations(f: NativeFunction) -> str:
    name = dispatcher.name(f.func)
    returns_type = dispatcher.returns_type(f.func.returns)
    args = dispatcher.arguments(f.func)
    args_str = ', '.join(map(str, args))
    comment_data : Dict[str, str] = {
        'schema': f'aten::{f.func}',
        # TODO: What exactly is the semantics of the 'dispatch' field?
        'dispatch': str(f.dispatch.keys() != {'Math'}),
        'default': str(any(is_generic_dispatch_key(k) for k in f.dispatch))
    }
    return f"""{returns_type} {name}({args_str}); // {json.dumps(comment_data)}
"""

# ~~~~~~~~~~~~~~~~~~~~~~~~~~~~~~~~~~~~~~~~~~~~~~~~~~~~~~~~~~~~~~~~~~~ #
#
#                           RUN IT ALL
#
# ~~~~~~~~~~~~~~~~~~~~~~~~~~~~~~~~~~~~~~~~~~~~~~~~~~~~~~~~~~~~~~~~~~~ #

@functools.lru_cache(maxsize=None)
def _read_template(template_fn: str) -> CodeTemplate:
    return CodeTemplate.from_file(template_fn)

# A small abstraction for writing out generated files and keeping track
# of what files have been written (so you can write out a list of output
# files)
class FileManager:
    install_dir: str
    template_dir: str
    dry_run: bool
    filenames: Set[str]

    def __init__(self, install_dir: str, template_dir: str, dry_run: bool) -> None:
        self.install_dir = install_dir
        self.template_dir = template_dir
        self.filenames = set()
        self.dry_run = dry_run

    def _write_if_changed(self, filename: str, contents: str) -> None:
        old_contents: Optional[str]
        try:
            with open(filename, 'r') as f:
                old_contents = f.read()
        except IOError:
            old_contents = None
        if contents != old_contents:
            with open(filename, 'w') as f:
                f.write(contents)

    def write_with_template(self, filename: str, template_fn: str,
                            env_callable: Callable[[], Union[str, Dict[str, object]]]) -> None:
        filename = '{}/{}'.format(self.install_dir, filename)
        assert filename not in self.filenames, "duplicate file write {filename}"
        self.filenames.add(filename)
        if not self.dry_run:
            env = env_callable()
            if isinstance(env, dict):
                # TODO: Update the comment reference to the correct location
                if 'generated_comment' not in env:
                    comment = "@" + "generated by aten/src/ATen/gen.py"
                    comment += " from {}".format(os.path.basename(template_fn))
                    env['generated_comment'] = comment
                template = _read_template(os.path.join(self.template_dir, template_fn))
                self._write_if_changed(filename, template.substitute(env))
            elif isinstance(env, str):
                self._write_if_changed(filename, env)
            else:
                assert_never(env)


    def write(self, filename: str, env_callable: Callable[[], Union[str, Union[str, Dict[str, object]]]]) -> None:
        self.write_with_template(filename, filename, env_callable)

    def write_outputs(self, filename: str) -> None:
        """Write a file containing the list of all outputs which are
        generated by this script."""
        self._write_if_changed(
            filename,
            ''.join(name + ";" for name in sorted(self.filenames)))

def get_custom_build_selector(
        provided_op_registration_allowlist: Optional[List[str]],
        op_selection_yaml_path: Optional[str]) -> SelectiveBuilder:
    assert not (
        provided_op_registration_allowlist is not None and
        op_selection_yaml_path is not None), (
            "Both provided_op_registration_allowlist and " +
            "op_selection_yaml_path can NOT be provided at the " +
            "same time.")

    op_registration_allowlist: Optional[Set[str]] = None
    if provided_op_registration_allowlist is not None:
        op_registration_allowlist = set(provided_op_registration_allowlist)

    if op_registration_allowlist is not None:
        selector = SelectiveBuilder.from_legacy_op_registration_allow_list(
            op_registration_allowlist,
            True,
            False,
        )
    elif op_selection_yaml_path is not None:
        selector = SelectiveBuilder.from_yaml_path(op_selection_yaml_path)
    else:
        selector = SelectiveBuilder.get_nop_selector()

    return selector

def main() -> None:
    parser = argparse.ArgumentParser(description='Generate ATen source files')
    parser.add_argument(
        '-s',
        '--source-path',
        help='path to source directory for ATen',
        default='aten/src/ATen')
    parser.add_argument(
        '-o',
        '--output-dependencies',
        help='output a list of dependencies into the given file and exit')
    parser.add_argument(
        '-d', '--install_dir', help='output directory',
        default='build/aten/src/ATen')
    parser.add_argument(
        '--rocm',
        action='store_true',
        help='reinterpret CUDA as ROCm/HIP and adjust filepaths accordingly')
    # TODO: --op_registration_whitelist will be removed when all call-sites
    # for gen.py are moved over to using the operator YAML file for mobile
    # custom build.
    parser.add_argument(
        '--op_registration_whitelist',
        nargs='*',
        help='filter op registrations by the whitelist (if set); '
             'each item is `namespace`::`operator name` without overload name; '
             'e.g.: aten::empty aten::conv2d ...')
    parser.add_argument(
        '--op_selection_yaml_path',
        help='Provide a path to the operator selection (for custom build) YAML '
             'that contains the information about the set of selected operators '
             'and their categories (training, ...). Each operator is either a '
             'full operator name with overload or just a bare operator name. '
             'The operator names also contain the namespace prefix (e.g. aten::)')
    parser.add_argument(
        '--backend_whitelist',
        nargs='*',
        help='filter dispatch backend by the whitelist (if set), '
             'e.g.: CPU CUDA QuantizedCPU ...')
    parser.add_argument(
        '--force_schema_registration',
        action='store_true',
        help='force it to generate schema-only registrations for all ops, including'
             'those that are not listed on --op_registration_whitelist')
    options = parser.parse_args()

    selector = get_custom_build_selector(
        options.op_registration_whitelist,
        options.op_selection_yaml_path,
    )

    native_functions = parse_native_yaml(os.path.join(options.source_path, 'native/native_functions.yaml'))

    pre_grouped_native_functions: Dict[FunctionSchema, Dict[SchemaKind, NativeFunction]]
    pre_grouped_native_functions = defaultdict(dict)
    for f in native_functions:
        d = pre_grouped_native_functions[f.func.signature()]
        assert f.func.kind() not in d
        d[f.func.kind()] = f

    def flatten_pre_group(d: Dict[SchemaKind, NativeFunction]) -> Sequence[Union[NativeFunction, StructuredNativeFunctions]]:
        r = StructuredNativeFunctions.from_dict(d)
        if r is None:
            return list(d.values())
        else:
            return [r]

    # TODO: how come ValuesView isn't a Sequence lol
    grouped_native_functions = list(concatMap(flatten_pre_group, list(pre_grouped_native_functions.values())))
    structured_native_functions = [g for g in grouped_native_functions if isinstance(g, StructuredNativeFunctions)]

    template_dir = os.path.join(options.source_path, "templates")

    # NB: It is mandatory to NOT use os.path.join here, as the install directory
    # will eventually be ingested by cmake, which does not respect Windows style
    # path slashes.  If you switch this to use os.path.join, you'll get an error
    # like:
    #
    #   Syntax error in cmake code when parsing string
    #
    #     C:/Jenkins/workspace/pytorch-builds/pytorch-win-ws2016-cuda9-cudnn7-py3-build/build/aten/src/ATen\core/TensorMethods.h
    #
    #   Invalid character escape '\c'.
    core_install_dir = f'{options.install_dir}/core'
    pathlib.Path(core_install_dir).mkdir(parents=True, exist_ok=True)

    def make_file_manager(install_dir: str) -> FileManager:
        return FileManager(install_dir=install_dir, template_dir=template_dir, dry_run=options.output_dependencies)

    core_fm = make_file_manager(core_install_dir)
    cpu_fm = make_file_manager(options.install_dir)
    cuda_fm = make_file_manager(options.install_dir)

    extra_cuda_headers = '''\
#include <ATen/cuda/ATenCUDAGeneral.h>
#include <ATen/cuda/CUDADevice.h>
#include <ATen/cuda/CUDAContext.h>'''
    if options.rocm:
        extra_cuda_headers = '''\
#include <ATen/hip/ATenHIPGeneral.h>
#include <ATen/hip/HIPDevice.h>
#include <ATen/hip/HIPContext.h>'''

    # NB: substrings in these dispatch keys matter, we do tests to see if
    # a key contains, e.g., CUDA to classify it as a CUDA backend
    dispatch_keys = [
        "CPU",
        "SparseCPU",
        "MkldnnCPU",
        "CUDA",
        "SparseCUDA",
        "QuantizedCPU",
        "QuantizedCUDA",
        "Math",
        "DefaultBackend",
        # Meta is a magic key: it is automatically generated for structured
        # kernels
        "Meta",
    ]
    if options.backend_whitelist:
        dispatch_keys = [k for k in dispatch_keys if is_generic_dispatch_key(k) or k in options.backend_whitelist]

    for dispatch_key in dispatch_keys:
        cpp_template = 'RegisterDispatchKey.cpp'

        fm = cuda_fm if is_cuda_dispatch_key(dispatch_key) else cpu_fm

        fm.write_with_template(f'Register{dispatch_key}.cpp', cpp_template, lambda: {
            'extra_cuda_headers': extra_cuda_headers if is_cuda_dispatch_key(dispatch_key) else '',
            'legacy_th_headers':
                '#include <ATen/LegacyTHFunctionsCPU.h>' if dispatch_key == "CPU" else
                '#include <ATen/LegacyTHFunctionsCUDA.h>' if dispatch_key == "CUDA" else
                '',
            'DispatchKey': dispatch_key,
            'dispatch_definitions': list(concatMap(
                RegisterDispatchKey(dispatch_key, Target.DEFINITION, selector),
                grouped_native_functions
            )),
            'dispatch_registrations': list(concatMap(
                RegisterDispatchKey(dispatch_key, Target.REGISTRATION, selector),
                grouped_native_functions
            )),
        })
        del fm

    # BackendSelect is generated specially
    cpu_fm.write('RegisterBackendSelect.cpp', lambda: {
        'backend_select_method_definitions':
            list(mapMaybe(ComputeBackendSelect(Target.DEFINITION), native_functions)),
        'backend_select_function_registrations':
            list(mapMaybe(ComputeBackendSelect(Target.REGISTRATION), native_functions)),
    })

    cpu_fm.write('MetaFunctions.h', lambda: {
        'declarations': list(map(compute_meta_function_declaration, structured_native_functions)),
    })

    schema_selector = selector
    if options.force_schema_registration:
        schema_selector = SelectiveBuilder.get_nop_selector()
    cpu_fm.write('RegisterSchema.cpp', lambda: {
        'schema_registrations': list(mapMaybe(RegisterSchema(schema_selector), native_functions)),
    })

    cpu_fm.write('Functions.h', lambda: {
        'function_declarations': list(mapMaybe(ComputeFunction(Target.DECLARATION), native_functions)),
    })
    cpu_fm.write('Functions.cpp', lambda: {
        'function_definitions': list(mapMaybe(ComputeFunction(Target.DEFINITION), native_functions)),
    })
    core_fm.write('TensorBody.h', lambda: {
        'tensor_method_declarations': list(mapMaybe(ComputeTensorMethod(Target.DECLARATION), native_functions)),
    })
    core_fm.write('TensorMethods.cpp', lambda: {
        'tensor_method_definitions': list(mapMaybe(ComputeTensorMethod(Target.DEFINITION), native_functions)),
    })
    core_fm.write('ATenOpList.cpp', lambda: {
        'aten_ops': list(mapMaybe(compute_aten_op, native_functions)),
    })
    cpu_fm.write('NativeFunctions.h', lambda: {
        'native_function_declarations': list(concatMap(compute_native_function_declaration, native_functions)),
    })

    cpu_fm.write('Declarations.yaml', lambda: format_yaml([compute_declaration_yaml(f) for f in native_functions]))
    cpu_fm.write('RegistrationDeclarations.h', lambda: {
        'registration_declarations': [compute_registration_declarations(f) for f in native_functions],
    })

    if options.output_dependencies:
        cpu_fm.write_outputs(options.output_dependencies)
        core_fm.write_outputs(f"{options.output_dependencies}-core")
        cuda_fm.write_outputs(f"{options.output_dependencies}-cuda")

if __name__ == '__main__':
    main()<|MERGE_RESOLUTION|>--- conflicted
+++ resolved
@@ -661,14 +661,6 @@
         elif self.target is Target.REGISTRATION:
             if local.use_c10_dispatcher().dispatcher_uses_new_style():
                 return f"""m.impl("aten::{f.func.name}", TORCH_FN({name}));"""
-<<<<<<< HEAD
-            elif local.use_c10_dispatcher() is UseC10Dispatcher.hacky_wrapper_for_legacy_signatures:
-                return f"""m.impl("aten::{f.func.name}",
-          c10::impl::hacky_wrapper_for_legacy_signatures<{dispatcher_sig.type()},
-            std::index_sequence<{', '.join(mutable_argument_indices(f.func))}>>(
-            TORCH_FN({name})));"""
-=======
->>>>>>> de5db9c0
             else:
                 assert local.use_c10_dispatcher() is UseC10Dispatcher.with_codegenerated_unboxing_wrapper
                 return f"""m.impl_UNBOXED("aten::{f.func.name}", {name});"""
