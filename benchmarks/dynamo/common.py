--- conflicted
+++ resolved
@@ -22,7 +22,6 @@
 import weakref
 from contextlib import contextmanager
 
-<<<<<<< HEAD
 from typing import (
     Any,
     Callable,
@@ -35,11 +34,9 @@
     Type,
     TYPE_CHECKING,
 )
+from unittest.mock import MagicMock
+
 from typing_extensions import Self
-=======
-from typing import Any, Callable, Mapping, NamedTuple, Optional, Tuple, Type
->>>>>>> 33c720e2
-from unittest.mock import MagicMock
 
 if TYPE_CHECKING:
     from torch.onnx._internal.fx import diagnostics
@@ -927,7 +924,10 @@
     times = args.iterations_per_run
 
     onnx_model = onnx_model_cls(
-        args.output_directory or ".", model, copy.deepcopy(example_inputs)
+        args.output_directory or ".",
+        model,
+        copy.deepcopy(example_inputs),
+        dynamic_shapes=args.dynamic_shapes,
     )
 
     def create_onnx_input_binded_fn(
@@ -937,7 +937,25 @@
         iobinding, outputs = onnx_model.create_iobinding(pt_inputs, example_outputs)
 
         def onnxrt_model_iter_fn(model, inputs, collect_outputs=True):
-            onnx_model.run_with_iobinding(iobinding, outputs)
+            if onnx_model.is_cpu():
+                # Fallback already happened, run without iobinding since session is on cpu.
+                return onnx_model.run(inputs)
+            try:
+                onnx_model.run_with_iobinding(iobinding, outputs)
+            except Exception as e:
+                err_msg = str(e)
+                oom_msgs = (
+                    "out of memory",
+                    "CUDNN_STATUS_NOT_INITIALIZED",
+                    "CUBLAS_STATUS_ALLOC_FAILED",
+                    "CUBLAS",
+                    "CUDNN",
+                )
+                if any(msg in err_msg for msg in oom_msgs):
+                    # Fallback to CPU
+                    print(f"{err_msg}\nFalling back to CPUProvider`!")
+                    return onnx_model.cpu().run(inputs)
+                raise
             if collect_outputs:
                 return outputs
 
@@ -964,7 +982,7 @@
             collect_outputs=args.collect_outputs,
         )
 
-        if current_device == "cpu":
+        if current_device == "cpu" or onnx_model.is_cpu():
             onnxrt_model_iter_fn = create_onnx_fn(onnx_model, inputs)
         else:
             onnxrt_model_iter_fn = create_onnx_input_binded_fn(
@@ -1252,7 +1270,8 @@
         torch.bool: np.bool_,
     }
 
-    def __init__(self, output_directory, model, example_inputs):
+    def __init__(self, output_directory, model, example_inputs, dynamic_shapes: bool):
+        assert not dynamic_shapes, "NYI dynamic shapes for OnnxModelFromTorchScript"
         self.model_path = self._generate_onnx_model_path(output_directory)
         self._export(
             model,
@@ -1307,17 +1326,26 @@
         else:
             # NOTE(bowbao): Reduce OOM by running ORT on another gpu.
             # TODO(bowbao): This works to avoid OOM, but performance is surprisingly very bad.
-            # cuda_provider_options = {
-            #     "device_id": 1 if torch.cuda.device_count() > 1 else 0,
-            # }
-            # ort_providers = [("CUDAExecutionProvider", cuda_provider_options)]
-            ort_providers = ["CUDAExecutionProvider"]
+            cuda_provider_options = {
+                "device_id": 1 if torch.cuda.device_count() > 1 else 0,
+            }
+            ort_providers = [("CUDAExecutionProvider", cuda_provider_options)]
+        session_options = onnxruntime.SessionOptions()
+        session_options.log_severity_level = 3  # Error
 
         ort_session = onnxruntime.InferenceSession(
             self.model_path,
             providers=ort_providers,
+            sess_options=session_options,
         )
         return ort_session
+
+    def is_cpu(self) -> bool:
+        return self.onnx_session.get_providers()[0] == "CPUExecutionProvider"
+
+    def cpu(self) -> Self:
+        self.onnx_session.set_providers(["CPUExecutionProvider"])
+        return self
 
     def format_pt_inputs(self, pt_inputs):
         # NOTE(bowbao): For huggingface benchmark, pt_inputs are formatted as dictionary,
@@ -1363,10 +1391,9 @@
         iobinding = self.onnx_session.io_binding()
         args = [arg.contiguous() for arg in pt_inputs]
         for ort_input, arg in zip(self.onnx_session.get_inputs(), args):
-            # NOTE: Small hack to reduce OOM issue by running ORT on another device.
-            # Disabled due to ORT perf regression.
-            # if torch.cuda.device_count() > 1:
-            #     arg = arg.detach().to("cuda:1")
+            # NOTE: Run ORT on another cuda device to reduce OOM.
+            if torch.cuda.device_count() > 1:
+                arg = arg.detach().to("cuda:1")
             device = arg.device
             iobinding.bind_input(
                 ort_input.name,
@@ -1379,8 +1406,8 @@
 
         outputs = self.create_outputs(*example_outputs)
         for ort_output, output in zip(self.onnx_session.get_outputs(), outputs):
-            # if torch.cuda.device_count() > 1:
-            #     output = output.detach().to("cuda:1")
+            if torch.cuda.device_count() > 1:
+                output = output.detach().to("cuda:1")
             device = output.device
             iobinding.bind_output(
                 ort_output.name,
@@ -1419,10 +1446,11 @@
 class OnnxModelFromDynamo(OnnxModelFromTorchScript):
     """Dynamo and Fx based export. `torch.onnx.dynamo_export`."""
 
-    def __init__(self, output_directory, model, example_inputs):
+    def __init__(self, output_directory, model, example_inputs, dynamic_shapes: bool):
         self.model_path = self._generate_onnx_model_path(
             output_directory, "bench_dynamo_onnx_model"
         )
+        self._dynamic_shapes = dynamic_shapes
         self._export_output = self._export(model, example_inputs, self.model_path)
         self.onnx_session = self._init_ort_session(self.model_path)
 
@@ -1430,7 +1458,7 @@
         self, model, example_inputs, output_path: str
     ) -> torch.onnx.ExportOutput:
         example_args, example_kwargs = _normalize_bench_inputs(example_inputs)
-        options = torch.onnx.ExportOptions()
+        options = torch.onnx.ExportOptions(dynamic_shapes=self._dynamic_shapes)
         export_output = torch.onnx.dynamo_export(
             model, *example_args, **example_kwargs, export_options=options
         )
@@ -1502,10 +1530,15 @@
         # This is needed for ONNX CPU fallback benchmark, where PyTorch eager is run on GPU.
         # Assuming outputs from a single run are always on same device!
         devices = [x.device for x in correct_result if isinstance(x, torch.Tensor)]
-        assert devices and all(x == devices[0] for x in devices), "All tensors must be on same device!"
+        assert devices and all(
+            x == devices[0] for x in devices
+        ), "All tensors must be on same device!"
         device = devices[0]
         new_result = pytree.tree_flatten(new_result)[0]
-        new_result = pytree.tree_map(lambda x: x.to(device=device) if isinstance(x, torch.Tensor) else x, new_result)
+        new_result = pytree.tree_map(
+            lambda x: x.to(device=device) if isinstance(x, torch.Tensor) else x,
+            new_result,
+        )
         fp64_outputs = pytree.tree_flatten(fp64_outputs)[0]
 
         return correct_result, new_result, fp64_outputs
@@ -1543,7 +1576,7 @@
         return [getattr(self, field.name) for field in dataclasses.fields(self)]
 
 
-class OnnxExportErrorParser(object):
+class OnnxExportErrorParser:
     def __init__(self, device: str, model_name: str, batch_size: int):
         self.device = device
         self.model_name = model_name
@@ -1586,6 +1619,7 @@
     output_directory: str,
     onnx_model_cls: Type[OnnxModelFromTorchScript],
     run_n_iterations: Callable,
+    dynamic_shapes: bool = False,
 ) -> Callable:
     # NOTE(bowbao): This function creates and returns the onnx version of 'run_n_iterations',
     # which does the following:
@@ -1610,12 +1644,29 @@
             nonlocal onnx_model
             if onnx_model is None:
                 onnx_model = onnx_model_cls(
-                    output_directory, model, copy.deepcopy(inputs)
+                    output_directory,
+                    model,
+                    copy.deepcopy(inputs),
+                    dynamic_shapes=dynamic_shapes,
                 )
 
-            for _ in range(n - 1):
-                onnx_model.run(inputs)
-            return onnx_model.run(inputs)
+            for _ in range(n):
+                try:
+                    outputs = onnx_model.run(inputs)
+                except Exception as e:
+                    err_msg = str(e)
+                    oom_msgs = (
+                        "out of memory",
+                        "CUDNN_STATUS_NOT_INITIALIZED",
+                        "CUBLAS_STATUS_ALLOC_FAILED",
+                    )
+                    if any(msg in err_msg for msg in oom_msgs):
+                        # Fallback to CPU
+                        print(f"{err_msg}\nFalling back to CPUProvider`!")
+                        outputs = onnx_model.cpu().run(inputs)
+                    else:
+                        raise
+            return outputs
         except exporter.OnnxExporterError as e:
             # `torch.onnx.dynamo_export` raises error that encloses diagnostics.
             diagnostic_context = e.export_output.diagnostic_context
@@ -3393,7 +3444,10 @@
         current_onnx_compiler = "torchscript"
     elif args.dynamo_onnx:
         optimize_ctx = functools.partial(
-            optimize_onnx_ctx, args.output_directory or ".", OnnxModelFromDynamo
+            optimize_onnx_ctx,
+            args.output_directory or ".",
+            OnnxModelFromDynamo,
+            dynamic_shapes=args.dynamic_shapes,
         )
         experiment = functools.partial(speedup_experiment_onnx, OnnxModelFromDynamo)
         output_filename = "dynamo_onnx.csv"
