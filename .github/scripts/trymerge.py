#!/usr/bin/env python3

# NB: the following functions are used in Meta-internal workflows
# (github_first_try_merge/my_handler.py) and thus have functionality limitations
# (no `git` command access, no network access besides the strict allow list):
#
# find_matching_merge_rule
# read_merge_rules
#
# Also any signature changes of these functions, as well as changes to the `GitHubPR`
# class, will likely require corresponding changes for the internal workflows.

import base64
import json
import os
import re
import time
import urllib.parse
from dataclasses import dataclass
from datetime import datetime
from functools import lru_cache
from pathlib import Path
from typing import Any, Callable, cast, Dict, List, NamedTuple, Optional, Pattern, Tuple
from warnings import warn

import yaml
from github_utils import (
    gh_fetch_json_list,
    gh_fetch_url,
    gh_post_commit_comment,
    gh_post_pr_comment,
    GitHubComment,
)

from gitutils import (
    are_ghstack_branches_in_sync,
    get_git_remote_name,
    get_git_repo_dir,
    GitRepo,
    patterns_to_regex,
    retries_decorator,
)
from label_utils import (
    gh_add_labels,
    gh_remove_label,
    has_required_labels,
    LABEL_ERR_MSG,
)
from trymerge_explainer import get_revert_message, TryMergeExplainer

# labels
MERGE_IN_PROGRESS_LABEL = "merging"
MERGE_COMPLETE_LABEL = "merged"


class JobCheckState(NamedTuple):
    name: str
    url: str
    status: Optional[str]
    classification: Optional[str]
    job_id: Optional[int]


JobNameToStateDict = Dict[str, JobCheckState]


class WorkflowCheckState:
    def __init__(self, name: str, url: str, status: Optional[str]):
        self.name: str = name
        self.url: str = url
        self.status: Optional[str] = status
        self.jobs: JobNameToStateDict = {}


class FlakyRule:
    def __init__(self, name: str, captures: List[str]):
        self.name = name
        self.captures = captures

    def matches(self, job: Optional[Dict[str, Any]]) -> bool:
        return (
            job is not None
            and self.name in job.get("name", "")
            and job.get("failure_captures") is not None
            and all(
                capture in job.get("failure_captures", []) for capture in self.captures
            )
        )

    def __repr__(self) -> str:
        return f"FlakyRule[name='{self.name}', captures={self.captures}]"


GH_PR_REVIEWS_FRAGMENT = """
fragment PRReviews on PullRequestReviewConnection {
  nodes {
    author {
      login
    }
    state
  }
  pageInfo {
    startCursor
    hasPreviousPage
  }
}
"""

GH_CHECKSUITES_FRAGMENT = """
fragment PRCheckSuites on CheckSuiteConnection {
  edges {
    node {
      app {
        name
        databaseId
      }
      workflowRun {
        workflow {
          name
        }
        url
      }
      checkRuns(first: 50) {
        nodes {
          name
          conclusion
          detailsUrl
          databaseId
        }
        pageInfo {
          endCursor
          hasNextPage
        }
      }
      conclusion
    }
    cursor
  }
  pageInfo {
    hasNextPage
  }
}
"""

GH_COMMIT_AUTHORS_FRAGMENT = """
fragment CommitAuthors on PullRequestCommitConnection {
  nodes {
    commit {
      author {
        user {
          login
        }
        email
        name
      }
      oid
    }
  }
  pageInfo {
    endCursor
    hasNextPage
  }
}
"""

GH_GET_PR_INFO_QUERY = (
    GH_PR_REVIEWS_FRAGMENT
    + GH_CHECKSUITES_FRAGMENT
    + GH_COMMIT_AUTHORS_FRAGMENT
    + """
query ($owner: String!, $name: String!, $number: Int!) {
  repository(owner: $owner, name: $name) {
    pullRequest(number: $number) {
      closed
      isCrossRepository
      author {
        login
      }
      title
      body
      headRefName
      headRepository {
        nameWithOwner
      }
      baseRefName
      baseRefOid
      baseRepository {
        nameWithOwner
        isPrivate
        defaultBranchRef {
          name
        }
      }
      mergeCommit {
        oid
      }
      commits_with_authors: commits(first: 100) {
        ...CommitAuthors
        totalCount
      }
      commits(last: 1) {
        nodes {
          commit {
            checkSuites(first: 10) {
              ...PRCheckSuites
            }
            status {
              contexts {
                context
                state
                targetUrl
              }
            }
            pushedDate
            oid
          }
        }
      }
      changedFiles
      files(first: 100) {
        nodes {
          path
        }
        pageInfo {
          endCursor
          hasNextPage
        }
      }
      reviews(last: 100) {
        ...PRReviews
      }
      comments(last: 5) {
        nodes {
          bodyText
          createdAt
          author {
            login
          }
          authorAssociation
          editor {
            login
          }
          databaseId
          url
        }
        pageInfo {
          startCursor
          hasPreviousPage
        }
      }
      labels(first: 100) {
        edges {
          node {
            name
          }
        }
      }
    }
  }
}
"""
)

GH_GET_PR_NEXT_FILES_QUERY = """
query ($owner: String!, $name: String!, $number: Int!, $cursor: String!) {
  repository(name: $name, owner: $owner) {
    pullRequest(number: $number) {
      files(first: 100, after: $cursor) {
        nodes {
          path
        }
        pageInfo {
          endCursor
          hasNextPage
        }
      }
    }
  }
}
"""

GH_GET_PR_NEXT_CHECKSUITES = (
    GH_CHECKSUITES_FRAGMENT
    + """
query ($owner: String!, $name: String!, $number: Int!, $cursor: String!) {
  repository(name: $name, owner: $owner) {
    pullRequest(number: $number) {
      commits(last: 1) {
        nodes {
          commit {
            oid
            checkSuites(first: 10, after: $cursor) {
              ...PRCheckSuites
            }
          }
        }
      }
    }
  }
}
"""
)

GH_GET_PR_NEXT_CHECK_RUNS = """
query ($owner: String!, $name: String!, $number: Int!, $cs_cursor: String, $cr_cursor: String!) {
  repository(name: $name, owner: $owner) {
    pullRequest(number: $number) {
      commits(last: 1) {
        nodes {
          commit {
            oid
            checkSuites(first: 1, after: $cs_cursor) {
              nodes {
                checkRuns(first: 100, after: $cr_cursor) {
                  nodes {
                    name
                    conclusion
                    detailsUrl
                    databaseId
                  }
                  pageInfo {
                    endCursor
                    hasNextPage
                  }
                }
              }
            }
          }
        }
      }
    }
  }
}
"""

GH_GET_PR_PREV_COMMENTS = """
query ($owner: String!, $name: String!, $number: Int!, $cursor: String!) {
  repository(name: $name, owner: $owner) {
    pullRequest(number: $number) {
      comments(last: 100, before: $cursor) {
        nodes {
          bodyText
          createdAt
          author {
            login
          }
          authorAssociation
          editor {
            login
          }
          databaseId
          url
        }
        pageInfo {
          startCursor
          hasPreviousPage
        }
      }
    }
  }
}
"""

# This query needs read-org permission
GH_GET_TEAM_MEMBERS_QUERY = """
query($org: String!, $name: String!, $cursor: String) {
  organization(login: $org) {
    team(slug: $name) {
      members(first: 100, after: $cursor) {
        nodes {
          login
        }
        pageInfo {
          hasNextPage
          endCursor
        }
      }
    }
  }
}
"""

GH_GET_PR_NEXT_AUTHORS_QUERY = (
    GH_COMMIT_AUTHORS_FRAGMENT
    + """
query ($owner: String!, $name: String!, $number: Int!, $cursor: String) {
  repository(name: $name, owner: $owner) {
    pullRequest(number: $number) {
      commits_with_authors: commits(first: 100, after: $cursor) {
        ...CommitAuthors
      }
    }
  }
}
"""
)

GH_GET_PR_PREV_REVIEWS_QUERY = (
    GH_PR_REVIEWS_FRAGMENT
    + """
query ($owner: String!, $name: String!, $number: Int!, $cursor: String!) {
  repository(name: $name, owner: $owner) {
    pullRequest(number: $number) {
      reviews(last: 100, before: $cursor) {
        ...PRReviews
      }
    }
  }
}
"""
)

GH_GET_REPO_SUBMODULES = """
query ($owner: String!, $name: String!) {
  repository(owner: $owner, name: $name) {
    submodules(first: 100) {
      nodes {
        path
      }
      pageInfo {
        endCursor
        hasNextPage
      }
    }
  }
}
"""

RE_GHSTACK_HEAD_REF = re.compile(r"^(gh/[^/]+/[0-9]+/)head$")
RE_GHSTACK_DESC = re.compile(r"Stack.*:\r?\n(\* [^\r\n]+\r?\n)+", re.MULTILINE)
RE_PULL_REQUEST_RESOLVED = re.compile(
    r"Pull Request resolved: "
    r"https://github.com/(?P<owner>[^/]+)/(?P<repo>[^/]+)/pull/(?P<number>[0-9]+)",
    re.MULTILINE,
)
RE_PR_CC_LINE = re.compile(r"^cc:? @\w+.*\r?\n?$", re.MULTILINE)
RE_DIFF_REV = re.compile(r"^Differential Revision:.+?(D[0-9]+)", re.MULTILINE)
CIFLOW_LABEL = re.compile(r"^ciflow/.+")
CIFLOW_TRUNK_LABEL = re.compile(r"^ciflow/trunk")
MERGE_RULE_PATH = Path(".github") / "merge_rules.yaml"
ROCKSET_MERGES_COLLECTION = "merges"
ROCKSET_MERGES_WORKSPACE = "commons"
REMOTE_MAIN_BRANCH = "origin/main"


def gh_graphql(query: str, **kwargs: Any) -> Dict[str, Any]:
    rc = gh_fetch_url(
        "https://api.github.com/graphql",
        data={"query": query, "variables": kwargs},
        reader=json.load,
    )
    if "errors" in rc:
        raise RuntimeError(
            f"GraphQL query {query}, args {kwargs} failed: {rc['errors']}"
        )
    return cast(Dict[str, Any], rc)


def gh_get_pr_info(org: str, proj: str, pr_no: int) -> Any:
    rc = gh_graphql(GH_GET_PR_INFO_QUERY, name=proj, owner=org, number=pr_no)
    return rc["data"]["repository"]["pullRequest"]


@lru_cache(maxsize=None)
def gh_get_team_members(org: str, name: str) -> List[str]:
    rc: List[str] = []
    team_members: Dict[str, Any] = {
        "pageInfo": {"hasNextPage": "true", "endCursor": None}
    }
    while bool(team_members["pageInfo"]["hasNextPage"]):
        query = gh_graphql(
            GH_GET_TEAM_MEMBERS_QUERY,
            org=org,
            name=name,
            cursor=team_members["pageInfo"]["endCursor"],
        )
        team = query["data"]["organization"]["team"]
        if team is None:
            warn(f"Requested non-existing team {org}/{name}")
            return []
        team_members = team["members"]
        rc += [member["login"] for member in team_members["nodes"]]
    return rc


def get_check_run_name_prefix(workflow_run: Any) -> str:
    if workflow_run is None:
        return ""
    else:
        return f'{workflow_run["workflow"]["name"]} / '


def is_passing_status(status: Optional[str]) -> bool:
    return status is not None and status.upper() in ["SUCCESS", "SKIPPED", "NEUTRAL"]


def add_workflow_conclusions(
    checksuites: Any,
    get_next_checkruns_page: Callable[[List[Dict[str, Dict[str, Any]]], int, Any], Any],
    get_next_checksuites: Callable[[Any], Any],
) -> JobNameToStateDict:
    # graphql seems to favor the most recent workflow run, so in theory we
    # shouldn't need to account for reruns, but do it just in case

    # workflow -> job -> job info
    workflows: Dict[str, WorkflowCheckState] = {}

    # for the jobs that don't have a workflow
    no_workflow_obj: WorkflowCheckState = WorkflowCheckState("", "", None)

    def add_conclusions(edges: Any) -> None:
        for edge_idx, edge in enumerate(edges):
            node = edge["node"]
            workflow_run = node["workflowRun"]
            checkruns = node["checkRuns"]

            workflow_obj: WorkflowCheckState = no_workflow_obj

            if workflow_run is not None:
                workflow_name = workflow_run["workflow"]["name"]
                workflow_conclusion = node["conclusion"]
                # Do not override existing status with cancelled
                if workflow_conclusion == "CANCELLED" and workflow_name in workflows:
                    continue
                if workflow_name not in workflows:
                    workflows[workflow_name] = WorkflowCheckState(
                        name=workflow_name,
                        status=workflow_conclusion,
                        url=workflow_run["url"],
                    )
                workflow_obj = workflows[workflow_name]

            while checkruns is not None:
                for checkrun_node in checkruns["nodes"]:
                    if not isinstance(checkrun_node, dict):
                        warn(f"Expected dictionary, but got {type(checkrun_node)}")
                        continue
                    checkrun_name = f'{get_check_run_name_prefix(workflow_run)}{checkrun_node["name"]}'
                    existing_checkrun = workflow_obj.jobs.get(checkrun_name)
                    if existing_checkrun is None or not is_passing_status(
                        existing_checkrun.status
                    ):
                        workflow_obj.jobs[checkrun_name] = JobCheckState(
                            checkrun_name,
                            checkrun_node["detailsUrl"],
                            checkrun_node["conclusion"],
                            None,
                            checkrun_node["databaseId"],
                        )

                if bool(checkruns["pageInfo"]["hasNextPage"]):
                    checkruns = get_next_checkruns_page(edges, edge_idx, checkruns)
                else:
                    checkruns = None

    all_edges = checksuites["edges"].copy()
    while bool(checksuites["pageInfo"]["hasNextPage"]):
        checksuites = get_next_checksuites(checksuites)
        all_edges.extend(checksuites["edges"])

    add_conclusions(all_edges)

    # Flatten the dictionaries.  If there exists jobs in the workflow run, put
    # the jobs in but don't put the workflow in.  We care more about the jobs in
    # the workflow that ran than the container workflow.
    res: JobNameToStateDict = {}
    for workflow_name, workflow in workflows.items():
        if len(workflow.jobs) > 0:
            for job_name, job in workflow.jobs.items():
                res[job_name] = job
        else:
            res[workflow_name] = JobCheckState(
                workflow.name,
                workflow.url,
                workflow.status,
                None,
                None,
            )
    for job_name, job in no_workflow_obj.jobs.items():
        res[job_name] = job
    return res


def parse_args() -> Any:
    from argparse import ArgumentParser

    parser = ArgumentParser("Merge PR into default branch")
    parser.add_argument("--dry-run", action="store_true")
    parser.add_argument("--revert", action="store_true")
    parser.add_argument("--force", action="store_true")
    parser.add_argument("--ignore-current", action="store_true")
    parser.add_argument("--comment-id", type=int)
    parser.add_argument("--reason", type=str)
    parser.add_argument("pr_num", type=int)
    return parser.parse_args()


def can_skip_internal_checks(pr: "GitHubPR", comment_id: Optional[int] = None) -> bool:
    if comment_id is None:
        return False
    comment = pr.get_comment_by_id(comment_id)
    if comment.editor_login is not None:
        return False
    return comment.author_login == "facebook-github-bot"


def get_ghstack_prs(repo: GitRepo, pr: "GitHubPR") -> List[Tuple["GitHubPR", str]]:
    """
    Get the open PRs in the stack that are below this PR.  Throws error if any of the PRs are out of sync.
    """
    assert pr.is_ghstack_pr()
    entire_stack: List[Tuple["GitHubPR", str]] = []
    # For ghstack, cherry-pick commits based from origin
    orig_ref = f"{repo.remote}/{re.sub(r'/head$', '/orig', pr.head_ref())}"
    rev_list = repo.revlist(f"{pr.default_branch()}..{orig_ref}")
    for idx, rev in enumerate(reversed(rev_list)):
        msg = repo.commit_message(rev)
        m = RE_PULL_REQUEST_RESOLVED.search(msg)
        if m is None:
            raise RuntimeError(
                f"Could not find PR-resolved string in {msg} of ghstacked PR {pr.pr_num}"
            )
        if pr.org != m.group("owner") or pr.project != m.group("repo"):
            raise RuntimeError(
                f"PR {m.group('number')} resolved to wrong owner/repo pair"
            )
        stacked_pr_num = int(m.group("number"))
        if stacked_pr_num != pr.pr_num:
            stacked_pr = GitHubPR(pr.org, pr.project, stacked_pr_num)
            if stacked_pr.is_closed():
                print(
                    f"Skipping {idx+1} of {len(rev_list)} PR (#{stacked_pr_num}) as its already been merged"
                )
                continue
            entire_stack.append((stacked_pr, rev))
        else:
            entire_stack.append((pr, rev))

    for stacked_pr, rev in entire_stack:
        if not are_ghstack_branches_in_sync(repo, stacked_pr.head_ref()):
            raise RuntimeError(
                f"PR {stacked_pr.pr_num} is out of sync with the corresponding revision {rev} on "
                + f"branch {orig_ref} that would be merged into main.  "
                + "This usually happens because there is a non ghstack change in the PR.  "
                + f"Please sync them and try again (ex. make the changes on {orig_ref} and run ghstack)."
            )
    return entire_stack


class GitHubPR:
    def __init__(self, org: str, project: str, pr_num: int) -> None:
        assert isinstance(pr_num, int)
        self.org = org
        self.project = project
        self.pr_num = pr_num
        self.info = gh_get_pr_info(org, project, pr_num)
        self.changed_files: Optional[List[str]] = None
        self.labels: Optional[List[str]] = None
        self.conclusions: Optional[JobNameToStateDict] = None
        self.comments: Optional[List[GitHubComment]] = None
        self._authors: Optional[List[Tuple[str, str]]] = None
        self._reviews: Optional[List[Tuple[str, str]]] = None
        self.merge_base: Optional[str] = None
        self.submodules: Optional[List[str]] = None

    def is_closed(self) -> bool:
        return bool(self.info["closed"])

    def is_cross_repo(self) -> bool:
        return bool(self.info["isCrossRepository"])

    def base_ref(self) -> str:
        return cast(str, self.info["baseRefName"])

    def default_branch(self) -> str:
        return cast(str, self.info["baseRepository"]["defaultBranchRef"]["name"])

    def head_ref(self) -> str:
        return cast(str, self.info["headRefName"])

    def is_ghstack_pr(self) -> bool:
        return RE_GHSTACK_HEAD_REF.match(self.head_ref()) is not None

    def is_base_repo_private(self) -> bool:
        return bool(self.info["baseRepository"]["isPrivate"])

    def get_changed_files_count(self) -> int:
        return int(self.info["changedFiles"])

    def last_pushed_at(self) -> Optional[datetime]:
        pushed_date = self.last_commit()["pushedDate"]
        if pushed_date is None:
            return None
        return datetime.fromisoformat(pushed_date[:-1])

    def last_commit(self) -> Any:
        return self.info["commits"]["nodes"][-1]["commit"]

    def get_merge_base(self) -> str:
        return cast(str, self.info["baseRefOid"])

    def get_changed_files(self) -> List[str]:
        if self.changed_files is None:
            info = self.info
            unique_changed_files = set()
            # Do not try to fetch more than 10K files
            for _ in range(100):
                unique_changed_files.update([x["path"] for x in info["files"]["nodes"]])
                if not info["files"]["pageInfo"]["hasNextPage"]:
                    break
                rc = gh_graphql(
                    GH_GET_PR_NEXT_FILES_QUERY,
                    name=self.project,
                    owner=self.org,
                    number=self.pr_num,
                    cursor=info["files"]["pageInfo"]["endCursor"],
                )
                info = rc["data"]["repository"]["pullRequest"]
            self.changed_files = list(unique_changed_files)

        if len(self.changed_files) != self.get_changed_files_count():
            raise RuntimeError("Changed file count mismatch")
        return self.changed_files

    def get_submodules(self) -> List[str]:
        if self.submodules is None:
            rc = gh_graphql(GH_GET_REPO_SUBMODULES, name=self.project, owner=self.org)
            info = rc["data"]["repository"]["submodules"]
            self.submodules = [s["path"] for s in info["nodes"]]
        return self.submodules

    def get_changed_submodules(self) -> List[str]:
        submodules = self.get_submodules()
        return [f for f in self.get_changed_files() if f in submodules]

    def has_invalid_submodule_updates(self) -> bool:
        """Submodule updates in PR are invalid if submodule keyword
        is not mentioned in neither the title nor body/description
        nor in any of the labels.
        """
        return (
            len(self.get_changed_submodules()) > 0
            and "submodule" not in self.get_title().lower()
            and "submodule" not in self.get_body().lower()
            and all("submodule" not in label for label in self.get_labels())
        )

    def _get_reviews(self) -> List[Tuple[str, str]]:
        if self._reviews is None:
            self._reviews = []
            info = self.info
            for _ in range(100):
                nodes = info["reviews"]["nodes"]
                self._reviews = [
                    (node["author"]["login"], node["state"]) for node in nodes
                ] + self._reviews
                if not info["reviews"]["pageInfo"]["hasPreviousPage"]:
                    break
                rc = gh_graphql(
                    GH_GET_PR_PREV_REVIEWS_QUERY,
                    name=self.project,
                    owner=self.org,
                    number=self.pr_num,
                    cursor=info["reviews"]["pageInfo"]["startCursor"],
                )
                info = rc["data"]["repository"]["pullRequest"]
        reviews = {}
        for author, state in self._reviews:
            if state != "COMMENTED":
                reviews[author] = state
        return list(reviews.items())

    def get_approved_by(self) -> List[str]:
        return [login for (login, state) in self._get_reviews() if state == "APPROVED"]

    def get_commit_count(self) -> int:
        return int(self.info["commits_with_authors"]["totalCount"])

    def get_pr_creator_login(self) -> str:
        return cast(str, self.info["author"]["login"])

    def _fetch_authors(self) -> List[Tuple[str, str]]:
        if self._authors is not None:
            return self._authors
        authors: List[Tuple[str, str]] = []

        def add_authors(info: Dict[str, Any]) -> None:
            for node in info["commits_with_authors"]["nodes"]:
                author_node = node["commit"]["author"]
                user_node = author_node["user"]
                author = f"{author_node['name']} <{author_node['email']}>"
                if user_node is None:
                    # If author is not github user, user node will be null
                    authors.append(("", author))
                else:
                    authors.append((cast(str, user_node["login"]), author))

        info = self.info
        for _ in range(100):
            add_authors(info)
            if not info["commits_with_authors"]["pageInfo"]["hasNextPage"]:
                break
            rc = gh_graphql(
                GH_GET_PR_NEXT_AUTHORS_QUERY,
                name=self.project,
                owner=self.org,
                number=self.pr_num,
                cursor=info["commits_with_authors"]["pageInfo"]["endCursor"],
            )
            info = rc["data"]["repository"]["pullRequest"]
        self._authors = authors
        return authors

    def get_committer_login(self, num: int = 0) -> str:
        return self._fetch_authors()[num][0]

    def get_committer_author(self, num: int = 0) -> str:
        return self._fetch_authors()[num][1]

    def get_labels(self) -> List[str]:
        if self.labels is not None:
            return self.labels
        labels = (
            [node["node"]["name"] for node in self.info["labels"]["edges"]]
            if "labels" in self.info
            else []
        )
        self.labels = labels
        return self.labels

    def get_checkrun_conclusions(self) -> JobNameToStateDict:
        """Returns dict of checkrun -> [conclusion, url]"""
        if self.conclusions is not None:
            return self.conclusions
        orig_last_commit = self.last_commit()

        def get_pr_next_check_runs(
            edges: List[Dict[str, Dict[str, Any]]], edge_idx: int, checkruns: Any
        ) -> Any:
            rc = gh_graphql(
                GH_GET_PR_NEXT_CHECK_RUNS,
                name=self.project,
                owner=self.org,
                number=self.pr_num,
                cs_cursor=edges[edge_idx - 1]["cursor"] if edge_idx > 0 else None,
                cr_cursor=checkruns["pageInfo"]["endCursor"],
            )
            last_commit = rc["data"]["repository"]["pullRequest"]["commits"]["nodes"][
                -1
            ]["commit"]
            checkruns = last_commit["checkSuites"]["nodes"][-1]["checkRuns"]
            return checkruns

        def get_pr_next_checksuites(checksuites: Any) -> Any:
            rc = gh_graphql(
                GH_GET_PR_NEXT_CHECKSUITES,
                name=self.project,
                owner=self.org,
                number=self.pr_num,
                cursor=checksuites["edges"][-1]["cursor"],
            )
            info = rc["data"]["repository"]["pullRequest"]
            last_commit = info["commits"]["nodes"][-1]["commit"]
            if last_commit["oid"] != orig_last_commit["oid"]:
                raise RuntimeError("Last commit changed on PR")
            return last_commit["checkSuites"]

        checksuites = orig_last_commit["checkSuites"]

        self.conclusions = add_workflow_conclusions(
            checksuites, get_pr_next_check_runs, get_pr_next_checksuites
        )

        # Append old style statuses(like ones populated by CircleCI or EasyCLA) to conclusions
        if orig_last_commit["status"] and orig_last_commit["status"]["contexts"]:
            for status in orig_last_commit["status"]["contexts"]:
                name = status["context"]
                self.conclusions[name] = JobCheckState(
                    name,
                    status["targetUrl"],
                    status["state"],
                    None,
                    None,
                )

        return self.conclusions

    def get_authors(self) -> Dict[str, str]:
        rc = {}
        # TODO: replace with  `self.get_commit_count()` when GraphQL pagination can be used
        # to fetch all commits, see https://gist.github.com/malfet/4f35321b0c9315bcd7116c7b54d83372
        # and https://support.github.com/ticket/enterprise/1642/1659119
        if self.get_commit_count() <= 250:
            assert len(self._fetch_authors()) == self.get_commit_count()
        for idx in range(len(self._fetch_authors())):
            rc[self.get_committer_login(idx)] = self.get_committer_author(idx)

        return rc

    def get_author(self) -> str:
        authors = self.get_authors()
        if len(authors) == 1:
            return next(iter(authors.values()))
        creator = self.get_pr_creator_login()
        # If PR creator is not among authors
        # Assume it was authored by first commit author
        if creator not in authors:
            return self.get_committer_author(0)
        return authors[creator]

    def get_title(self) -> str:
        return cast(str, self.info["title"])

    def get_body(self) -> str:
        return cast(str, self.info["body"])

    def get_merge_commit(self) -> Optional[str]:
        mc = self.info["mergeCommit"]
        return mc["oid"] if mc is not None else None

    def get_pr_url(self) -> str:
        return f"https://github.com/{self.org}/{self.project}/pull/{self.pr_num}"

    @staticmethod
    def _comment_from_node(node: Any) -> GitHubComment:
        editor = node["editor"]
        return GitHubComment(
            body_text=node["bodyText"],
            created_at=node["createdAt"] if "createdAt" in node else "",
            author_login=node["author"]["login"],
            author_association=node["authorAssociation"],
            editor_login=editor["login"] if editor else None,
            database_id=node["databaseId"],
            url=node["url"],
        )

    def get_comments(self) -> List[GitHubComment]:
        if self.comments is not None:
            return self.comments
        self.comments = []
        info = self.info["comments"]
        # Do not try to fetch more than 10K comments
        for _ in range(100):
            self.comments = [
                self._comment_from_node(node) for node in info["nodes"]
            ] + self.comments
            if not info["pageInfo"]["hasPreviousPage"]:
                break
            rc = gh_graphql(
                GH_GET_PR_PREV_COMMENTS,
                name=self.project,
                owner=self.org,
                number=self.pr_num,
                cursor=info["pageInfo"]["startCursor"],
            )
            info = rc["data"]["repository"]["pullRequest"]["comments"]
        return self.comments

    def get_last_comment(self) -> GitHubComment:
        return self._comment_from_node(self.info["comments"]["nodes"][-1])

    def get_comment_by_id(self, database_id: int) -> GitHubComment:
        if self.comments is None:
            # Fastpath - try searching in partial prefetched comments
            for node in self.info["comments"]["nodes"]:
                comment = self._comment_from_node(node)
                if comment.database_id == database_id:
                    return comment

        for comment in self.get_comments():
            if comment.database_id == database_id:
                return comment
        raise RuntimeError(f"Comment with id {database_id} not found")

    def get_diff_revision(self) -> Optional[str]:
        rc = RE_DIFF_REV.search(self.get_body())
        return rc.group(1) if rc is not None else None

    def has_internal_changes(self) -> bool:
        checkrun_name = "Meta Internal-Only Changes Check"
        if self.get_diff_revision() is None:
            return False
        checks = self.get_checkrun_conclusions()
        if checks is None or checkrun_name not in checks:
            return False
        return checks[checkrun_name].status != "SUCCESS"

    def merge_ghstack_into(
        self,
        repo: GitRepo,
        skip_mandatory_checks: bool,
        comment_id: Optional[int] = None,
    ) -> List["GitHubPR"]:
        assert self.is_ghstack_pr()
        ghstack_prs = get_ghstack_prs(repo, self)  # raises error if out of sync
        for pr, rev in ghstack_prs:
            commit_msg = pr.gen_commit_message(filter_ghstack=True)
            if pr.pr_num != self.pr_num:
                # Raises exception if matching rule is not found
                find_matching_merge_rule(
                    pr,
                    repo,
                    skip_mandatory_checks=skip_mandatory_checks,
                    skip_internal_checks=can_skip_internal_checks(self, comment_id),
                )
            repo.cherry_pick(rev)
            repo.amend_commit_message(commit_msg)
        return [x for x, _ in ghstack_prs]

    def gen_commit_message(self, filter_ghstack: bool = False) -> str:
        """Fetches title and body from PR description
        adds reviewed by, pull request resolved and optionally
        filters out ghstack info"""
        # Adding the url here makes it clickable within the Github UI
        approved_by_urls = ", ".join(
            prefix_with_github_url(login) for login in self.get_approved_by()
        )
        # Remove "cc: " line from the message body
        msg_body = re.sub(RE_PR_CC_LINE, "", self.get_body())
        if filter_ghstack:
            msg_body = re.sub(RE_GHSTACK_DESC, "", msg_body)
        msg = self.get_title() + f" (#{self.pr_num})\n\n"
        msg += msg_body
        msg += f"\nPull Request resolved: {self.get_pr_url()}\n"
        msg += f"Approved by: {approved_by_urls}\n"
        return msg

    def add_numbered_label(self, label_base: str) -> None:
        labels = self.get_labels() if self.labels is not None else []
        full_label = label_base
        count = 0
        for label in labels:
            if label_base in label:
                count += 1
                full_label = f"{label_base}X{count}"
        gh_add_labels(self.org, self.project, self.pr_num, [full_label])

    def merge_into(
        self,
        repo: GitRepo,
        *,
        skip_mandatory_checks: bool = False,
        dry_run: bool = False,
        comment_id: Optional[int] = None,
        ignore_current_checks: Optional[List[str]] = None,
    ) -> None:
        # Raises exception if matching rule is not found
        merge_rule, pending_checks, failed_checks = find_matching_merge_rule(
            self,
            repo,
            skip_mandatory_checks=skip_mandatory_checks,
            skip_internal_checks=can_skip_internal_checks(self, comment_id),
            ignore_current_checks=ignore_current_checks,
        )
        additional_merged_prs = self.merge_changes(
            repo, skip_mandatory_checks, comment_id
        )

        repo.push(self.default_branch(), dry_run)
        if not dry_run:
            self.add_numbered_label(MERGE_COMPLETE_LABEL)
            for pr in additional_merged_prs:
                pr.add_numbered_label(MERGE_COMPLETE_LABEL)

        if comment_id and self.pr_num:
            # When the merge process reaches this part, we can assume that the commit
            # has been successfully pushed to trunk
            merge_commit_sha = repo.rev_parse(name=REMOTE_MAIN_BRANCH)

            # Finally, upload the record to Rockset. The list of pending and failed
            # checks are at the time of the merge
            save_merge_record(
                collection=ROCKSET_MERGES_COLLECTION,
                comment_id=comment_id,
                pr_num=self.pr_num,
                owner=self.org,
                project=self.project,
                author=self.get_author(),
                pending_checks=pending_checks,
                failed_checks=failed_checks,
                last_commit_sha=self.last_commit().get("oid", ""),
                merge_base_sha=self.get_merge_base(),
                merge_commit_sha=merge_commit_sha,
                is_failed=False,
                dry_run=dry_run,
                skip_mandatory_checks=skip_mandatory_checks,
                ignore_current=bool(ignore_current_checks),
                workspace=ROCKSET_MERGES_WORKSPACE,
            )
        else:
            print("Missing comment ID or PR number, couldn't upload to Rockset")

    def merge_changes(
        self,
        repo: GitRepo,
        skip_mandatory_checks: bool = False,
        comment_id: Optional[int] = None,
        branch: Optional[str] = None,
    ) -> List["GitHubPR"]:
        branch_to_merge_into = self.default_branch() if branch is None else branch
        if repo.current_branch() != branch_to_merge_into:
            repo.checkout(branch_to_merge_into)
        if not self.is_ghstack_pr():
            msg = self.gen_commit_message()
            pr_branch_name = f"__pull-request-{self.pr_num}__init__"
            repo.fetch(f"pull/{self.pr_num}/head", pr_branch_name)
            repo._run_git("merge", "--squash", pr_branch_name)
            repo._run_git("commit", f'--author="{self.get_author()}"', "-m", msg)
            return []
        else:
            return self.merge_ghstack_into(
                repo,
                skip_mandatory_checks,
                comment_id=comment_id,
            )


class MergeRuleFailedError(RuntimeError):
    def __init__(self, message: str, rule: Optional["MergeRule"] = None) -> None:
        super().__init__(message)
        self.rule = rule


class MandatoryChecksMissingError(MergeRuleFailedError):
    pass


class PostCommentError(Exception):
    pass


@dataclass
class MergeRule:
    name: str
    patterns: List[str]
    approved_by: List[str]
    mandatory_checks_name: Optional[List[str]]
    ignore_flaky_failures: bool = True


def gen_new_issue_link(
    org: str, project: str, labels: List[str], template: str = "bug-report.yml"
) -> str:
    labels_str = ",".join(labels)
    return (
        f"https://github.com/{org}/{project}/issues/new?"
        f"labels={urllib.parse.quote(labels_str)}&"
        f"template={urllib.parse.quote(template)}"
    )


def read_merge_rules(
    repo: Optional[GitRepo], org: str, project: str
) -> List[MergeRule]:
    """Returns the list of all merge rules for the repo or project.

    NB: this function is used in Meta-internal workflows, see the comment
    at the top of this file for details.
    """
    repo_relative_rules_path = MERGE_RULE_PATH
    if repo is None:
        json_data = gh_fetch_url(
            f"https://api.github.com/repos/{org}/{project}/contents/{repo_relative_rules_path}",
            headers={"Accept": "application/vnd.github.v3+json"},
            reader=json.load,
        )
        content = base64.b64decode(json_data["content"])
        return [MergeRule(**x) for x in yaml.safe_load(content)]
    else:
        rules_path = Path(repo.repo_dir) / repo_relative_rules_path
        if not rules_path.exists():
            print(f"{rules_path} does not exist, returning empty rules")
            return []
        with open(rules_path) as fp:
            rc = yaml.safe_load(fp)
        return [MergeRule(**x) for x in rc]


@lru_cache(maxsize=None)
def read_flaky_rules() -> List[FlakyRule]:
    # NOTE: This is currently hardcoded, can be extended to do per repo rules
    FLAKY_RULES_URL = "https://raw.githubusercontent.com/pytorch/test-infra/generated-stats/stats/flaky-rules.json"
    return _get_flaky_rules(FLAKY_RULES_URL)


def find_matching_merge_rule(
    pr: GitHubPR,
    repo: Optional[GitRepo] = None,
    skip_mandatory_checks: bool = False,
    skip_internal_checks: bool = False,
    ignore_current_checks: Optional[List[str]] = None,
) -> Tuple[
    MergeRule,
    List[Tuple[str, Optional[str], Optional[int]]],
    List[Tuple[str, Optional[str], Optional[int]]],
]:
    """
    Returns merge rule matching to this pr together with the list of associated pending
    and failing jobs OR raises an exception.

    NB: this function is used in Meta-internal workflows, see the comment at the top of
    this file for details.
    """
    changed_files = pr.get_changed_files()
    approved_by = set(pr.get_approved_by())

    issue_link = gen_new_issue_link(
        org=pr.org,
        project=pr.project,
        labels=["module: ci"],
    )
    reject_reason = f"No rule found to match PR. Please [report]{issue_link} this issue to DevX team."

    rules = read_merge_rules(repo, pr.org, pr.project)
    flaky_rules = read_flaky_rules()
    if not rules:
        reject_reason = f"Rejecting the merge as no rules are defined for the repository in {MERGE_RULE_PATH}"
        raise RuntimeError(reject_reason)
    checks = pr.get_checkrun_conclusions()
    base_rev = None
    try:
        # is allowed to fail if git is not available
        base_rev = pr.get_merge_base()
    except Exception as e:
        print(
            f"Failed fetching base git revision for {pr.pr_num}. Skipping additional classifications.\n"
            f"{type(e)}\n{e}"
        )
    checks = get_classifications(
        checks,
        pr.last_commit()["oid"],
        base_rev,
        flaky_rules,
        ignore_current_checks=ignore_current_checks,
    )

    # PRs can fail multiple merge rules, but it only needs to pass one rule to be approved.
    # If it fails all rules, we need to find the rule that it came closest to passing and report
    # that to the dev.
    #
    # reject_reason_score ranks rules by relevancy. The higher the score, the more relevant the
    # rule & rejection reason, and we only care about the most relevant rule/reason
    #
    # reject_reason_score intrepretation:
    # Score 0 to 10K - how many files rule matched
    # Score 10K - matched all files, but no overlapping approvers
    # Score 20K - matched all files and approvers, but mandatory checks are pending
    # Score 30k - Matched all files and approvers, but mandatory checks failed
    reject_reason_score = 0
    for rule in rules:
        rule_name = rule.name
        patterns_re = patterns_to_regex(rule.patterns)
        non_matching_files = []

        # Does this rule apply to all the files?
        for fname in changed_files:
            if not patterns_re.match(fname):
                non_matching_files.append(fname)
        if len(non_matching_files) > 0:
            num_matching_files = len(changed_files) - len(non_matching_files)
            if num_matching_files > reject_reason_score:
                reject_reason_score = num_matching_files
                reject_reason = "\n".join(
<<<<<<< HEAD
                    f"Not all files match rule `{rule_name}`."
                    f"{num_matching_files} files matched, but there are still non-matching files:"
                    f"{','.join(non_matching_files[:5])}{', ...' if len(non_matching_files) > 5 else ''}"
=======
                    (
                        f"Not all files match rule `{rule_name}`.",
                        f"{num_matching_files} files matched, but there are still non-matching files:",
                        f"{','.join(non_matching_files[:5])}{', ...' if len(non_matching_files) > 5 else ''}",
                    )
>>>>>>> 2fa1b563
                )
            continue

        # If rule needs approvers but PR has not been reviewed, skip it
        if len(rule.approved_by) > 0 and len(approved_by) == 0:
            if reject_reason_score < 10000:
                reject_reason_score = 10000
                reject_reason = f"PR #{pr.pr_num} has not been reviewed yet"
            continue

        # Does the PR have the required approvals for this rule?
        rule_approvers_set = set()
        for approver in rule.approved_by:
            if "/" in approver:
                org, name = approver.split("/")
                rule_approvers_set.update(gh_get_team_members(org, name))
            else:
                rule_approvers_set.add(approver)
        approvers_intersection = approved_by.intersection(rule_approvers_set)
        # If rule requires approvers but they aren't the ones that reviewed PR
        if len(approvers_intersection) == 0 and len(rule_approvers_set) > 0:
            if reject_reason_score < 10000:
                reject_reason_score = 10000
                reject_reason = "\n".join(
                    (
                        "Approval needed from one of the following:",
                        f"{', '.join(list(rule_approvers_set)[:5])}{', ...' if len(rule_approvers_set) > 5 else ''}",
                    )
                )
            continue

        # Does the PR pass the checks required by this rule?
        mandatory_checks = (
            rule.mandatory_checks_name if rule.mandatory_checks_name is not None else []
        )
        required_checks = list(
            filter(
                lambda x: "EasyCLA" in x or not skip_mandatory_checks, mandatory_checks
            )
        )
        pending_checks, failed_checks = categorize_checks(
            checks,
            required_checks,
            ok_failed_checks_threshold=3 if rule.ignore_flaky_failures else 0,
        )

        hud_link = f"https://hud.pytorch.org/{pr.org}/{pr.project}/commit/{pr.last_commit()['oid']}"
        if len(failed_checks) > 0:
            if reject_reason_score < 30000:
                reject_reason_score = 30000
                reject_reason = "\n".join(
                    (
                        f"{len(failed_checks)} mandatory check(s) failed.  The first few are:",
                        *checks_to_markdown_bullets(failed_checks),
                        "",
                        f"Dig deeper by [viewing the failures on hud]({hud_link})",
                    )
                )
            continue
        elif len(pending_checks) > 0:
            if reject_reason_score < 20000:
                reject_reason_score = 20000
                reject_reason = "\n".join(
                    (
                        f"{len(pending_checks)} mandatory check(s) are pending/not yet run.  The first few are:",
                        *checks_to_markdown_bullets(pending_checks),
                        "",
                        f"Dig deeper by [viewing the pending checks on hud]({hud_link})",
                    )
                )
            continue

        if not skip_internal_checks and pr.has_internal_changes():
            raise RuntimeError(
                "This PR has internal changes and must be landed via Phabricator"
            )

        # Categorize all checks when skip_mandatory_checks (force merge) is set. Do it here
        # where the list of checks is readily available
        pending_mandatory_checks, failed_mandatory_checks = categorize_checks(
            checks,
            [],
            ok_failed_checks_threshold=0,
        )
        return (rule, pending_mandatory_checks, failed_mandatory_checks)

    if reject_reason_score == 20000:
        raise MandatoryChecksMissingError(reject_reason, rule)
    raise MergeRuleFailedError(reject_reason, rule)


def checks_to_str(checks: List[Tuple[str, Optional[str]]]) -> str:
    return ", ".join(f"[{c[0]}]({c[1]})" if c[1] is not None else c[0] for c in checks)


def checks_to_markdown_bullets(
    checks: List[Tuple[str, Optional[str], Optional[int]]]
) -> List[str]:
    return [
        f"- [{c[0]}]({c[1]})" if c[1] is not None else f"- {c[0]}" for c in checks[:5]
    ]


@retries_decorator(rc=[])
def _get_flaky_rules(url: str) -> List[FlakyRule]:
    return [FlakyRule(**rule) for rule in gh_fetch_json_list(url)]


@retries_decorator()
def save_merge_record(
    collection: str,
    comment_id: int,
    pr_num: int,
    owner: str,
    project: str,
    author: str,
    pending_checks: List[Tuple[str, Optional[str], Optional[int]]],
    failed_checks: List[Tuple[str, Optional[str], Optional[int]]],
    last_commit_sha: str,
    merge_base_sha: str,
    merge_commit_sha: str = "",
    is_failed: bool = False,
    dry_run: bool = False,
    skip_mandatory_checks: bool = False,
    ignore_current: bool = False,
    error: str = "",
    workspace: str = "commons",
) -> None:
    """
    This saves the merge records into Rockset, so we can query them (for fun and profit)
    """
    if dry_run:
        # Decide not to save the record to Rockset if dry-run is set to not pollute
        # the collection
        return

    try:
        import rockset  # type: ignore[import]

        # Prepare the record to be written into Rockset
        data = [
            {
                "comment_id": comment_id,
                "pr_num": pr_num,
                "owner": owner,
                "project": project,
                "author": author,
                "pending_checks": pending_checks,
                "failed_checks": failed_checks,
                "last_commit_sha": last_commit_sha,
                "merge_base_sha": merge_base_sha,
                "merge_commit_sha": merge_commit_sha,
                "is_failed": is_failed,
                "skip_mandatory_checks": skip_mandatory_checks,
                "ignore_current": ignore_current,
                "error": error,
            }
        ]

        client = rockset.RocksetClient(
            host="api.usw2a1.rockset.com", api_key=os.environ["ROCKSET_API_KEY"]
        )
        client.Documents.add_documents(
            collection=collection,
            data=data,
            workspace=workspace,
        )

    except ModuleNotFoundError:
        print("Rockset is missing, no record will be saved")
        return


@retries_decorator(rc=[])
def get_rockset_results(head_sha: str, merge_base: str) -> List[Dict[str, Any]]:
    query = f"""
SELECT
    w.name as workflow_name,
    j.id,
    j.name,
    j.conclusion,
    j.completed_at,
    j.html_url,
    j.head_sha,
    j.torchci_classification.captures as failure_captures,
    LENGTH(j.steps) as steps,
FROM
    commons.workflow_job j join commons.workflow_run w on w.id = j.run_id
where
    j.head_sha in ('{head_sha}','{merge_base}')
"""
    try:
        import rockset  # type: ignore[import]

        res = rockset.RocksetClient(
            host="api.usw2a1.rockset.com", api_key=os.environ["ROCKSET_API_KEY"]
        ).sql(query)
        return cast(List[Dict[str, Any]], res.results)
    except ModuleNotFoundError:
        print("Could not use RockSet as rocket dependency is missing")
        return []


def get_classifications(
    checks: Dict[str, JobCheckState],
    head_sha: str,
    merge_base: Optional[str],
    flaky_rules: List[FlakyRule],
    ignore_current_checks: Optional[List[str]],
) -> Dict[str, JobCheckState]:
    head_sha_jobs: Dict[str, Dict[str, Any]] = {}
    merge_base_jobs: Dict[str, Dict[str, Any]] = {}

    if merge_base is not None:

        def insert(d: Dict[str, Dict[str, Any]], key: str, val: Dict[str, Any]) -> None:
            if key not in d:
                d[key] = val
                return
            if d[key]["id"] < val["id"]:
                d[key] = val

        rockset_results = get_rockset_results(head_sha, merge_base)
        for rockset_result in rockset_results:
            name = f"{rockset_result['workflow_name']} / {rockset_result['name']}"
            if rockset_result["head_sha"] == head_sha:
                insert(head_sha_jobs, name, rockset_result)
            else:
                insert(merge_base_jobs, name, rockset_result)

    checks_with_classifications = checks.copy()
    for name, check in checks.items():
        if check.status == "SUCCESS":
            continue
        if ignore_current_checks is not None and name in ignore_current_checks:
            checks_with_classifications[name] = JobCheckState(
                check.name,
                check.url,
                check.status,
                "IGNORE_CURRENT_CHECK",
                check.job_id,
            )
            continue
        head_sha_job = head_sha_jobs.get(name)
        merge_base_job = merge_base_jobs.get(name)
        if (
            head_sha_job is not None
            and merge_base_job is not None
            and head_sha_job["conclusion"] == merge_base_job["conclusion"]
            and head_sha_job["failure_captures"] == merge_base_job["failure_captures"]
        ):
            checks_with_classifications[name] = JobCheckState(
                check.name, check.url, check.status, "BROKEN_TRUNK", check.job_id
            )
        elif any(rule.matches(head_sha_job) for rule in flaky_rules):
            checks_with_classifications[name] = JobCheckState(
                check.name, check.url, check.status, "FLAKY", check.job_id
            )
    return checks_with_classifications


def filter_checks_with_lambda(
    checks: JobNameToStateDict, status_filter: Callable[[Optional[str]], bool]
) -> List[JobCheckState]:
    return [check for check in checks.values() if status_filter(check.status)]


def validate_revert(
    repo: GitRepo, pr: GitHubPR, *, comment_id: Optional[int] = None
) -> Tuple[str, str]:
    comment = (
        pr.get_last_comment()
        if comment_id is None
        else pr.get_comment_by_id(comment_id)
    )
    if comment.editor_login is not None:
        raise PostCommentError("Don't want to revert based on edited command")
    author_association = comment.author_association
    author_login = comment.author_login
    allowed_reverters = ["COLLABORATOR", "MEMBER", "OWNER"]
    # For some reason, one can not be a member of private repo, only CONTRIBUTOR
    if pr.is_base_repo_private():
        allowed_reverters.append("CONTRIBUTOR")
    if author_association not in allowed_reverters:
        raise PostCommentError(
            f"Will not revert as @{author_login} is not one of "
            f"[{', '.join(allowed_reverters)}], but instead is {author_association}."
        )
    skip_internal_checks = can_skip_internal_checks(pr, comment_id)

    # Raises exception if matching rule is not found, but ignores all status checks
    find_matching_merge_rule(
        pr, repo, skip_mandatory_checks=True, skip_internal_checks=skip_internal_checks
    )
    commit_sha = pr.get_merge_commit()
    if commit_sha is None:
        commits = repo.commits_resolving_gh_pr(pr.pr_num)
        if len(commits) == 0:
            raise PostCommentError("Can't find any commits resolving PR")
        commit_sha = commits[0]
    msg = repo.commit_message(commit_sha)
    rc = RE_DIFF_REV.search(msg)
    if rc is not None and not skip_internal_checks:
        raise PostCommentError(
            f"Can't revert PR that was landed via phabricator as {rc.group(1)}.  "
            + "Please revert by going to the internal diff and clicking Unland."
        )
    return (author_login, commit_sha)


def try_revert(
    repo: GitRepo,
    pr: GitHubPR,
    *,
    dry_run: bool = False,
    comment_id: Optional[int] = None,
    reason: Optional[str] = None,
) -> None:
    def post_comment(msg: str) -> None:
        gh_post_pr_comment(pr.org, pr.project, pr.pr_num, msg, dry_run=dry_run)

    try:
        author_login, commit_sha = validate_revert(repo, pr, comment_id=comment_id)
    except PostCommentError as e:
        return post_comment(str(e))
    revert_msg = f"\nReverted {pr.get_pr_url()} on behalf of {prefix_with_github_url(author_login)}"
    revert_msg += f" due to {reason}" if reason is not None else ""
    revert_msg += (
        f" ([comment]({pr.get_comment_by_id(comment_id).url}))\n"
        if comment_id is not None
        else "\n"
    )
    repo.checkout(pr.default_branch())
    repo.revert(commit_sha)
    msg = repo.commit_message("HEAD")
    msg = re.sub(RE_PULL_REQUEST_RESOLVED, "", msg)
    msg += revert_msg
    repo.amend_commit_message(msg)
    repo.push(pr.default_branch(), dry_run)
    post_comment(
        f"@{pr.get_pr_creator_login()} your PR has been successfully reverted."
    )
    if not dry_run:
        pr.add_numbered_label("reverted")
        gh_post_commit_comment(pr.org, pr.project, commit_sha, revert_msg)


def prefix_with_github_url(suffix_str: str) -> str:
    return f"https://github.com/{suffix_str}"


def check_for_sev(org: str, project: str, skip_mandatory_checks: bool) -> None:
    if skip_mandatory_checks:
        return
    response = cast(
        Dict[str, Any],
        gh_fetch_json_list(
            "https://api.github.com/search/issues",
            params={"q": f'repo:{org}/{project} is:open is:issue label:"ci: sev"'},
        ),
    )
    if response["total_count"] != 0:
        for item in response["items"]:
            if "MERGE BLOCKING" in item["body"]:
                raise RuntimeError(
                    "Not merging any PRs at the moment because there is a "
                    + "merge blocking https://github.com/pytorch/pytorch/labels/ci:%20sev issue open at: \n"
                    + f"{item['html_url']}"
                )
    return


def has_label(labels: List[str], pattern: Pattern[str] = CIFLOW_LABEL) -> bool:
    return len(list(filter(pattern.match, labels))) > 0


def categorize_checks(
    check_runs: JobNameToStateDict,
    required_checks: List[str],
    ok_failed_checks_threshold: int = 3,
) -> Tuple[
    List[Tuple[str, Optional[str], Optional[int]]],
    List[Tuple[str, Optional[str], Optional[int]]],
]:
    pending_checks: List[Tuple[str, Optional[str], Optional[int]]] = []
    failed_checks: List[Tuple[str, Optional[str], Optional[int]]] = []
    ok_failed_checks: List[Tuple[str, Optional[str], Optional[int]]] = []

    # If required_checks is not set or empty, consider all names are relevant
    relevant_checknames = [
        name
        for name in check_runs.keys()
        if not required_checks or any(x in name for x in required_checks)
    ]

    for checkname in required_checks:
        if all(checkname not in x for x in check_runs.keys()):
            pending_checks.append((checkname, None, None))

    for checkname in relevant_checknames:
        status = check_runs[checkname].status
        url = check_runs[checkname].url
        classification = check_runs[checkname].classification
        job_id = check_runs[checkname].job_id

        if status is None:
            pending_checks.append((checkname, url, job_id))
        elif not is_passing_status(check_runs[checkname].status):
            if classification == "IGNORE_CURRENT_CHECK":
                pass
            elif classification in ("BROKEN_TRUNK", "FLAKY"):
                ok_failed_checks.append((checkname, url, job_id))
            else:
                failed_checks.append((checkname, url, job_id))

    if ok_failed_checks:
        warn(
            f"The following {len(ok_failed_checks)} checks failed but were likely due flakiness or broken trunk: "
            + ", ".join([x[0] for x in ok_failed_checks])
            + (
                f" but this is greater than the threshold of {ok_failed_checks_threshold} so merge will fail"
                if len(ok_failed_checks) > ok_failed_checks_threshold
                else ""
            )
        )

    if len(ok_failed_checks) > ok_failed_checks_threshold:
        failed_checks = failed_checks + ok_failed_checks

    return (pending_checks, failed_checks)


def merge(
    pr: GitHubPR,
    repo: GitRepo,
    dry_run: bool = False,
    skip_mandatory_checks: bool = False,
    comment_id: Optional[int] = None,
    timeout_minutes: int = 400,
    stale_pr_days: int = 3,
    ignore_current: bool = False,
) -> None:
    initial_commit_sha = pr.last_commit()["oid"]
    print(f"Attempting merge of {initial_commit_sha}")

    if MERGE_IN_PROGRESS_LABEL not in pr.get_labels():
        gh_add_labels(pr.org, pr.project, pr.pr_num, [MERGE_IN_PROGRESS_LABEL])

    explainer = TryMergeExplainer(
        skip_mandatory_checks,
        pr.get_labels(),
        pr.pr_num,
        pr.org,
        pr.project,
        ignore_current,
    )

    # probably a bad name, but this is a list of current checks that should be
    # ignored and is toggled by the --ignore-current flag
    ignore_current_checks_info = []

    if pr.is_ghstack_pr():
        get_ghstack_prs(repo, pr)  # raises error if out of sync

    check_for_sev(pr.org, pr.project, skip_mandatory_checks)

    if skip_mandatory_checks or can_skip_internal_checks(pr, comment_id):
        # do not wait for any pending signals if PR is closed as part of co-development process
        gh_post_pr_comment(
            pr.org,
            pr.project,
            pr.pr_num,
            explainer.get_merge_message(),
            dry_run=dry_run,
        )
        return pr.merge_into(
            repo,
            dry_run=dry_run,
            skip_mandatory_checks=skip_mandatory_checks,
            comment_id=comment_id,
        )

    # Check for approvals
    find_matching_merge_rule(pr, repo, skip_mandatory_checks=True)

    if not has_required_labels(pr):
        raise RuntimeError(LABEL_ERR_MSG.lstrip(" #"))

    if ignore_current:
        checks = pr.get_checkrun_conclusions()
        _, failing = categorize_checks(checks, list(checks.keys()))
        ignore_current_checks_info = failing

    gh_post_pr_comment(
        pr.org,
        pr.project,
        pr.pr_num,
        explainer.get_merge_message(ignore_current_checks_info),
        dry_run=dry_run,
    )

    if pr.last_pushed_at() is None:
        print(
            f"Can't get commit {pr.last_commit()['oid']} pushed date. Is it merge commit by chance?"
        )
    elif (datetime.utcnow() - cast(datetime, pr.last_pushed_at())).days > stale_pr_days:
        raise RuntimeError(
            f"This PR is too stale; the last push date was more than {stale_pr_days} days ago. "
            "Please rebase and try again. You can rebase and merge by leaving the following comment on this PR:\n"
            "`@pytorchbot merge -r`\n"
            "Or just rebase by leaving `@pytorchbot rebase` comment"
        )

    start_time = time.time()
    last_exception = ""
    elapsed_time = 0.0
    flaky_rules = read_flaky_rules()
    ignore_current_checks = [
        x[0] for x in ignore_current_checks_info
    ]  # convert to List[str] for convenience
    while elapsed_time < timeout_minutes * 60:
        check_for_sev(pr.org, pr.project, skip_mandatory_checks)
        current_time = time.time()
        elapsed_time = current_time - start_time
        print(
            f"Attempting merge of https://github.com/{pr.org}/{pr.project}/pull/{pr.pr_num} ({elapsed_time / 60} minutes elapsed)"
        )
        pr = GitHubPR(pr.org, pr.project, pr.pr_num)
        if initial_commit_sha != pr.last_commit()["oid"]:
            raise RuntimeError(
                "New commits were pushed while merging. Please rerun the merge command."
            )
        try:
            required_checks = []
            failed_rule_message = None
            ignore_flaky_failures = True
            try:
                find_matching_merge_rule(
                    pr, repo, ignore_current_checks=ignore_current_checks
                )
            except MandatoryChecksMissingError as ex:
                if ex.rule is not None:
                    ignore_flaky_failures = ex.rule.ignore_flaky_failures
                    if ex.rule.mandatory_checks_name is not None:
                        required_checks = ex.rule.mandatory_checks_name
                failed_rule_message = ex

            checks = pr.get_checkrun_conclusions()
            checks = get_classifications(
                checks,
                pr.last_commit()["oid"],
                pr.get_merge_base(),
                flaky_rules,
                ignore_current_checks=ignore_current_checks,
            )
            pending, failing = categorize_checks(
                checks,
                required_checks
                + [x for x in checks.keys() if x not in required_checks],
                ok_failed_checks_threshold=3 if ignore_flaky_failures else 0,
            )
            # HACK until GitHub will be better about surfacing those
            startup_failures = filter_checks_with_lambda(
                checks, lambda status: status == "STARTUP_FAILURE"
            )
            if len(startup_failures) > 0:
                raise RuntimeError(
                    f"{len(startup_failures)} STARTUP failures reported, please check workflows syntax! "
                    + ", ".join(f"[{x.name}]({x.url})" for x in startup_failures[:5])
                )
            # END of HACK

            if len(failing) > 0:
                raise RuntimeError(
                    f"{len(failing)} jobs have failed, first few of them are: "
                    + ", ".join(f"[{x[0]}]({x[1]})" for x in failing[:5])
                )
            if len(pending) > 0:
                if failed_rule_message is not None:
                    raise failed_rule_message
                else:
                    raise MandatoryChecksMissingError(
                        f"Still waiting for {len(pending)} jobs to finish, "
                        + f"first few of them are: {', '.join(x[0] for x in pending[:5])}"
                    )

            return pr.merge_into(
                repo,
                dry_run=dry_run,
                skip_mandatory_checks=skip_mandatory_checks,
                comment_id=comment_id,
                ignore_current_checks=ignore_current_checks,
            )
        except MandatoryChecksMissingError as ex:
            last_exception = str(ex)
            print(
                f"Merge of https://github.com/{pr.org}/{pr.project}/pull/{pr.pr_num} failed due to: {ex}. Retrying in 5 min"
            )
            time.sleep(5 * 60)
    # Finally report timeout back
    msg = f"Merged timed out after {timeout_minutes} minutes. Please contact the pytorch_dev_infra team."
    msg += f"The last exception was: {last_exception}"
    if not dry_run:
        gh_add_labels(pr.org, pr.project, pr.pr_num, ["land-failed"])
    raise RuntimeError(msg)


def main() -> None:
    args = parse_args()
    repo = GitRepo(get_git_repo_dir(), get_git_remote_name())
    org, project = repo.gh_owner_and_name()
    pr = GitHubPR(org, project, args.pr_num)

    def handle_exception(e: Exception, title: str = "Merge failed") -> None:
        exception = f"**Reason**: {e}"

        failing_rule = None
        if isinstance(e, MergeRuleFailedError):
            failing_rule = e.rule.name if e.rule else None

        internal_debugging = ""
        run_url = os.getenv("GH_RUN_URL")
        if run_url is not None:
            # Hide this behind a collapsed bullet since it's not helpful to most devs
            internal_debugging = "\n".join(
                line
                for line in (
                    "<details><summary>Details for Dev Infra team</summary>",
                    f'Raised by <a href="{run_url}">workflow job</a>\n',
                    f"Failing merge rule: {failing_rule}" if failing_rule else "",
                    "</details>",
                )
                if line
            )  # ignore empty lines during the join

        msg = "\n".join((f"## {title}", f"{exception}", "", f"{internal_debugging}"))

        gh_post_pr_comment(org, project, args.pr_num, msg, dry_run=args.dry_run)
        import traceback

        traceback.print_exc()

    if args.revert:
        try:
            gh_post_pr_comment(
                org,
                project,
                args.pr_num,
                get_revert_message(org, project, pr.pr_num),
                args.dry_run,
            )
            try_revert(
                repo,
                pr,
                dry_run=args.dry_run,
                comment_id=args.comment_id,
                reason=args.reason,
            )
        except Exception as e:
            handle_exception(e, f"Reverting PR {args.pr_num} failed")
        return

    if pr.is_closed():
        gh_post_pr_comment(
            org,
            project,
            args.pr_num,
            f"Can't merge closed PR #{args.pr_num}",
            dry_run=args.dry_run,
        )
        return

    if pr.is_cross_repo() and pr.is_ghstack_pr():
        gh_post_pr_comment(
            org,
            project,
            args.pr_num,
            "Cross-repo ghstack merges are not supported",
            dry_run=args.dry_run,
        )
        return

    if not args.force and pr.has_invalid_submodule_updates():
        message = (
            f"This PR updates submodules {', '.join(pr.get_changed_submodules())}\n"
        )
        message += '\nIf those updates are intentional, please add "submodule" keyword to PR title/description.'
        gh_post_pr_comment(org, project, args.pr_num, message, dry_run=args.dry_run)
        return
    try:
        merge(
            pr,
            repo,
            dry_run=args.dry_run,
            skip_mandatory_checks=args.force,
            comment_id=args.comment_id,
            ignore_current=args.ignore_current,
        )
    except Exception as e:
        handle_exception(e)

        if args.comment_id and args.pr_num:
            # Finally, upload the record to Rockset, we don't have access to the
            # list of pending and failed checks here, but they are not really
            # needed at the moment
            save_merge_record(
                collection=ROCKSET_MERGES_COLLECTION,
                comment_id=args.comment_id,
                pr_num=args.pr_num,
                owner=org,
                project=project,
                author=pr.get_author(),
                pending_checks=[],
                failed_checks=[],
                last_commit_sha=pr.last_commit().get("oid", ""),
                merge_base_sha=pr.get_merge_base(),
                is_failed=True,
                dry_run=args.dry_run,
                skip_mandatory_checks=args.force,
                ignore_current=args.ignore_current,
                error=str(e),
                workspace=ROCKSET_MERGES_WORKSPACE,
            )
        else:
            print("Missing comment ID or PR number, couldn't upload to Rockset")
    finally:
        gh_remove_label(org, project, args.pr_num, MERGE_IN_PROGRESS_LABEL)


if __name__ == "__main__":
    main()<|MERGE_RESOLUTION|>--- conflicted
+++ resolved
@@ -1261,17 +1261,9 @@
             if num_matching_files > reject_reason_score:
                 reject_reason_score = num_matching_files
                 reject_reason = "\n".join(
-<<<<<<< HEAD
-                    f"Not all files match rule `{rule_name}`."
-                    f"{num_matching_files} files matched, but there are still non-matching files:"
-                    f"{','.join(non_matching_files[:5])}{', ...' if len(non_matching_files) > 5 else ''}"
-=======
-                    (
-                        f"Not all files match rule `{rule_name}`.",
-                        f"{num_matching_files} files matched, but there are still non-matching files:",
-                        f"{','.join(non_matching_files[:5])}{', ...' if len(non_matching_files) > 5 else ''}",
-                    )
->>>>>>> 2fa1b563
+                    f"Not all files match rule `{rule_name}`.",
+                    f"{num_matching_files} files matched, but there are still non-matching files:",
+                    f"{','.join(non_matching_files[:5])}{', ...' if len(non_matching_files) > 5 else ''}",
                 )
             continue
 
