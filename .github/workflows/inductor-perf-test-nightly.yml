--- conflicted
+++ resolved
@@ -56,21 +56,12 @@
   cancel-in-progress: true
 
 jobs:
-<<<<<<< HEAD
-  linux-bionic-cuda11_8-py3_10-gcc7-inductor-build:
-    name: cuda11.8-py3.10-gcc7-sm80
-    uses: ./.github/workflows/_linux-build.yml
-    with:
-      build-environment: linux-bionic-cuda11.8-py3.10-gcc7-sm80
-      docker-image-name: pytorch-linux-bionic-cuda11.8-cudnn8-py3-gcc7-inductor-benchmarks
-=======
   linux-focal-cuda12_1-py3_10-gcc9-inductor-build:
     name: cuda12.1-py3.10-gcc9-sm80
     uses: ./.github/workflows/_linux-build.yml
     with:
       build-environment: linux-focal-cuda12.1-py3.10-gcc9-sm80
       docker-image-name: pytorch-linux-focal-cuda12.1-cudnn8-py3-gcc9-inductor-benchmarks
->>>>>>> 11602ac5
       cuda-arch-list: '8.0'
       test-matrix: |
         { include: [
@@ -90,18 +81,6 @@
     secrets:
       HUGGING_FACE_HUB_TOKEN: ${{ secrets.HUGGING_FACE_HUB_TOKEN }}
 
-<<<<<<< HEAD
-  linux-bionic-cuda11_8-py3_10-gcc7-inductor-test-nightly:
-    name: cuda11.8-py3.10-gcc7-sm80
-    uses: ./.github/workflows/_linux-test.yml
-    needs: linux-bionic-cuda11_8-py3_10-gcc7-inductor-build
-    if: github.event.schedule == '0 7 * * *'
-    with:
-      build-environment: linux-bionic-cuda11.8-py3.10-gcc7-sm80
-      dashboard-tag: training-true-inference-true-default-true-dynamic-true-cudagraphs-true-aotinductor-true-freezing_cudagraphs-true
-      docker-image: ${{ needs.linux-bionic-cuda11_8-py3_10-gcc7-inductor-build.outputs.docker-image }}
-      test-matrix: ${{ needs.linux-bionic-cuda11_8-py3_10-gcc7-inductor-build.outputs.test-matrix }}
-=======
   linux-focal-cuda12_1-py3_10-gcc9-inductor-test-nightly:
     name: cuda12.1-py3.10-gcc9-sm80
     uses: ./.github/workflows/_linux-test.yml
@@ -112,24 +91,11 @@
       dashboard-tag: training-true-inference-true-default-true-dynamic-true-cudagraphs-true-aotinductor-true-freezing_cudagraphs-true
       docker-image: ${{ needs.linux-focal-cuda12_1-py3_10-gcc9-inductor-build.outputs.docker-image }}
       test-matrix: ${{ needs.linux-focal-cuda12_1-py3_10-gcc9-inductor-build.outputs.test-matrix }}
->>>>>>> 11602ac5
       use-gha: anything-non-empty-to-use-gha
       timeout-minutes: 720
     secrets:
       HUGGING_FACE_HUB_TOKEN: ${{ secrets.HUGGING_FACE_HUB_TOKEN }}
 
-<<<<<<< HEAD
-  linux-bionic-cuda11_8-py3_10-gcc7-inductor-test:
-    name: cuda11.8-py3.10-gcc7-sm80
-    uses: ./.github/workflows/_linux-test.yml
-    needs: linux-bionic-cuda11_8-py3_10-gcc7-inductor-build
-    if: github.event_name == 'workflow_dispatch'
-    with:
-      build-environment: linux-bionic-cuda11.8-py3.10-gcc7-sm80
-      dashboard-tag: training-${{ inputs.training }}-inference-${{ inputs.inference }}-default-${{ inputs.default }}-dynamic-${{ inputs.dynamic }}-cudagraphs-${{ inputs.cudagraphs }}-cppwrapper-${{ inputs.cppwrapper }}-aotinductor-${{ inputs.aotinductor }}-maxautotune-${{ inputs.maxautotune }}-freezing_cudagraphs-${{ inputs.freezing_cudagraphs }}
-      docker-image: ${{ needs.linux-bionic-cuda11_8-py3_10-gcc7-inductor-build.outputs.docker-image }}
-      test-matrix: ${{ needs.linux-bionic-cuda11_8-py3_10-gcc7-inductor-build.outputs.test-matrix }}
-=======
   linux-focal-cuda12_1-py3_10-gcc9-inductor-test:
     name: cuda12.1-py3.10-gcc9-sm80
     uses: ./.github/workflows/_linux-test.yml
@@ -140,7 +106,6 @@
       dashboard-tag: training-${{ inputs.training }}-inference-${{ inputs.inference }}-default-${{ inputs.default }}-dynamic-${{ inputs.dynamic }}-cudagraphs-${{ inputs.cudagraphs }}-cppwrapper-${{ inputs.cppwrapper }}-aotinductor-${{ inputs.aotinductor }}-maxautotune-${{ inputs.maxautotune }}-freezing_cudagraphs-${{ inputs.freezing_cudagraphs }}
       docker-image: ${{ needs.linux-focal-cuda12_1-py3_10-gcc9-inductor-build.outputs.docker-image }}
       test-matrix: ${{ needs.linux-focal-cuda12_1-py3_10-gcc9-inductor-build.outputs.test-matrix }}
->>>>>>> 11602ac5
       use-gha: anything-non-empty-to-use-gha
       timeout-minutes: 720
     secrets:
